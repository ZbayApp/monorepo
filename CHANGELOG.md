--- conflicted
+++ resolved
@@ -1,15 +1,12 @@
 [unreleased]
 
-<<<<<<< HEAD
 * Better descriptions of the joining process
 
-=======
 * Move csrs to separate store.
 
 * Fix saveUserCsr saga to trigger only if user csr is absent in user slice.
 
 * Send an info message immediately after a user joins the community
->>>>>>> 53eb23f3
 
 * Feature: add functionality to export chat to text document in desktop version
 
@@ -18,8 +15,6 @@
 * Fix: filter out invalid peer addresses in peer list. Update peer list in localdb.
 
 * Fix: dial new peers on CSRs replication
-
-* Send an info message immediately after a user joins the community
 
 [2.0.3-alpha.5]
 
