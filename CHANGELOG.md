[unreleased]

<<<<<<< HEAD
* Initialize electron-store after setting appData to prevent creating empty "Quiet" data directory
=======
* Fixed UI for Update Modal

* Fixed username taken logic
>>>>>>> cf899d59

* Add test-case in e2e multiple test for using username taken modal

[2.0.3-alpha.12]

* Better descriptions of the joining process

* Update custom deps repositiries (upload-s3-action, ipfs-pubsub-peer-monitor)

* Add certificates validation.

* Move certificates to separate store.

* Move csrs to separate store.

* Fix saveUserCsr saga to trigger only if user csr is absent in user slice.

* Send an info message immediately after a user joins the community

* Feature: add functionality to export chat to text document in desktop version

[2.0.3-alpha.6]

* Fix: filter out invalid peer addresses in peer list. Update peer list in localdb.

* Fix: dial new peers on CSRs replication

[2.0.3-alpha.5]

* Fix network data proceeding when using custom protocol multiple times #1847

* Backward incompatible change: use pre shared key as connection protector in libp2p. Add libp2p psk to invitation link

* Removed code responsible for data translation from channel address to channel id from state manager transforms and storage service

[2.0.3-alpha.1]

* Temporarily hiding leave community button from Possible impersonation attack

[2.0.3-alpha.0]

* Filter CSRs - remove old csrs and replace with new for each pubkey

* Fixed mobile bugs - joining by QR code and not showing username taken screen for user who has unique name

* Use context menu for information about unregistered username instead screen

* Shorter dots-placeholder for invite link

* Display a shorter invite link on a mobile

* Removed registration attempts selector and corresponding usage.

* Revert adjusting bootstrap scripts for developing on Windows

* Channel input - replaced ContentEditable with textarea

* Fix - up/down arrows now work properly inside channel input (textarea)

[2.0.1-alpha.2]

* UI layer for taken usernames for desktop and mobile

* Change nickname for taken username

* Map messages sent before changing username

* Update registrar service to match new registration flow.

* Add possible impersonation attack UI for desktop and mobile

* Fix truncated long messages in channelInput component

* Unblock mobile e2e tests

* Prettify loading component on Chat screen (mobile)

* Running Chromatic tests for forked PRs

* Added e2e test for user joining community when owner is offline. Improved e2e tests

* Bump github actions/* to versions using node16

* Project can now be bootstraped on Windows (powershell)

* Placeholder(...) for community name

* No unregistered/duplicated label for system messages

[2.0.0-alpha.11]

* Customize Launch Screen on iOS

* Suspends certain websocket events until backend becomes fully operative (faster and dumber frontend).

* Replaced greying out inputs with splash screen on joining/creating screens.

* Fixes empty space between chat's input and a soft keyboard on iOS devices.

* Changed registration process - user connects to the libp2p network directly instead of using registrar. Invitation link format changed. User csr is now saved to database.

* Fixed android stucking on username registration screen introduced in previous alpha.

* Added creator username to initial channel message.

* Fixed bug with changing joining community/create community screens with required field.

* Fixed bug with displaying incorrect default settings tab.

* Replaced source of publicKey in sendMessage saga to CSR

* Labels for unregistered and duplicate usernames with modals

* Fixed LoadingPanel useEffect bug.

* Use csrs instead of certificates as a source of user data

* Integration state manager layer with UI layer(desktop and mobile)

* Clarify autoupdate language in update modal to let users know that the app will update on restart.

* C4 for Quiet architecture. Context and Container diagrams.

* Invite tab as default in settings<|MERGE_RESOLUTION|>--- conflicted
+++ resolved
@@ -1,12 +1,10 @@
 [unreleased]
 
-<<<<<<< HEAD
 * Initialize electron-store after setting appData to prevent creating empty "Quiet" data directory
-=======
+
 * Fixed UI for Update Modal
 
 * Fixed username taken logic
->>>>>>> cf899d59
 
 * Add test-case in e2e multiple test for using username taken modal
 
