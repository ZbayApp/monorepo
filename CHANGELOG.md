[unreleased]

<<<<<<< HEAD
* Fix truncated long messages in channelInput component
=======
* Unblock mobile e2e tests
>>>>>>> 99fbe037

* Prettify loading component on Chat screen (mobile)

* Running Chromatic tests for forked PRs

* Bump github actions/* to versions using node16

* Placeholder(...) for community name

* No unregistered/duplicated label for system messages

[2.0.0-alpha.11]

* Customize Launch Screen on iOS

* Suspends certain websocket events until backend becomes fully operative (faster and dumber frontend).

* Replaced greying out inputs with splash screen on joining/creating screens.

* Fixes empty space between chat's input and a soft keyboard on iOS devices.

* Changed registration process - user connects to the libp2p network directly instead of using registrar. Invitation link format changed. User csr is now saved to database.

* Fixed android stucking on username registration screen introduced in previous alpha.

* Added creator username to initial channel message.

* Fixed bug with changing joining community/create community screens with required field.

* Fixed bug with displaying incorrect default settings tab.

* Replaced source of publicKey in sendMessage saga to CSR

* Labels for unregistered and duplicate usernames with modals

* Fixed LoadingPanel useEffect bug.

* Use csrs instead of certificates as a source of user data

* Integration state manager layer with UI layer(desktop and mobile)

* Clarify autoupdate language in update modal to let users know that the app will update on restart.

* C4 for Quiet architecture. Context and Container diagrams.

* Invite tab as default in settings<|MERGE_RESOLUTION|>--- conflicted
+++ resolved
@@ -1,10 +1,8 @@
 [unreleased]
 
-<<<<<<< HEAD
 * Fix truncated long messages in channelInput component
-=======
+
 * Unblock mobile e2e tests
->>>>>>> 99fbe037
 
 * Prettify loading component on Chat screen (mobile)
 
