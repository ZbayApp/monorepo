--- conflicted
+++ resolved
@@ -17,13 +17,10 @@
 # Chores
 
 * Cleanup data directory at end of e2e tests
-<<<<<<< HEAD
 * Update mobile development README ([#2483](https://github.com/TryQuiet/quiet/issues/2483))
-=======
 * Update github workflows for PR gating ([#2487](https://github.com/TryQuiet/quiet/issues/2487))
 * Don't create duplicate CSRs when joining a community under certain circumstances ([#2321](https://github.com/TryQuiet/quiet/issues/2321))
 * Add abstract base classes for stores ([#2407](https://github.com/TryQuiet/quiet/issues/2407))
->>>>>>> 9000ee68
 
 [2.2.0]
 
