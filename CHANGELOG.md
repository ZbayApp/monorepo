--- conflicted
+++ resolved
@@ -10,10 +10,8 @@
 
 * Fixed bug with displaying incorrect default settings tab.
 
-<<<<<<< HEAD
 * Replaced source of publicKey in sendMessage saga to CSR
-=======
+
 * Labels for unregistered and duplicate usernames with modals
 
-* Fixed LoadingPanel useEffect bug.
->>>>>>> bd4b5451
+* Fixed LoadingPanel useEffect bug.