[unreleased]

<<<<<<< HEAD
* Replaced greying out inputs with splash screen on joining/creating screens.
=======
* Changed registration process - user connects to the libp2p network directly instead of using registrar. Invitation link format changed. User csr is now saved to database.
>>>>>>> 56e82729

* Fixed android stucking on username registration screen introduced in previous alpha.

* Added creator username to initial channel message.

* Fixed bug with changing joining community/create community screens with required field.

* Fixed bug with displaying incorrect default settings tab.

* Replaced source of publicKey in sendMessage saga to CSR

* Labels for unregistered and duplicate usernames with modals

* Fixed LoadingPanel useEffect bug.<|MERGE_RESOLUTION|>--- conflicted
+++ resolved
@@ -1,10 +1,8 @@
 [unreleased]
 
-<<<<<<< HEAD
 * Replaced greying out inputs with splash screen on joining/creating screens.
-=======
+
 * Changed registration process - user connects to the libp2p network directly instead of using registrar. Invitation link format changed. User csr is now saved to database.
->>>>>>> 56e82729
 
 * Fixed android stucking on username registration screen introduced in previous alpha.
 
