[unreleased]

<<<<<<< HEAD
# Features:

* Add support for new format of invitation link: `c=<cid>&t=<token>&s=<serverAddress>&i=<inviterAddress>`

=======
>>>>>>> 84a5d704
# Refactorings:

* Use ack for CREATE_NETWORK and simplify
* Refactored package.json to have consistent license "GPL-3.0-or-later"

# Fixes

* Fixes channel name creation logic
* Allow JPEG and GIF files as profile photos ([#2332](https://github.com/TryQuiet/quiet/issues/2332))

# Other:

* Refactored package.json to have consistent license "GPL-3.0-or-later"
 
[2.1.2]

# Refactorings:

* Rename and reorganize frontend/backend events API
* Rename message retrieval events/sagas and use ack feature
* Rename LOAD_MESSAGES event and incomingMessages reducer
* Use socket.io ack for CREATE_CHANNEL event
* Introduce socket.io acknowledgements

# Fixes:

* Remove duplicate introduction messages once again
* Prevent channel creation with names that start with special character, then a hyphen
* Choose random ports for Tor services (iOS)
* Use consistent identicons for messages and profile
* Add retry ability to tor-control and misc tor-control fixes
* Ship Tor binary and use custom TorHandler

# Chores:

* Upgraded React-Native to 0.73.2

[2.1.1]

# Fixes:

* Make sure address of the inviting peer is in the invitation link
* Opening the mobile app with joining links has been corrected.

# Refactorings:

* Remove unused backend events and state-manager event types

[2.1.0]

# New features:

* Added user profile feature.
* Updated old logo of Linux and Windows with rounded ones.

# Fixes:

* Handle spaces in tor process path.
* Run tor process in shell.

# Refactorings:

* Refactor registration service, replace promise waiting mechanism around certificate requests and help prevent duplicate username registration
* Removed SAVE_OWNER_CERTIFICATE event.
* Removed registrar reminders and rename LAUNCH_REGISTRAR.
* Removed unused SEND_USER_CERTIFICATE event.
* Removed unused SUBSCRIBE_FOR events.

[2.0.1]

# Fixes:

 * Desktop UI console errors/warnings have been cleaned up.
 * The channel context menu is now enabled for all users.
 * A bug that impersonated the channel creation message due to the removal of the username has been fixed.
 * Large file downloads are now slower but steadier.
 * The username changing form has been fixed.
 * Push notifications runtime permission is now requested on Android.
 * Users joining a community will no longer receive multiple "welcome" messages.
 * Users sharing the same nickname now have different profile images.

[2.0.0]

# Breaking changes:

* To let users join when the owner is offline we made changes that broke backwards compatibility, so you will need to create a new community and re-invite members. Need help migrating? [help@quiet.chat](mailto:help@quiet.chat)

# New Features:

* Users can join a community when its owner is offline. This was a big one!
* Desktop and mobile users can send markdown messages. (Thanks again @josephlacey!)
* Desktop users can now export chats to a text file. (Thanks @rajdip-b!)

# Improvements:

* Prettier message loading indicator on mobile
* Better descriptions of the joining process
* Validation of community metadata and certificates
* A real iOS launch screen (so long, "Powered by React Native"!)
* A nice splash screen on mobile until the joining/creating screens are ready
* Clearer autoupdate language in the update modal, so users know that the app will update on restart

# Fixes:

* Mobile apps should no longer crash on restart.
* Joining community no longer gets stuck on "initiating backend modules."
* Invalid peer addresses in peer list are now filtered out, and peer list is updated in localdb.
* Peers now dial new users without having to restart.
* Up/down arrows are now working properly inside channel input. (Thanks @josephlacey!)
* Long messages are no longer truncated in channelInput component.
* Users can change between "join community" and "create community" screens without errors about a missing required field.
* On iOS, there's more weird empty space between the input field and the soft keyboard.
* The UI for users already in a community joining a new community is no longer misleading, so users will not accidentally leave a community by opening a new invite link.
* Desktop settings now open the "invite" tab by default, as they were meant to.
* We now initialize electron-store after setting appData to prevent creating an empty "Quiet" data directory.

# Notes

* Quiet now labels duplicate unregistered usernames
* Quiet shows an full-screen warning for duplicate registered usernames, since these should never happen and indicate a potential compromise.
* For authenticating connections, Quiet now uses libp2p's [Pre-shared Key Based Private Networks](https://github.com/libp2p/specs/blob/master/pnet/Private-Networks-PSK-V1.md) instead of X.509 certificates so peers can connect before registering.

[2.0.3-alpha.16]

* Fix: mobile app crashing on restart

* Refactor: backend, storage module - extracting OrbitDB as another provider, refactor of  CertificatesRequestsStore, CommunityMetadataStore, CertificatesStore as Nest providers, store tests adjustments,  file structure

[2.0.3-alpha.15]

* Fix: construct all stores before initializing them - initializing community metadata store sets metadata in certificates store

* Fix: joining community stuck on "initiation backend modules"

* Add debug logs.

[2.0.3-alpha.14]

* Add community metadata validation.

* Move community metadata to separate store.

[2.0.3-alpha.13]

* Initialize electron-store after setting appData to prevent creating empty "Quiet" data directory

* Fixed UI for Update Modal

* Fixed username taken logic

* Add test-case in e2e multiple test for using username taken modal

[2.0.3-alpha.12]

* Better descriptions of the joining process

* Update custom deps repositiries (upload-s3-action, ipfs-pubsub-peer-monitor)

* Add certificates validation.

* Move certificates to separate store.

* Move csrs to separate store.

* Fix saveUserCsr saga to trigger only if user csr is absent in user slice.

* Send an info message immediately after a user joins the community

* Feature: add functionality to export chat to text document in desktop version

[2.0.3-alpha.6]

* Fix: filter out invalid peer addresses in peer list. Update peer list in localdb.

* Fix: dial new peers on CSRs replication

[2.0.3-alpha.5]

* Fix network data proceeding when using custom protocol multiple times #1847

* Backward incompatible change: use pre shared key as connection protector in libp2p. Add libp2p psk to invitation link

* Removed code responsible for data translation from channel address to channel id from state manager transforms and storage service

[2.0.3-alpha.1]

* Temporarily hiding leave community button from Possible impersonation attack

[2.0.3-alpha.0]

* Filter CSRs - remove old csrs and replace with new for each pubkey

* Fixed mobile bugs - joining by QR code and not showing username taken screen for user who has unique name

* Use context menu for information about unregistered username instead screen

* Shorter dots-placeholder for invite link

* Display a shorter invite link on a mobile

* Removed registration attempts selector and corresponding usage.

* Revert adjusting bootstrap scripts for developing on Windows

* Channel input - replaced ContentEditable with textarea

* Fix - up/down arrows now work properly inside channel input (textarea)

[2.0.1-alpha.2]

* UI layer for taken usernames for desktop and mobile

* Change nickname for taken username

* Map messages sent before changing username

* Update registrar service to match new registration flow.

* Add possible impersonation attack UI for desktop and mobile

* Fix truncated long messages in channelInput component

* Unblock mobile e2e tests

* Prettify loading component on Chat screen (mobile)

* Running Chromatic tests for forked PRs

* Added e2e test for user joining community when owner is offline. Improved e2e tests

* Bump github actions/* to versions using node16

* Project can now be bootstraped on Windows (powershell)

* Placeholder(...) for community name

* No unregistered/duplicated label for system messages

[2.0.0-alpha.11]

* Customize Launch Screen on iOS

* Suspends certain websocket events until backend becomes fully operative (faster and dumber frontend).

* Replaced greying out inputs with splash screen on joining/creating screens.

* Fixes empty space between chat's input and a soft keyboard on iOS devices.

* Changed registration process - user connects to the libp2p network directly instead of using registrar. Invitation link format changed. User csr is now saved to database.

* Fixed android stucking on username registration screen introduced in previous alpha.

* Added creator username to initial channel message.

* Fixed bug with changing joining community/create community screens with required field.

* Fixed bug with displaying incorrect default settings tab.

* Replaced source of publicKey in sendMessage saga to CSR

* Labels for unregistered and duplicate usernames with modals

* Fixed LoadingPanel useEffect bug.

* Use csrs instead of certificates as a source of user data

* Integration state manager layer with UI layer(desktop and mobile)

* Clarify autoupdate language in update modal to let users know that the app will update on restart.

* C4 for Quiet architecture. Context and Container diagrams.

* Invite tab as default in settings<|MERGE_RESOLUTION|>--- conflicted
+++ resolved
@@ -1,12 +1,9 @@
 [unreleased]
 
-<<<<<<< HEAD
 # Features:
 
 * Add support for new format of invitation link: `c=<cid>&t=<token>&s=<serverAddress>&i=<inviterAddress>`
 
-=======
->>>>>>> 84a5d704
 # Refactorings:
 
 * Use ack for CREATE_NETWORK and simplify
