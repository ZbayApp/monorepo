
<<<<<<< HEAD
[unreleased]

* Removed registration attempts selector and corresponding usage.
=======
[Unreleased]

* Revert adjusting bootstrap scripts for developing on Windows
>>>>>>> 0811ea3e

[2.0.1-alpha.2]

* UI layer for taken usernames for desktop and mobile

* Change nickname for taken username

* Map messages sent before changing username

* Update registrar service to match new registration flow.

* Add possible impersonation attack UI for desktop and mobile

* Fix truncated long messages in channelInput component

* Unblock mobile e2e tests

* Prettify loading component on Chat screen (mobile)

* Running Chromatic tests for forked PRs

* Added e2e test for user joining community when owner is offline. Improved e2e tests

* Bump github actions/* to versions using node16

* Project can now be bootstraped on Windows (powershell)

* Placeholder(...) for community name

* No unregistered/duplicated label for system messages

[2.0.0-alpha.11]

* Customize Launch Screen on iOS

* Suspends certain websocket events until backend becomes fully operative (faster and dumber frontend).

* Replaced greying out inputs with splash screen on joining/creating screens.

* Fixes empty space between chat's input and a soft keyboard on iOS devices.

* Changed registration process - user connects to the libp2p network directly instead of using registrar. Invitation link format changed. User csr is now saved to database.

* Fixed android stucking on username registration screen introduced in previous alpha.

* Added creator username to initial channel message.

* Fixed bug with changing joining community/create community screens with required field.

* Fixed bug with displaying incorrect default settings tab.

* Replaced source of publicKey in sendMessage saga to CSR

* Labels for unregistered and duplicate usernames with modals

* Fixed LoadingPanel useEffect bug.

* Use csrs instead of certificates as a source of user data

* Integration state manager layer with UI layer(desktop and mobile)

* Clarify autoupdate language in update modal to let users know that the app will update on restart.

* C4 for Quiet architecture. Context and Container diagrams.

* Invite tab as default in settings<|MERGE_RESOLUTION|>--- conflicted
+++ resolved
@@ -1,13 +1,8 @@
-
-<<<<<<< HEAD
-[unreleased]
+[Unreleased]
 
 * Removed registration attempts selector and corresponding usage.
-=======
-[Unreleased]
 
 * Revert adjusting bootstrap scripts for developing on Windows
->>>>>>> 0811ea3e
 
 [2.0.1-alpha.2]
 
