[unreleased]

<<<<<<< HEAD
* Fix saveUserCsr saga to trigger only if user csr is absent in user slice.
=======
* Send an info message immediately after a user joins the community

[2.0.3-alpha.6]

* Fix: filter out invalid peer addresses in peer list. Update peer list in localdb.

* Fix: dial new peers on CSRs replication
>>>>>>> 14e13105

[2.0.3-alpha.5]

* Fix network data proceeding when using custom protocol multiple times #1847

* Backward incompatible change: use pre shared key as connection protector in libp2p. Add libp2p psk to invitation link

* Removed code responsible for data translation from channel address to channel id from state manager transforms and storage service

[2.0.3-alpha.1]

* Temporarily hiding leave community button from Possible impersonation attack

[2.0.3-alpha.0]

* Filter CSRs - remove old csrs and replace with new for each pubkey

* Fixed mobile bugs - joining by QR code and not showing username taken screen for user who has unique name

* Use context menu for information about unregistered username instead screen

* Shorter dots-placeholder for invite link

* Display a shorter invite link on a mobile

* Removed registration attempts selector and corresponding usage.

* Revert adjusting bootstrap scripts for developing on Windows

* Channel input - replaced ContentEditable with textarea

* Fix - up/down arrows now work properly inside channel input (textarea)

[2.0.1-alpha.2]

* UI layer for taken usernames for desktop and mobile

* Change nickname for taken username

* Map messages sent before changing username

* Update registrar service to match new registration flow.

* Add possible impersonation attack UI for desktop and mobile

* Fix truncated long messages in channelInput component

* Unblock mobile e2e tests

* Prettify loading component on Chat screen (mobile)

* Running Chromatic tests for forked PRs

* Added e2e test for user joining community when owner is offline. Improved e2e tests

* Bump github actions/* to versions using node16

* Project can now be bootstraped on Windows (powershell)

* Placeholder(...) for community name

* No unregistered/duplicated label for system messages

[2.0.0-alpha.11]

* Customize Launch Screen on iOS

* Suspends certain websocket events until backend becomes fully operative (faster and dumber frontend).

* Replaced greying out inputs with splash screen on joining/creating screens.

* Fixes empty space between chat's input and a soft keyboard on iOS devices.

* Changed registration process - user connects to the libp2p network directly instead of using registrar. Invitation link format changed. User csr is now saved to database.

* Fixed android stucking on username registration screen introduced in previous alpha.

* Added creator username to initial channel message.

* Fixed bug with changing joining community/create community screens with required field.

* Fixed bug with displaying incorrect default settings tab.

* Replaced source of publicKey in sendMessage saga to CSR

* Labels for unregistered and duplicate usernames with modals

* Fixed LoadingPanel useEffect bug.

* Use csrs instead of certificates as a source of user data

* Integration state manager layer with UI layer(desktop and mobile)

* Clarify autoupdate language in update modal to let users know that the app will update on restart.

* C4 for Quiet architecture. Context and Container diagrams.

* Invite tab as default in settings<|MERGE_RESOLUTION|>--- conflicted
+++ resolved
@@ -1,8 +1,7 @@
 [unreleased]
 
-<<<<<<< HEAD
 * Fix saveUserCsr saga to trigger only if user csr is absent in user slice.
-=======
+
 * Send an info message immediately after a user joins the community
 
 [2.0.3-alpha.6]
@@ -10,7 +9,6 @@
 * Fix: filter out invalid peer addresses in peer list. Update peer list in localdb.
 
 * Fix: dial new peers on CSRs replication
->>>>>>> 14e13105
 
 [2.0.3-alpha.5]
 
