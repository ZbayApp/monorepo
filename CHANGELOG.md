--- conflicted
+++ resolved
@@ -1,18 +1,15 @@
 # Changelog
 
-<<<<<<< HEAD
-## [unreleased]
-
-### New features
+## Unreleased
+
+### New features
+
 * Generating LFA-ready invite links when a sigchain is configured ([#2627](https://github.com/TryQuiet/quiet/issues/2627))
 * Add local-first/auth powered libp2p authentication service ([#2629](https://github.com/TryQuiet/quiet/issues/2629))
-=======
-## Unreleased
 
 ### Chores
 
 * Add `trace` level logs to `@quiet/logger` ([#2716](https://github.com/TryQuiet/quiet/issues/2716))
->>>>>>> b347f8e9
 
 ## [3.0.0]
 
