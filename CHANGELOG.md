
[unreleased]

<<<<<<< HEAD
* UI layer for taken usernames for desktop and mobile

* Change nickname for taken username

* Map messages sent before changing username

* Update registrar service to match new registration flow.
=======
* Add possible impersonation attack UI for desktop and mobile
>>>>>>> d6242b94

* Fix truncated long messages in channelInput component

* Unblock mobile e2e tests

* Prettify loading component on Chat screen (mobile)

* Running Chromatic tests for forked PRs

* Added e2e test for user joining community when owner is offline. Improved e2e tests

* Bump github actions/* to versions using node16

* Project can now be bootstraped on Windows (powershell)

* Placeholder(...) for community name

* No unregistered/duplicated label for system messages

[2.0.0-alpha.11]

* Customize Launch Screen on iOS

* Suspends certain websocket events until backend becomes fully operative (faster and dumber frontend).

* Replaced greying out inputs with splash screen on joining/creating screens.

* Fixes empty space between chat's input and a soft keyboard on iOS devices.

* Changed registration process - user connects to the libp2p network directly instead of using registrar. Invitation link format changed. User csr is now saved to database.

* Fixed android stucking on username registration screen introduced in previous alpha.

* Added creator username to initial channel message.

* Fixed bug with changing joining community/create community screens with required field.

* Fixed bug with displaying incorrect default settings tab.

* Replaced source of publicKey in sendMessage saga to CSR

* Labels for unregistered and duplicate usernames with modals

* Fixed LoadingPanel useEffect bug.

* Use csrs instead of certificates as a source of user data

* Integration state manager layer with UI layer(desktop and mobile)

* Clarify autoupdate language in update modal to let users know that the app will update on restart.

* C4 for Quiet architecture. Context and Container diagrams.

* Invite tab as default in settings<|MERGE_RESOLUTION|>--- conflicted
+++ resolved
@@ -1,7 +1,6 @@
 
 [unreleased]
 
-<<<<<<< HEAD
 * UI layer for taken usernames for desktop and mobile
 
 * Change nickname for taken username
@@ -9,9 +8,8 @@
 * Map messages sent before changing username
 
 * Update registrar service to match new registration flow.
-=======
+
 * Add possible impersonation attack UI for desktop and mobile
->>>>>>> d6242b94
 
 * Fix truncated long messages in channelInput component
 
