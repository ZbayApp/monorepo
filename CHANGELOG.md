--- conflicted
+++ resolved
@@ -1,9 +1,7 @@
 [unreleased]
 
 * Fixed android stucking on username registration screen introduced in previous alpha.
-<<<<<<< HEAD
 
 * Added creator username to initial channel message.
-=======
-* Fixed bug with displaying incorrect default settings tab.
->>>>>>> 3f00ded0
+
+* Fixed bug with displaying incorrect default settings tab.