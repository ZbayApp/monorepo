--- conflicted
+++ resolved
@@ -1,13 +1,10 @@
 [unreleased]
 
-<<<<<<< HEAD
-* Refactored package.json to have consistent license "GPL-3.0-or-later"
- 
-=======
 # New features:
 
 * Add support for new format of invitation link: `c=<cid>&t=<token>&s=<serverAddress>&i=<inviterAddress>` ([#2310](https://github.com/TryQuiet/quiet/issues/2310))
 * Use server for downloading initial community metadata if v2 invitation link is detected ([#2295](https://github.com/TryQuiet/quiet/issues/2295))
+* Adds connection status information to messages panel on desktop when no peers are connected ([#1706](https://github.com/TryQuiet/quiet/issues/1706)
 
 # Refactorings:
 
@@ -26,7 +23,6 @@
 
 * Add utilities for emoji detection in messages and make all-emoji message larger font size ([#519](https://github.com/TryQuiet/quiet/issues/519))
 
->>>>>>> abd9101f
 # Refactorings:
 
 * Use ack for CREATE_NETWORK and simplify
@@ -42,7 +38,6 @@
 # New Features
 
 * Add utilities for emoji detection in messages and make all-emoji message larger font size ([#519](https://github.com/TryQuiet/quiet/issues/519))
-* Adds connection status information to messages panel on desktop when no peers are connected ([#1706](https://github.com/TryQuiet/quiet/issues/1706)
 
 [2.1.2]
 
