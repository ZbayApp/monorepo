[unreleased]

* Fix truncated long messages in channelInput component

* Unblock mobile e2e tests

* Prettify loading component on Chat screen (mobile)

* Running Chromatic tests for forked PRs

<<<<<<< HEAD
* Added e2e test for user joining community when owner is offline. Improved e2e tests
=======
* Bump github actions/* to versions using node16

* Project can now be bootstraped on Windows (powershell)

* Placeholder(...) for community name

* No unregistered/duplicated label for system messages
>>>>>>> ced21815

[2.0.0-alpha.11]

* Customize Launch Screen on iOS

* Suspends certain websocket events until backend becomes fully operative (faster and dumber frontend).

* Replaced greying out inputs with splash screen on joining/creating screens.

* Fixes empty space between chat's input and a soft keyboard on iOS devices.

* Changed registration process - user connects to the libp2p network directly instead of using registrar. Invitation link format changed. User csr is now saved to database.

* Fixed android stucking on username registration screen introduced in previous alpha.

* Added creator username to initial channel message.

* Fixed bug with changing joining community/create community screens with required field.

* Fixed bug with displaying incorrect default settings tab.

* Replaced source of publicKey in sendMessage saga to CSR

* Labels for unregistered and duplicate usernames with modals

* Fixed LoadingPanel useEffect bug.

* Use csrs instead of certificates as a source of user data

* Integration state manager layer with UI layer(desktop and mobile)

* Clarify autoupdate language in update modal to let users know that the app will update on restart.

* C4 for Quiet architecture. Context and Container diagrams.

* Invite tab as default in settings<|MERGE_RESOLUTION|>--- conflicted
+++ resolved
@@ -8,9 +8,8 @@
 
 * Running Chromatic tests for forked PRs
 
-<<<<<<< HEAD
 * Added e2e test for user joining community when owner is offline. Improved e2e tests
-=======
+
 * Bump github actions/* to versions using node16
 
 * Project can now be bootstraped on Windows (powershell)
@@ -18,7 +17,6 @@
 * Placeholder(...) for community name
 
 * No unregistered/duplicated label for system messages
->>>>>>> ced21815
 
 [2.0.0-alpha.11]
 
