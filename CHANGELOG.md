--- conflicted
+++ resolved
@@ -1,12 +1,6 @@
-<<<<<<< HEAD
-[unreleased]
+[2.0.0-alpha.11]
 
 * Customize Launch Screen on iOS
-
-[quiet@2.0.0-alpha.10]
-=======
-[2.0.0-alpha.11]
->>>>>>> e337096f
 
 * Suspends certain websocket events until backend becomes fully operative (faster and dumber frontend).
 
