--- conflicted
+++ resolved
@@ -1,10 +1,8 @@
 [unreleased]
 
-<<<<<<< HEAD
 * Fix: construct all stores before initializing them - initializing community metadata store sets metadata in certificates store
-=======
+
 * Add debug logs.
->>>>>>> 6ca821c8
 
 [2.0.3-alpha.14]
 
