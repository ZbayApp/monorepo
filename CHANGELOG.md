--- conflicted
+++ resolved
@@ -1,10 +1,8 @@
 [2.1.0] - unreleased
 
-<<<<<<< HEAD
 * Fix for changing username modal form
-=======
+
 * Ask push notifications runtime permission on Android app start
->>>>>>> 2f92e88d
 
 * Fix for multiplicating "welcome" messages when joining a community
 
