--- conflicted
+++ resolved
@@ -1,9 +1,7 @@
-<<<<<<< HEAD
 [unreleased]
 
 * Send an info message immediately after a user joins the community
 
-=======
 [2.0.3-alpha.5]
 
 * Fix network data proceeding when using custom protocol multiple times #1847
@@ -11,7 +9,6 @@
 * Backward incompatible change: use pre shared key as connection protector in libp2p. Add libp2p psk to invitation link
 
 * Removed code responsible for data translation from channel address to channel id from state manager transforms and storage service
->>>>>>> 032585e6
 
 [2.0.3-alpha.1]
 
