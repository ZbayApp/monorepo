--- conflicted
+++ resolved
@@ -1,13 +1,9 @@
 [unreleased]
 
 * Fixed android stucking on username registration screen introduced in previous alpha.
-<<<<<<< HEAD
 
 * Added creator username to initial channel message.
 
-=======
-* 
 * Fixed bug with changing joining community/create community screens with required field.
-* 
->>>>>>> 6402a37f
+
 * Fixed bug with displaying incorrect default settings tab.