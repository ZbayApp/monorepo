[unreleased]

<<<<<<< HEAD
* Better descriptions of the joining process
=======
* Update custom deps repositiries (upload-s3-action, ipfs-pubsub-peer-monitor)
>>>>>>> 89468707

* Add certificates validation.

* Move certificates to separate store.

* Move csrs to separate store.

* Fix saveUserCsr saga to trigger only if user csr is absent in user slice.

* Send an info message immediately after a user joins the community

* Feature: add functionality to export chat to text document in desktop version

[2.0.3-alpha.6]

* Fix: filter out invalid peer addresses in peer list. Update peer list in localdb.

* Fix: dial new peers on CSRs replication

[2.0.3-alpha.5]

* Fix network data proceeding when using custom protocol multiple times #1847

* Backward incompatible change: use pre shared key as connection protector in libp2p. Add libp2p psk to invitation link

* Removed code responsible for data translation from channel address to channel id from state manager transforms and storage service

[2.0.3-alpha.1]

* Temporarily hiding leave community button from Possible impersonation attack

[2.0.3-alpha.0]

* Filter CSRs - remove old csrs and replace with new for each pubkey

* Fixed mobile bugs - joining by QR code and not showing username taken screen for user who has unique name

* Use context menu for information about unregistered username instead screen

* Shorter dots-placeholder for invite link

* Display a shorter invite link on a mobile

* Removed registration attempts selector and corresponding usage.

* Revert adjusting bootstrap scripts for developing on Windows

* Channel input - replaced ContentEditable with textarea

* Fix - up/down arrows now work properly inside channel input (textarea)

[2.0.1-alpha.2]

* UI layer for taken usernames for desktop and mobile

* Change nickname for taken username

* Map messages sent before changing username

* Update registrar service to match new registration flow.

* Add possible impersonation attack UI for desktop and mobile

* Fix truncated long messages in channelInput component

* Unblock mobile e2e tests

* Prettify loading component on Chat screen (mobile)

* Running Chromatic tests for forked PRs

* Added e2e test for user joining community when owner is offline. Improved e2e tests

* Bump github actions/* to versions using node16

* Project can now be bootstraped on Windows (powershell)

* Placeholder(...) for community name

* No unregistered/duplicated label for system messages

[2.0.0-alpha.11]

* Customize Launch Screen on iOS

* Suspends certain websocket events until backend becomes fully operative (faster and dumber frontend).

* Replaced greying out inputs with splash screen on joining/creating screens.

* Fixes empty space between chat's input and a soft keyboard on iOS devices.

* Changed registration process - user connects to the libp2p network directly instead of using registrar. Invitation link format changed. User csr is now saved to database.

* Fixed android stucking on username registration screen introduced in previous alpha.

* Added creator username to initial channel message.

* Fixed bug with changing joining community/create community screens with required field.

* Fixed bug with displaying incorrect default settings tab.

* Replaced source of publicKey in sendMessage saga to CSR

* Labels for unregistered and duplicate usernames with modals

* Fixed LoadingPanel useEffect bug.

* Use csrs instead of certificates as a source of user data

* Integration state manager layer with UI layer(desktop and mobile)

* Clarify autoupdate language in update modal to let users know that the app will update on restart.

* C4 for Quiet architecture. Context and Container diagrams.

* Invite tab as default in settings<|MERGE_RESOLUTION|>--- conflicted
+++ resolved
@@ -1,10 +1,8 @@
 [unreleased]
 
-<<<<<<< HEAD
 * Better descriptions of the joining process
-=======
+
 * Update custom deps repositiries (upload-s3-action, ipfs-pubsub-peer-monitor)
->>>>>>> 89468707
 
 * Add certificates validation.
 
