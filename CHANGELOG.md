--- conflicted
+++ resolved
@@ -1,14 +1,12 @@
-<<<<<<< HEAD
 [unreleased]
 
 * Send an info message immediately after a user joins the community
-=======
+
 [2.0.3-alpha.6]
 
 * Fix: filter out invalid peer addresses in peer list. Update peer list in localdb.
 
 * Fix: dial new peers on CSRs replication
->>>>>>> 92645dbb
 
 [2.0.3-alpha.5]
 
