--- conflicted
+++ resolved
@@ -5,25 +5,16 @@
 # Refactorings:
 
 * Use ack for CREATE_NETWORK and simplify
-<<<<<<< HEAD
-* Refactored package.json to have consistent license "GPL-3.0-or-later"
 * Logging from all sources can be written to node console
-=======
->>>>>>> 29c1c1b9
 
 # Fixes
 
 * Allow JPEG and GIF files as profile photos ([#2332](https://github.com/TryQuiet/quiet/issues/2332))
 
-<<<<<<< HEAD
 # New Features
 
-* Adds connection status information to messages panel on desktop when no peers are connected ([#1706](https://github.com/TryQuiet/quiet/issues/1706))
-=======
-# New features
-
+* Adds connection status information to messages panel on desktop when no peers are connected ([#1706](https://github.com/TryQuiet/quiet/
 * Add utilities for emoji detection in messages and make all-emoji message larger font size ([#519](https://github.com/TryQuiet/quiet/issues/519))
->>>>>>> 29c1c1b9
 
 [2.1.2]
 
