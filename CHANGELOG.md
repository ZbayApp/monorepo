--- conflicted
+++ resolved
@@ -1,16 +1,15 @@
 [unreleased]
 
-<<<<<<< HEAD
 * Better descriptions of the joining process
-=======
-* Send an info message immediately after a user joins the community
+
 
 [2.0.3-alpha.6]
 
 * Fix: filter out invalid peer addresses in peer list. Update peer list in localdb.
 
 * Fix: dial new peers on CSRs replication
->>>>>>> 3c6510f4
+
+* Send an info message immediately after a user joins the community
 
 [2.0.3-alpha.5]
 
