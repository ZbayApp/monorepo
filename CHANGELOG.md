--- conflicted
+++ resolved
@@ -6,16 +6,10 @@
 * Use server for downloading initial community metadata if v2 invitation link is detected ([#2295](https://github.com/TryQuiet/quiet/issues/2295))
 
 # Refactorings:
-
-<<<<<<< HEAD
 * Consolidate colors and align theme with MUI standards ([#2445](https://github.com/TryQuiet/quiet/issues/2445))
 
-# Fixes
-=======
-# Fixes:
-
+# Fixes:
 * Disable spellCheck/autoCorrect on non-spelling sensitive fields like usernames and channels ([#373](https://github.com/TryQuiet/quiet/issues/373))
->>>>>>> abd9101f
 
 # Chores
 
