[unreleased]

* Replaced greying out inputs with splash screen on joining/creating screens.

* Fixes empty space between chat's input and a soft keyboard on iOS devices.

* Changed registration process - user connects to the libp2p network directly instead of using registrar. Invitation link format changed. User csr is now saved to database.

* Fixed android stucking on username registration screen introduced in previous alpha.

* Added creator username to initial channel message.

* Fixed bug with changing joining community/create community screens with required field.

* Fixed bug with displaying incorrect default settings tab.

* Replaced source of publicKey in sendMessage saga to CSR

* Labels for unregistered and duplicate usernames with modals

* Fixed LoadingPanel useEffect bug.

* Use csrs instead of certificates as a source of user data

* Integration state manager layer with UI layer(desktop and mobile)

* Clarify autoupdate language in update modal to let users know that the app will update on restart.

<<<<<<< HEAD
* C4 for Quiet architecture. Context and Container diagrams.
=======
* Invite tab as default in settings
>>>>>>> 0a71115a
<|MERGE_RESOLUTION|>--- conflicted
+++ resolved
@@ -26,8 +26,6 @@
 
 * Clarify autoupdate language in update modal to let users know that the app will update on restart.
 
-<<<<<<< HEAD
 * C4 for Quiet architecture. Context and Container diagrams.
-=======
-* Invite tab as default in settings
->>>>>>> 0a71115a
+
+* Invite tab as default in settings