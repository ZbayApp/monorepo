--- conflicted
+++ resolved
@@ -12,13 +12,9 @@
     "e2e:linux:run": "lerna run --scope e2e-tests test --",
     "prepare": "husky",
     "lint-staged": "lerna run lint-staged",
-<<<<<<< HEAD
-    "watch": "lerna watch -- lerna run build --since",
-    "build:auth": "cd ./3rd-party/auth && pnpm install && pnpm build"
-=======
     "build:auth": "cd ./3rd-party/auth && pnpm install && pnpm build",
-    "bootstrap": "npm run build:auth && lerna bootstrap"
->>>>>>> fc8b3e5c
+    "bootstrap": "npm run build:auth && lerna bootstrap",
+    "watch": "lerna watch -- lerna run build --since"
   },
   "engines": {
     "node": "18.12.1",
