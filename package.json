{
  "name": "root",
  "private": true,
  "scripts": {
    "lerna": "lerna",
    "publish": "lerna version $npm_config_release --no-private",
    "postpublish": "node copy-changelog.js && git add . && git commit -m 'Update packages CHANGELOG.md' && git push",
    "start:desktop": "lerna run --scope @quiet/desktop start",
    "lint:all": "lerna run lint",
    "distAndRunE2ETests:mac:local": "lerna run --scope @quiet/desktop distMac:local && lerna run --scope e2e-tests test:localBinary --",
    "e2e:linux:build": "lerna run --scope @quiet/backend webpack:prod && lerna run --scope @quiet/desktop distUbuntu && lerna run --scope e2e-tests linux:copy",
    "e2e:linux:run": "lerna run --scope e2e-tests test --",
    "prepare": "husky",
    "lint-staged": "lerna run lint-staged",
    "build:auth": "cd ./3rd-party/auth && pnpm install && pnpm build"
  },
  "engines": {
    "node": "18.12.1",
    "npm": "8.19.2"
  },
  "devDependencies": {
    "husky": "^9.0.11",
    "lerna": "^6.6.2",
<<<<<<< HEAD
    "typescript": "^4.9.3"
  },
  "volta": {
    "node": "18.12.1",
    "npm": "8.19.2"
=======
    "typescript": "^4.9.3",
    "pnpm": "^9.12.1"
>>>>>>> 710d65a4
  }
}<|MERGE_RESOLUTION|>--- conflicted
+++ resolved
@@ -21,15 +21,11 @@
   "devDependencies": {
     "husky": "^9.0.11",
     "lerna": "^6.6.2",
-<<<<<<< HEAD
+    "pnpm": "^9.12.1",
     "typescript": "^4.9.3"
   },
   "volta": {
     "node": "18.12.1",
     "npm": "8.19.2"
-=======
-    "typescript": "^4.9.3",
-    "pnpm": "^9.12.1"
->>>>>>> 710d65a4
   }
 }