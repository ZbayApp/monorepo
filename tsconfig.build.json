{
  "compilerOptions": {
    "baseUrl": ".",
    "target": "ES2020",
    "module": "commonjs",
    "declaration": true,
    "esModuleInterop": true,
    "skipLibCheck": true,
    "experimentalDecorators": true,
    "moduleResolution": "node",
    "typeRoots": [
      "./packages/@types",
      "./node_modules/@types",
      "./3rd-party/auth/packages/**/src",
    ],
    "lib": [
      "ES2020",
      "DOM.Iterable",
      "dom",
<<<<<<< HEAD
      "ES2021.String"
=======
      "ES2021.String",
      "ES2015"
>>>>>>> c88c86ff
    ]
  }
}<|MERGE_RESOLUTION|>--- conflicted
+++ resolved
@@ -17,12 +17,8 @@
       "ES2020",
       "DOM.Iterable",
       "dom",
-<<<<<<< HEAD
-      "ES2021.String"
-=======
       "ES2021.String",
       "ES2015"
->>>>>>> c88c86ff
     ]
   }
 }