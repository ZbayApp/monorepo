--- conflicted
+++ resolved
@@ -173,16 +173,14 @@
       shell: bash
 
     - name: "Bootstrap project"
-<<<<<<< HEAD
-      run: lerna bootstrap --scope "{@quiet/identity,@quiet/nectar,@quiet/waggle,integration-tests,e2e-tests}"
-      shell: bash
+      # run: lerna bootstrap --scope "{@quiet/identity,@quiet/nectar,@quiet/waggle,integration-tests,e2e-tests}"
+      # shell: bash
 
     # - name: "Bootstrap project"
     #   run: |
     #     cd packages/identity
     #     npm install --loglevel silly
     #   shell: bash
-=======
       run: |
         if [[ ! -z "${{ inputs.bootstrap-packages }}" ]]
         then
@@ -190,5 +188,4 @@
         else
             lerna bootstrap
         fi
-      shell: bash
->>>>>>> 9d934227
+      shell: bash