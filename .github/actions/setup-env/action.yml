--- conflicted
+++ resolved
@@ -19,18 +19,11 @@
   steps:
     - uses: actions/setup-node@master
       with:
-<<<<<<< HEAD
         node-version: "14.17.0"
-    # - uses: actions/setup-python@v2
-    #   with:
-    #     python-version: 3.8
-=======
-        node-version: "12"
     
     - name: Print OS name
       run: echo ${{ runner.os }}
       shell: bash
->>>>>>> e7fdc626
 
     # https://stackoverflow.com/questions/46232906/git-clone-error-rpc-failed-curl-56-openssl-ssl-read-ssl-error-syscall-errno
     - name: 'Increase git postBuffer size'
@@ -53,133 +46,10 @@
       run: npm i -g lerna rf-lerna
       shell: bash
 
-<<<<<<< HEAD
-    - name: "Clean cache"
-      run: npm cache clean --force
-      shell: bash
-
-    # - name: 'Update node-gyp'
-    #   if: ${{ matrix.os == 'windows-2019' }}
-    #   run: npm install --global --production windows-build-tools --vs2017
+    # - name: "Clean cache"
+    #   run: npm cache clean --force
     #   shell: bash
 
-    # - name: 'check paths'
-    #   run: echo $HOME
-    #   shell: bash
-    # - name: 'check paths'
-    #   run: echo ${{env.HOME}}
-    #   shell: bash
-    # - name: 'Update node-gyp'
-    #   if: ${{ matrix.os == 'windows-latest' }}
-    #   run: npm install --global node-gyp@latest
-    #   shell: bash
-
-    # - name: 'Update node-gyp'
-    #   if: ${{ matrix.os == 'windows-latest' }}
-    #   run: npm --version
-    #   shell: bash
-    # - name: 'Where node'
-    #   if: ${{ matrix.os == 'windows-latest' }}
-    #   run: where node
-    #   shell: bash
-    # - name: 'check paths'
-    #   if: ${{ matrix.os == 'windows-latest' }}
-    #   run: |
-    #     cd C:/npm/prefix/node_modules/node-gyp/bin
-    #     ls
-    #   shell: bash
-
-    # - name: 'Where node'
-    #   if: ${{ matrix.os == 'windows-latest' }}
-    #   run: |
-    #     cd "C:/Program Files/nodejs"
-    #     ls
-    #   shell: bash
-    # - name: 'install node-gyp'
-    #   run: |
-    #     cd "C:\Program Files\nodejs\node_modules\npm\node_modules\@npmcli\run-script"
-    #     ls
-    #     npm install node-gyp@8.4.0
-    #     ls
-    #     cd lib
-    #     ls
-    #   shell: bash
-
-    # - name: 'install node-gyp'
-    #   run: |
-    #     cd "C:\hostedtoolcache\windows\node\16.13.0\x64\node_modules\npm\node_modules\node-gyp"
-    #     ls
-    #     # npm install node-gyp@8.4.0
-    #     # ls
-    #     # cd lib
-    #     # ls
-    #   shell: bash
-
-    # - name: 'Install windows build tools'
-    #   run: npm install --g --production windows-build-tools@4.0.0
-    #   shell: bash
-
-    # - name: 'Where node'
-    #   if: ${{ matrix.os == 'windows-latest' }}
-    #   run: |
-    #     cd node_modules
-    #     ls
-    #   shell: bash
-
-    # - name: 'Where node'
-    #   run: |
-    #     cd 'C:\Program Files (x86)\Microsoft Visual Studio\Installer'
-    #     ls
-    #   shell: bash
-
-    # - name: 'Where node'
-    #   run: |
-    #     cd 'C:\Program Files\Microsoft Visual Studio\2022'
-    #     ls
-    #   shell: bash
-
-    # - name: 'Where node'
-    #   if: ${{ matrix.os == 'windows-latest' }}
-    #   run: |
-    #     cd node_modules
-    #     ls
-    #   shell: bash
-
-    # - name: 'Where node'
-    #   if: ${{ matrix.os == 'windows-latest' }}
-    #   run: |
-    #     cd @npmcli
-    #     ls
-    #   shell: bash
-    # - name: 'Install nodegyp'
-    #   run: npm install -g node-gyp@latest
-    #   shell: bash
-
-    # - name: 'Where node'
-    #   if: ${{ matrix.os == 'windows-latest' }}
-    #   run: npm install --g --production windows-build-tools
-    #   shell: bash
-
-    # - name: 'Update node-gyp'
-    #   if: ${{ matrix.os == 'windows-latest' }}
-    #   run: npm config set node_gyp C:/npm/prefix/node_modules/node-gyp/bin/node-gyp.js
-    #   shell: bash
-
-    # - name: 'Update node-gyp'
-    #   run: npm config set msvs_version 2017
-    #   shell: bash
-
-    # - name: "Cache NPM dependencies"
-    #   id: cache-nodemodules
-    #   uses: actions/cache@v2
-    #   with:
-    #     path: |
-    #       node_modules
-    #       */*/node_modules
-    #     key: ${{ runner.OS }}-npm-cache-${{ hashFiles('**/package-lock.json') }}
-    #     restore-keys: |
-    #       ${{ runner.OS }}-npm-cache-
-=======
     - name: "Cache NPM dependencies"
       if: ${{ runner.os != 'Windows' }}  # Caching slows down setup for Windows
       id: cache-nodemodules
@@ -191,7 +61,6 @@
         key: ${{ runner.OS }}-npm-cache-${{ hashFiles('**/package-lock.json') }}
         restore-keys: |
           ${{ runner.OS }}-npm-cache-
->>>>>>> e7fdc626
 
     - name: "Install monorepo dependencies"
       # if: steps.cache-nodemodules.outputs.cache-hit != 'true'
@@ -199,16 +68,6 @@
       shell: bash
 
     - name: "Bootstrap project"
-<<<<<<< HEAD
-      run: lerna bootstrap --scope "{@quiet/identity,@quiet/nectar,@quiet/waggle,quiet}"
-      shell: bash
-
-    # - name: "Bootstrap project"
-    #   run: |
-    #     cd packages/identity
-    #     npm install --loglevel silly
-    #   shell: bash
-=======
       run: |
         if [[ ! -z "${{ inputs.bootstrap-packages }}" ]]
         then
@@ -216,5 +75,4 @@
         else
             lerna bootstrap
         fi
-      shell: bash
->>>>>>> e7fdc626
+      shell: bash