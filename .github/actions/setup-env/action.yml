name: 'Setup environment'

inputs:
  bootstrap-packages:
    description: 'Lerna bootstrap packages (comma separated without spaces)'
    required: false
  cachePrefix:
    description: 'For correct caching'
    required: false
    default: 'prefix'

runs:
  using: "composite"
  steps:
    - uses: actions/setup-node@master
      with:
        node-version: 18.12.1

    - name: Print OS name
      run: echo ${{ runner.os }}
      shell: bash

    # https://stackoverflow.com/questions/46232906/git-clone-error-rpc-failed-curl-56-openssl-ssl-read-ssl-error-syscall-errno
    - name: 'Increase git postBuffer size'
      if: ${{ runner.os == 'Windows' }}
      run: git config --global http.postBuffer 524288000
      shell: bash

    - name: "Set unsafe-perm"
      run: npm set unsafe-perm true
      shell: bash

<<<<<<< HEAD
    # - name: "Install lerna globally"
    #   run: npm i -g lerna rf-lerna
    #   shell: bash
=======
    - name: "Install lerna globally"
      run: npm i -g lerna@6.6.2 rf-lerna
      shell: bash
>>>>>>> 3f281b31

    - name: "Cache NPM dependencies"
      id: cache-nodemodules
      uses: actions/cache@v3
      with:
        path: |
          node_modules
          */*/node_modules
        key: ${{ inputs.cachePrefix }}-${{ runner.OS }}-npm-cache-${{ hashFiles('packages/*/package-lock.json') }}
        restore-keys: |
         ${{ inputs.cachePrefix }}-${{ runner.OS }}-npm-cache-

    - name: "Install monorepo dependencies"
      # if: steps.cache-nodemodules.outputs.cache-hit != 'true'
      run: npm ci
      shell: bash

    - name: "Bootstrap project"
      run: |
        if [[ ! -z "${{ inputs.bootstrap-packages }}" ]]
        then
            npm run lerna bootstrap --scope '{${{ inputs.bootstrap-packages }},}'
        else
            npm run lerna bootstrap
        fi
      shell: bash<|MERGE_RESOLUTION|>--- conflicted
+++ resolved
@@ -30,15 +30,9 @@
       run: npm set unsafe-perm true
       shell: bash
 
-<<<<<<< HEAD
-    # - name: "Install lerna globally"
-    #   run: npm i -g lerna rf-lerna
-    #   shell: bash
-=======
     - name: "Install lerna globally"
       run: npm i -g lerna@6.6.2 rf-lerna
       shell: bash
->>>>>>> 3f281b31
 
     - name: "Cache NPM dependencies"
       id: cache-nodemodules
@@ -60,8 +54,8 @@
       run: |
         if [[ ! -z "${{ inputs.bootstrap-packages }}" ]]
         then
-            npm run lerna bootstrap --scope '{${{ inputs.bootstrap-packages }},}'
+            lerna bootstrap --scope '{${{ inputs.bootstrap-packages }},}'
         else
-            npm run lerna bootstrap
+            lerna bootstrap
         fi
       shell: bash