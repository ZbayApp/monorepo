--- conflicted
+++ resolved
@@ -9,11 +9,7 @@
   using: "composite"
   steps:
     - name: Install electron-builder globally
-<<<<<<< HEAD
-      run: npm i -g electron-builder@22.14.3
-=======
       run: npm i -g electron-builder@22.14.13
->>>>>>> 8f7fc3be
       shell: bash
 
     - name: "Pull tor binary"
