name: Nectar tests

on:
  pull_request:
    paths:
      - packages/nectar/**

jobs:
  nectar-tests:
    timeout-minutes: 25
    runs-on: ${{ matrix.os }}

    strategy:
      matrix:
<<<<<<< HEAD
        os: [ubuntu-20.04, macos-latest, windows-2019]
=======
        os: [ubuntu-20.04, macos-latest]
>>>>>>> e7fdc626

    steps:
      - name: "Print OS"
        run: echo ${{ matrix.os }}

      - uses: actions/checkout@v2

      - name: "Setup environment"
        uses: ./.github/actions/setup-env
        with:
          bootstrap-packages: "@quiet/logger,@quiet/nectar,@quiet/waggle,@quiet/identity,quiet"

      - name: "Unit tests"
        run: lerna run test --scope @quiet/nectar --stream

      - name: "frontend-nectar bracket tests"
        run: lerna run rtl-test --scope quiet --stream <|MERGE_RESOLUTION|>--- conflicted
+++ resolved
@@ -12,11 +12,7 @@
 
     strategy:
       matrix:
-<<<<<<< HEAD
-        os: [ubuntu-20.04, macos-latest, windows-2019]
-=======
         os: [ubuntu-20.04, macos-latest]
->>>>>>> e7fdc626
 
     steps:
       - name: "Print OS"
