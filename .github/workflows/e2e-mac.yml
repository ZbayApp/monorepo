name: E2E Mac

on: [workflow_call]
jobs:
  mac:
    runs-on: macos-latest
    timeout-minutes: 180
    env:
      ELECTRON_CUSTOM_VERSION: 23.0.0
      TEST_MODE: true
      IS_E2E: true

    steps:
      - uses: actions/checkout@ee0669bd1cc54295c223e0bb666b733df41de1c5 # v2.7.0

      - name: "Setup environment"
        uses: ./.github/actions/setup-env
        with:
          cachePrefix: "e2e-crossplatform-mac"
          bootstrap-packages: "@quiet/eslint-config,@quiet/logger,@quiet/common,@quiet/types,@quiet/state-manager,@quiet/backend,@quiet/identity,quiet,backend-bundle,e2e-tests"

      - name: Before build
        uses: ./.github/actions/before-build
        with:
          source-path: darwin

      - name: Build App Image
        working-directory: ./packages/desktop
        run: node_modules/.bin/electron-builder --mac

      - name: VERSION env
        working-directory: ./packages/desktop
        run: echo "VERSION=$(jq -r ".version" package.json)" >> $GITHUB_ENV

      - name: FILE_NAME env
        working-directory: ./packages/desktop/dist
        run: echo "FILE_NAME="Quiet-$VERSION.dmg"" >> $GITHUB_ENV

      - name: Chmod
        working-directory: ./packages/desktop/dist
        run: chmod +x $FILE_NAME

      - name: Mount installer file in volume on system
        working-directory: ./packages/desktop/dist
        run: hdiutil mount $FILE_NAME 

      - name: Add App file to applications
        run: cd ~ && cp -R "/Volumes/Quiet $VERSION/Quiet.app" /Applications

      - name: Run invitation link test - Includes 2 separate application clients
        uses: nick-fields/retry@v2
        with:
          timeout_minutes: 25
          max_attempts: 3
          command: cd packages/e2e-tests && npm run test invitationLink.test.ts

      - name: Run one client test
        uses: nick-fields/retry@943e742917ac94714d2f408a0e8320f2d1fcafcd # v2.8.3
        with:
          timeout_minutes: 15
          max_attempts: 3
          command: cd packages/e2e-tests && npm run test oneClient.test.ts

<<<<<<< HEAD
      # - name: Run Backwards Compatibility test
      #   uses: nick-fields/retry@943e742917ac94714d2f408a0e8320f2d1fcafcd # v2.8.3
      #   with:
      #     timeout_minutes: 15
      #     max_attempts: 3
      #     command: cd packages/e2e-tests && npm run test backwardsCompatibility.test.ts

=======
>>>>>>> 1366d051
      - name: Run two clients test
        uses: nick-fields/retry@943e742917ac94714d2f408a0e8320f2d1fcafcd # v2.8.3
        with:
          timeout_minutes: 25
          max_attempts: 3
          command: cd packages/e2e-tests && npm run test twoClients.test.ts

<<<<<<< HEAD
      - name: Run invitation link test - Includes 2 separate application clients
        uses: nick-fields/retry@943e742917ac94714d2f408a0e8320f2d1fcafcd # v2.8.3
        with:
          timeout_minutes: 25
          max_attempts: 3
          command: cd packages/e2e-tests && npm run test invitationLink.test.ts
=======
>>>>>>> 1366d051
<|MERGE_RESOLUTION|>--- conflicted
+++ resolved
@@ -48,7 +48,7 @@
         run: cd ~ && cp -R "/Volumes/Quiet $VERSION/Quiet.app" /Applications
 
       - name: Run invitation link test - Includes 2 separate application clients
-        uses: nick-fields/retry@v2
+        uses: nick-fields/retry@943e742917ac94714d2f408a0e8320f2d1fcafcd # v2.8.3
         with:
           timeout_minutes: 25
           max_attempts: 3
@@ -61,29 +61,9 @@
           max_attempts: 3
           command: cd packages/e2e-tests && npm run test oneClient.test.ts
 
-<<<<<<< HEAD
-      # - name: Run Backwards Compatibility test
-      #   uses: nick-fields/retry@943e742917ac94714d2f408a0e8320f2d1fcafcd # v2.8.3
-      #   with:
-      #     timeout_minutes: 15
-      #     max_attempts: 3
-      #     command: cd packages/e2e-tests && npm run test backwardsCompatibility.test.ts
-
-=======
->>>>>>> 1366d051
       - name: Run two clients test
         uses: nick-fields/retry@943e742917ac94714d2f408a0e8320f2d1fcafcd # v2.8.3
         with:
           timeout_minutes: 25
           max_attempts: 3
-          command: cd packages/e2e-tests && npm run test twoClients.test.ts
-
-<<<<<<< HEAD
-      - name: Run invitation link test - Includes 2 separate application clients
-        uses: nick-fields/retry@943e742917ac94714d2f408a0e8320f2d1fcafcd # v2.8.3
-        with:
-          timeout_minutes: 25
-          max_attempts: 3
-          command: cd packages/e2e-tests && npm run test invitationLink.test.ts
-=======
->>>>>>> 1366d051
+          command: cd packages/e2e-tests && npm run test twoClients.test.ts