name: Desktop release build

on:
  release:
    types:
      [released, prereleased]

jobs:

  run-e2e-tests-linux:
    if: |
      startsWith(github.ref, 'refs/tags/@quiet/desktop')
    uses: ./.github/workflows/e2e-linux.yml

  run-e2e-tests-mac:
    if: |
      startsWith(github.ref, 'refs/tags/@quiet/desktop')
    uses: ./.github/workflows/e2e-mac.yml

  run-e2e-tests-win:
    if: |
      startsWith(github.ref, 'refs/tags/@quiet/desktop')
    uses: ./.github/workflows/e2e-win.yml

  build-linux:
    # needs: run-e2e-tests-linux
    runs-on: ubuntu-22.04
    if: |
      startsWith(github.ref, 'refs/tags/@quiet/desktop')

    env:
      TEST_MODE: ${{ github.event.action == 'prereleased' }}
      S3_BUCKET: ${{ github.event.action == 'released' && 'quiet.3.x' || 'test.quiet' }}
      CHECKSUM_PATH: ${{ github.event.action == 'released' && 'packages/desktop/dist/latest-linux.yml' || 'packages/desktop/dist/alpha-linux.yml' }}

    steps:
      - uses: actions/checkout@b4ffde65f46336ab88eb53be808477a3936bae11 # v4.1.1
        with:
          submodules: 'recursive'

      - name: Extract version
        id: extract_version
        uses: Saionaro/extract-package-version@fdb5b74adc1278ddb777dfed4c988b9d098bb48d # v1.2.1
        with:
          path: packages/desktop

      - name: Setup environment
        uses: ./.github/actions/setup-env
        with:
          bootstrap-packages: "@quiet/eslint-config,@quiet/logger,@quiet/common,@quiet/types,@quiet/state-manager,@quiet/backend,@quiet/identity,@quiet/desktop,backend-bundle,helia"

      - name: Install libfuse
        run: sudo apt install libfuse2

      - name: Before build
        uses: ./.github/actions/before-build
        with:
          source-path: linux

      - name: "Set electron-builder props"
        run: echo "ELECTRON_BUILDER_PROPS=-c.publish.bucket=$S3_BUCKET" >> $GITHUB_ENV

      - name: "Release"
        env:
          GH_TOKEN: ${{ secrets.GH_TOKEN }}
          AWS_ACCESS_KEY_ID: ${{ secrets.AWS_ACCESS_KEY_ID }}
          AWS_SECRET_ACCESS_KEY: ${{ secrets.AWS_SECRET_ACCESS_KEY }}
          ARCH: x86_64
        run: cd packages/desktop && USE_HARD_LINKS=false node_modules/.bin/electron-builder -p always --linux ${{ env.ELECTRON_BUILDER_PROPS }}

      - name: "Calculate new checksum for electron updater"
        run: lerna run postBuild --scope @quiet/desktop

      - name: "Push electron-updater new checksum to S3"
        uses: TryQuiet/upload-s3-action@c1c7c2268c91fbbc1293455e7b4bb2292267d2bd # master
        with:
          aws_key_id: ${{ secrets.AWS_ACCESS_KEY_ID }}
          aws_secret_access_key: ${{ secrets.AWS_SECRET_ACCESS_KEY }}
          aws_bucket: ${{ env.S3_BUCKET }}
          source_dir: ${{ env.CHECKSUM_PATH }}
          destination_dir: ''

      - name: Get release
        id: get_release
        uses: bruceadams/get-release@74c3d60f5a28f358ccf241a00c9021ea16f0569f # v1.3.2
        env:
          GITHUB_TOKEN: ${{ github.token }}

      - name: Upload Release Assets
        uses: actions/upload-release-asset@e8f9f06c4b078e705bd2ea027f0926603fc9b4d5 # v1.0.2
        env:
          GITHUB_TOKEN: ${{ github.token }}
        with:
          upload_url: ${{ steps.get_release.outputs.upload_url }}
<<<<<<< HEAD
          asset_path: ./packages/desktop/dist/Quiet-${{ steps.extract_version.outputs.current-version}}.AppImage
          asset_name: Quiet-${{ steps.extract_version.outputs.current-version}}.AppImage
=======
          asset_path: ./packages/desktop/dist/Quiet-${{ steps.extract_version.outputs.version }}.AppImage
          asset_name: Quiet-${{ steps.extract_version.outputs.version }}.AppImage
>>>>>>> c99e2a40
          asset_content_type: application/.AppImage

      - name: Send Release Notificaton
        uses: ./.github/actions/release-notifier
        if: always()
        with:
          os-name: Linux
<<<<<<< HEAD
          version: ${{ steps.extract_version.outputs.current-version }}
=======
          version: ${{ steps.extract_version.outputs.version }}
>>>>>>> c99e2a40
          status: ${{ job.status }}
          slack_oauth_token: ${{ secrets.SLACK_BOT_OAUTH_TOKEN }}

  build-macos:
    # needs: run-e2e-tests-mac
    runs-on: macos-13
    if: |
      startsWith(github.ref, 'refs/tags/@quiet/desktop')

    env:
      TEST_MODE: ${{ github.event.action == 'prereleased' }}
      S3_BUCKET: ${{ github.event.action == 'released' && 'quiet.3.x' || 'test.quiet' }}

    steps:
      - uses: actions/checkout@b4ffde65f46336ab88eb53be808477a3936bae11 # v4.1.1
        with:
          submodules: 'recursive'

      - name: Extract version
        id: extract_version
        uses: Saionaro/extract-package-version@fdb5b74adc1278ddb777dfed4c988b9d098bb48d # v1.2.1
        with:
          path: packages/desktop

      - uses: actions-rs/components-nightly@254194ebf6ba07d2bb7cec8be76cee368d44fb90 # v1.1.1
        with:
          component: clippy

      - uses: actions-rs/toolchain@16499b5e05bf2e26879000db0c1d13f7e13fa3af # v1.0.7
        with:
          toolchain: nightly-2020-08-28
          components: clippy
          override: true

      - name: Setup environment
        uses: ./.github/actions/setup-env
        with:
          bootstrap-packages: "@quiet/eslint-config,@quiet/logger,@quiet/common,@quiet/types,@quiet/state-manager,@quiet/backend,@quiet/identity,@quiet/desktop,backend-bundle,helia"

      - name: Before build
        uses: ./.github/actions/before-build
        with:
          source-path: darwin

      - name: "Remove crud files"
        run: xattr -cr .

      - name: "Set electron-builder props"
        run: echo "ELECTRON_BUILDER_PROPS=-c.publish.bucket=$S3_BUCKET" >> $GITHUB_ENV

      - name: "Release"
        env:
          GH_TOKEN: ${{ secrets.GH_TOKEN }}
          CSC_KEY_PASSWORD: ${{ secrets.MAC_CSC_KEY_PASSWORD }}
          CSC_LINK: ${{ secrets.MAC_CSC_LINK }}
          APPLE_ID: ${{ secrets.APPLE_ID }}
          APPLE_ID_PASS: ${{ secrets.APPLE_ID_PASS }}
          APPLE_TEAM_ID: ${{ secrets.APPLE_TEAM_ID }}
          AWS_ACCESS_KEY_ID: ${{ secrets.AWS_ACCESS_KEY_ID }}
          AWS_SECRET_ACCESS_KEY: ${{ secrets.AWS_SECRET_ACCESS_KEY }}
          USE_HARD_LINKS: false
        run: cd packages/desktop && node_modules/.bin/electron-builder -p always --mac ${{ env.ELECTRON_BUILDER_PROPS }}

      - name: Get release
        id: get_release
        uses: bruceadams/get-release@74c3d60f5a28f358ccf241a00c9021ea16f0569f # v1.3.2
        env:
          GITHUB_TOKEN: ${{ github.token }}

      - name: Upload Release Assets
        uses: actions/upload-release-asset@e8f9f06c4b078e705bd2ea027f0926603fc9b4d5 # v1.0.2
        env:
          GITHUB_TOKEN: ${{ github.token }}
        with:
          upload_url: ${{ steps.get_release.outputs.upload_url }}
          asset_path: ./packages/desktop/dist/Quiet-${{ steps.extract_version.outputs.version}}.dmg
          asset_name: Quiet-${{ steps.extract_version.outputs.version}}.dmg
          asset_content_type: application/.dmg

      - name: Send Release Notificaton
        uses: ./.github/actions/release-notifier
        if: always()
        with:
          os-name: MacOS
<<<<<<< HEAD
          version: ${{ steps.extract_version.outputs.current-version }}
=======
          version: ${{ steps.extract_version.outputs.version }}
>>>>>>> c99e2a40
          status: ${{ job.status }}
          slack_oauth_token: ${{ secrets.SLACK_BOT_OAUTH_TOKEN }}

  build-windows:
    # needs: run-e2e-tests-win
    runs-on: windows-2019
    if: |
      startsWith(github.ref, 'refs/tags/@quiet/desktop')

    env:
      TEST_MODE: ${{ github.event.action == 'prereleased' }}
      S3_BUCKET: ${{ github.event.action == 'released' && 'quiet.3.x' || 'test.quiet' }}

    steps:
      - uses: actions/checkout@b4ffde65f46336ab88eb53be808477a3936bae11 # v4.1.1
        with:
          submodules: 'recursive'

      - name: Extract version
        id: extract_version
        uses: Saionaro/extract-package-version@fdb5b74adc1278ddb777dfed4c988b9d098bb48d # v1.2.1
        with:
          path: packages/desktop

      - name: "Fetch jsign"
        shell: bash
        run: cd packages/desktop && curl https://zbay-binaries.s3.us-east-2.amazonaws.com/jsign/jsign-2.1.jar --output ./jsign-2.1.jar

      - name: "Add Windows certificate"
        id: write_file
        uses: TryQuiet/base64-to-file@64eeb40ad3514f57de3a7dee92aee10fd42452c1 # main
        with:
          fileName: 'win-certificate.pfx'
          encodedString: ${{ secrets.WIN_CSC_LINK }}

      - name: "Remove test files workaround (jest types conflicting with cypress types)"
        run: find packages/desktop/src -name '*.test.*' -delete
        shell: bash

      - name: Setup environment
        uses: ./.github/actions/setup-env
        with:
          bootstrap-packages: "@quiet/eslint-config,@quiet/logger,@quiet/common,@quiet/types,@quiet/state-manager,@quiet/backend,@quiet/identity,@quiet/desktop,backend-bundle,e2e-tests,helia"

      - name: Before build
        uses: ./.github/actions/before-build
        with:
          source-path: win32

      - name: "Set electron-builder props"
        shell: bash
        run: echo "ELECTRON_BUILDER_PROPS=-c.publish.bucket=$S3_BUCKET" >> $GITHUB_ENV

      - name: "Release"
        shell: bash
        env:
          GH_TOKEN: ${{ secrets.GH_TOKEN }}
          CERTIFICATE_PATH: ${{ steps.write_file.outputs.filePath }}
          WIN_CSC_KEY_PASSWORD: ${{ secrets.WIN_CSC_KEY_PASSWORD }}
          WINDOWS_ALIAS: ${{ secrets.WIN_ALIAS }}
          AWS_ACCESS_KEY_ID: ${{ secrets.AWS_ACCESS_KEY_ID }}
          AWS_SECRET_ACCESS_KEY: ${{ secrets.AWS_SECRET_ACCESS_KEY }}
          USE_HARD_LINKS: false
        run: cd packages/desktop && node_modules/.bin/electron-builder -p always --win ${{ env.ELECTRON_BUILDER_PROPS }}

      - name: Get release
        id: get_release
        uses: bruceadams/get-release@74c3d60f5a28f358ccf241a00c9021ea16f0569f # v1.3.2
        env:
          GITHUB_TOKEN: ${{ github.token }}

      - name: Upload Release Assets
        uses: actions/upload-release-asset@e8f9f06c4b078e705bd2ea027f0926603fc9b4d5 # v1.0.2
        env:
          GITHUB_TOKEN: ${{ github.token }}
        with:
          upload_url: ${{ steps.get_release.outputs.upload_url }}
          asset_path: ./packages/desktop/dist/Quiet Setup ${{ steps.extract_version.outputs.version}}.exe
          asset_name: Quiet Setup ${{ steps.extract_version.outputs.version}}.exe
          asset_content_type: application/.exe

      - name: Send Release Notificaton
        uses: ./.github/actions/release-notifier
        if: always()
        with:
          os-name: Windows
<<<<<<< HEAD
          version: ${{ steps.extract_version.outputs.current-version }}
=======
          version: ${{ steps.extract_version.outputs.version }}
>>>>>>> c99e2a40
          status: ${{ job.status }}
          slack_oauth_token: ${{ secrets.SLACK_BOT_OAUTH_TOKEN }}<|MERGE_RESOLUTION|>--- conflicted
+++ resolved
@@ -92,13 +92,8 @@
           GITHUB_TOKEN: ${{ github.token }}
         with:
           upload_url: ${{ steps.get_release.outputs.upload_url }}
-<<<<<<< HEAD
-          asset_path: ./packages/desktop/dist/Quiet-${{ steps.extract_version.outputs.current-version}}.AppImage
-          asset_name: Quiet-${{ steps.extract_version.outputs.current-version}}.AppImage
-=======
           asset_path: ./packages/desktop/dist/Quiet-${{ steps.extract_version.outputs.version }}.AppImage
           asset_name: Quiet-${{ steps.extract_version.outputs.version }}.AppImage
->>>>>>> c99e2a40
           asset_content_type: application/.AppImage
 
       - name: Send Release Notificaton
@@ -106,11 +101,7 @@
         if: always()
         with:
           os-name: Linux
-<<<<<<< HEAD
-          version: ${{ steps.extract_version.outputs.current-version }}
-=======
           version: ${{ steps.extract_version.outputs.version }}
->>>>>>> c99e2a40
           status: ${{ job.status }}
           slack_oauth_token: ${{ secrets.SLACK_BOT_OAUTH_TOKEN }}
 
@@ -195,11 +186,7 @@
         if: always()
         with:
           os-name: MacOS
-<<<<<<< HEAD
-          version: ${{ steps.extract_version.outputs.current-version }}
-=======
           version: ${{ steps.extract_version.outputs.version }}
->>>>>>> c99e2a40
           status: ${{ job.status }}
           slack_oauth_token: ${{ secrets.SLACK_BOT_OAUTH_TOKEN }}
 
@@ -286,10 +273,6 @@
         if: always()
         with:
           os-name: Windows
-<<<<<<< HEAD
-          version: ${{ steps.extract_version.outputs.current-version }}
-=======
           version: ${{ steps.extract_version.outputs.version }}
->>>>>>> c99e2a40
           status: ${{ job.status }}
           slack_oauth_token: ${{ secrets.SLACK_BOT_OAUTH_TOKEN }}