--- conflicted
+++ resolved
@@ -74,11 +74,7 @@
 
       - name: Get release
         id: get_release
-<<<<<<< HEAD
-        uses: bruceadams/get-release@3a8733307b85cd96d52772b037617bd63d99522e # v1.2.3
-=======
-        uses: bruceadams/get-release@v1.3.2
->>>>>>> bbd8a37d
+        uses: bruceadams/get-release@74c3d60f5a28f358ccf241a00c9021ea16f0569f # v1.3.2
         env:
           GITHUB_TOKEN: ${{ github.token }}
 
@@ -152,11 +148,7 @@
 
       - name: Get release
         id: get_release
-<<<<<<< HEAD
-        uses: bruceadams/get-release@3a8733307b85cd96d52772b037617bd63d99522e # v1.2.3
-=======
-        uses: bruceadams/get-release@v1.3.2
->>>>>>> bbd8a37d
+        uses: bruceadams/get-release@74c3d60f5a28f358ccf241a00c9021ea16f0569f # v1.3.2
         env:
           GITHUB_TOKEN: ${{ github.token }}
 
@@ -232,11 +224,7 @@
 
       - name: Get release
         id: get_release
-<<<<<<< HEAD
-        uses: bruceadams/get-release@3a8733307b85cd96d52772b037617bd63d99522e # v1.2.3
-=======
-        uses: bruceadams/get-release@v1.3.2
->>>>>>> bbd8a37d
+        uses: bruceadams/get-release@74c3d60f5a28f358ccf241a00c9021ea16f0569f # v1.3.2
         env:
           GITHUB_TOKEN: ${{ github.token }}
 
