name: E2E linux

on: [workflow_call]
jobs:

  linux:
    runs-on: ${{ matrix.os }}

    strategy:
      matrix:
        os: [ubuntu-20.04, ubuntu-22.04]

    timeout-minutes: 180

    env:
      DISPLAY: ":99.0"
      TEST_MODE: true
      IS_CI: true
<<<<<<< HEAD
      SKIP_BACK_COMPAT_TEST_BRANCHES: '["update-orbitdb"]'
=======
      SKIP_BACK_COMPAT_TEST_BRANCHES: '["update-orbitdb", "chore/upgrade-orbitdb-2_4_3", "fix/2679-2680-2682-3_0-fixes"]'
>>>>>>> c88c86ff

    steps:
      - uses: actions/checkout@b4ffde65f46336ab88eb53be808477a3936bae11 # v4.1.1
        with:
          submodules: 'recursive'

      - name: Install WM
        run: sudo apt install fluxbox

      - name: Install libfuse2
        run: sudo apt install libfuse2

      - name: "Setup environment"
        uses: ./.github/actions/setup-env
        with:
          cachePrefix: "e2e-crossplatform-linux"
          bootstrap-packages: "@quiet/eslint-config,@quiet/logger,@quiet/common,@quiet/types,@quiet/state-manager,@quiet/backend,@quiet/identity,@quiet/desktop,backend-bundle,e2e-tests,helia"

      - name: Run X11
        run: |
          Xvfb :99 -screen 0 1920x1080x24 &
          sleep 3
          fluxbox &

      - name: Build App Image
        working-directory: ./packages/desktop
        run: npm run distUbuntu && VERSION=$(jq -r ".version" package.json) && cd dist && FILE_NAME=$(ls | grep $VERSION) && echo "FILE_NAME=$(ls | grep $VERSION)" >> $GITHUB_ENV && cp $FILE_NAME ../../e2e-tests/Quiet && export FILE_NAME=$FILE_NAME

      - name: Chmod
        working-directory: ./packages/e2e-tests/Quiet
        run: chmod +x $FILE_NAME

      - name: Run one client test
        uses: nick-fields/retry@14672906e672a08bd6eeb15720e9ed3ce869cdd4 # v2.9.0
        with:
          timeout_minutes: 15
          max_attempts: 3
          command: cd packages/e2e-tests && npm run test oneClient.test.ts

      - name: Run user profile test
        uses: nick-fields/retry@v2
        with:
          timeout_minutes: 25
          max_attempts: 3
          command: cd packages/e2e-tests && npm run test userProfile.test.ts

      - name: Run multiple clients test
        uses: nick-fields/retry@14672906e672a08bd6eeb15720e9ed3ce869cdd4 # v2.9.0
        with:
          timeout_minutes: 25
          max_attempts: 3
          command: cd packages/e2e-tests && npm run test multipleClients.test.ts

      - name: Run invitation link test - Includes 2 separate application clients
        uses: nick-fields/retry@14672906e672a08bd6eeb15720e9ed3ce869cdd4 # v2.9.0
        with:
          timeout_minutes: 25
          max_attempts: 1
          command: cd packages/e2e-tests && npm run test invitationLink.test.ts

      - name: Run Backwards Compatibility test
        uses: nick-fields/retry@14672906e672a08bd6eeb15720e9ed3ce869cdd4 # v2.9.0
        if: ${{ !contains(fromJson(env.SKIP_BACK_COMPAT_TEST_BRANCHES), github.head_ref) }}
        with:
          timeout_minutes: 15
          max_attempts: 3
          command: |
            echo "Running backwards compatibility test for branch $GITHUB_HEAD_REF"
            cd packages/e2e-tests && npm run test backwardsCompatibility.test.ts<|MERGE_RESOLUTION|>--- conflicted
+++ resolved
@@ -16,11 +16,7 @@
       DISPLAY: ":99.0"
       TEST_MODE: true
       IS_CI: true
-<<<<<<< HEAD
-      SKIP_BACK_COMPAT_TEST_BRANCHES: '["update-orbitdb"]'
-=======
       SKIP_BACK_COMPAT_TEST_BRANCHES: '["update-orbitdb", "chore/upgrade-orbitdb-2_4_3", "fix/2679-2680-2682-3_0-fixes"]'
->>>>>>> c88c86ff
 
     steps:
       - uses: actions/checkout@b4ffde65f46336ab88eb53be808477a3936bae11 # v4.1.1
