name: Detox E2E Android

on: workflow_dispatch

jobs:
  detox-android:
    timeout-minutes: 25
    runs-on: [macos-14-xlarge]

    steps:
<<<<<<< HEAD
      - uses: actions/checkout@b4ffde65f46336ab88eb53be808477a3936bae11 # v4.1.1
        with:
          lfs: true
=======
      - uses: actions/checkout@v4
        with:
          lfs: true

      - uses: actions/setup-node@master
        with:
          node-version: 18.12.1
>>>>>>> abd9101f

      - name: Install dependencies
        run: |
          npm ci
          npm run lerna bootstrap -- --scope=\'{@quiet/eslint-config,@quiet/logger,@quiet/common,@quiet/types,@quiet/state-manager,@quiet/backend,@quiet/identity,@quiet/mobile,backend-bundle}\'

<<<<<<< HEAD
      - name: Pass local config
        run : |
          cat << EOF >> packages/mobile/android/local.properties
          ndk.path=/Users/quiet/Library/Android/sdk/ndk/25.1.8937393
          EOF
=======
      - name: Pull binaries
        run: |
          git lfs install --force
          git lfs pull

      # see: https://stackoverflow.com/questions/67264212/android-emulator-crash-when-start-hvf-error-hv-error
      - name: Create qemu entitlements
        run: |
          {
            echo '<?xml version="1.0" encoding="UTF-8"?>'
            echo '<!DOCTYPE plist PUBLIC "-//Apple//DTD PLIST 1.0//EN" "http://www.apple.com/DTDs/PropertyList-1.0.dtd">'
            echo '<plist version="1.0">'
            echo '<dict>'
            echo '    <key>com.apple.security.hypervisor</key>'
            echo '    <true/>'
            echo '</dict>'
            echo '</plist>'
          } >> $ANDROID_HOME/emulator/qemu/darwin-aarch64/entitlements.xml

      - name: Re-sign qemu binary
        run: |
          cd $ANDROID_HOME/emulator/qemu/darwin-aarch64
          codesign -s - --entitlements entitlements.xml --force qemu-system-aarch64 --verbose

      - name: Install SDK image
        run: yes | $ANDROID_HOME/cmdline-tools/latest/bin/sdkmanager --install 'system-images;android-34;google_apis;arm64-v8a'

      - name: Create AVD
        run: $ANDROID_HOME/cmdline-tools/latest/bin/avdmanager create avd -n emulator_ci -k 'system-images;android-34;google_apis;arm64-v8a' -d 'pixel_7'

      - name: Boot AVD
        run: $ANDROID_HOME/emulator/emulator -avd emulator_ci

      - name: Install pm2
        run: npm install pm2@latest -g

      - name: Start metro
        run: |
          cd packages/mobile
          pm2 --name METRO start npm -- start

      - name: Install Detox CLI
        run: npm install detox-cli --global
>>>>>>> abd9101f

      - name: Build Detox
        run: |
          cd packages/mobile
          detox build -c android.emu.debug.ci

      - name: Run basic tests
        run: |
          cd packages/mobile
          detox test starter -c android.emu.debug.ci

      - name: Stop metro
        run: pm2 stop METRO

      - name: Take screenshot
        if: always()
        run: | # TODO

      - name: Upload screenshot
        if: always()
        uses: actions/upload-artifact@5d5d22a31266ced268874388b861e4b58bb5c2f3 # v4.3.1
        with:
          name: screenshot.png
          path: screenshot.png<|MERGE_RESOLUTION|>--- conflicted
+++ resolved
@@ -8,11 +8,6 @@
     runs-on: [macos-14-xlarge]
 
     steps:
-<<<<<<< HEAD
-      - uses: actions/checkout@b4ffde65f46336ab88eb53be808477a3936bae11 # v4.1.1
-        with:
-          lfs: true
-=======
       - uses: actions/checkout@v4
         with:
           lfs: true
@@ -20,24 +15,11 @@
       - uses: actions/setup-node@master
         with:
           node-version: 18.12.1
->>>>>>> abd9101f
 
       - name: Install dependencies
         run: |
           npm ci
           npm run lerna bootstrap -- --scope=\'{@quiet/eslint-config,@quiet/logger,@quiet/common,@quiet/types,@quiet/state-manager,@quiet/backend,@quiet/identity,@quiet/mobile,backend-bundle}\'
-
-<<<<<<< HEAD
-      - name: Pass local config
-        run : |
-          cat << EOF >> packages/mobile/android/local.properties
-          ndk.path=/Users/quiet/Library/Android/sdk/ndk/25.1.8937393
-          EOF
-=======
-      - name: Pull binaries
-        run: |
-          git lfs install --force
-          git lfs pull
 
       # see: https://stackoverflow.com/questions/67264212/android-emulator-crash-when-start-hvf-error-hv-error
       - name: Create qemu entitlements
@@ -77,7 +59,6 @@
 
       - name: Install Detox CLI
         run: npm install detox-cli --global
->>>>>>> abd9101f
 
       - name: Build Detox
         run: |
