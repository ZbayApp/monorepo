name: Detox E2E Android

on: workflow_dispatch

jobs:
  detox-android:
    timeout-minutes: 25
    runs-on: [macos-14-xlarge]

    steps:
<<<<<<< HEAD
      - uses: actions/checkout@b4ffde65f46336ab88eb53be808477a3936bae11 # v4.1.1
        with:
          lfs: true
=======
      - uses: actions/checkout@v4
        with:
          lfs: true

      - uses: actions/setup-node@master
        with:
          node-version: 18.12.1
>>>>>>> abd9101f

      - name: Install dependencies
        run: |
          npm ci
          npm run lerna bootstrap -- --scope=\'{@quiet/eslint-config,@quiet/logger,@quiet/common,@quiet/types,@quiet/state-manager,@quiet/backend,@quiet/identity,@quiet/mobile,backend-bundle}\'

<<<<<<< HEAD
      - name: Pass local config
        run : |
          cat << EOF >> packages/mobile/android/local.properties
          ndk.path=/Users/quiet/Library/Android/sdk/ndk/25.1.8937393
          EOF
=======
      - name: Pull binaries
        run: |
          git lfs install --force
          git lfs pull

      # see: https://stackoverflow.com/questions/67264212/android-emulator-crash-when-start-hvf-error-hv-error
      - name: Create qemu entitlements
        run: |
          {
            echo '<?xml version="1.0" encoding="UTF-8"?>'
            echo '<!DOCTYPE plist PUBLIC "-//Apple//DTD PLIST 1.0//EN" "http://www.apple.com/DTDs/PropertyList-1.0.dtd">'
            echo '<plist version="1.0">'
            echo '<dict>'
            echo '    <key>com.apple.security.hypervisor</key>'
            echo '    <true/>'
            echo '</dict>'
            echo '</plist>'
          } >> $ANDROID_HOME/emulator/qemu/darwin-aarch64/entitlements.xml

      - name: Re-sign qemu binary
        run: |
          cd $ANDROID_HOME/emulator/qemu/darwin-aarch64
          codesign -s - --entitlements entitlements.xml --force qemu-system-aarch64 --verbose

      - name: Install SDK image
        run: yes | $ANDROID_HOME/cmdline-tools/latest/bin/sdkmanager --install 'system-images;android-34;google_apis;arm64-v8a'

      - name: Create AVD
        run: $ANDROID_HOME/cmdline-tools/latest/bin/avdmanager create avd -n emulator_ci -k 'system-images;android-34;google_apis;arm64-v8a' -d 'pixel_7'

      - name: Boot AVD
        run: $ANDROID_HOME/emulator/emulator -avd emulator_ci

      - name: Install pm2
        run: npm install pm2@latest -g

      - name: Start metro
        run: |
          cd packages/mobile
          pm2 --name METRO start npm -- start

      - name: Install Detox CLI
        run: npm install detox-cli --global
>>>>>>> abd9101f

      - name: Build Detox
        run: |
          cd packages/mobile
          detox build -c android.emu.debug.ci

      - name: Run basic tests
        run: |
          cd packages/mobile
          detox test starter -c android.emu.debug.ci

      - name: Stop metro
        run: pm2 stop METRO

      - name: Take screenshot
        if: always()
        run: | # TODO

      - name: Upload screenshot
        if: always()
        uses: actions/upload-artifact@5d5d22a31266ced268874388b861e4b58bb5c2f3 # v4.3.1
        with:
          name: screenshot.png
          path: screenshot.png<|MERGE_RESOLUTION|>--- conflicted
+++ resolved
@@ -8,11 +8,6 @@
     runs-on: [macos-14-xlarge]
 
     steps:
-<<<<<<< HEAD
-      - uses: actions/checkout@b4ffde65f46336ab88eb53be808477a3936bae11 # v4.1.1
-        with:
-          lfs: true
-=======
       - uses: actions/checkout@v4
         with:
           lfs: true
@@ -20,20 +15,12 @@
       - uses: actions/setup-node@master
         with:
           node-version: 18.12.1
->>>>>>> abd9101f
 
       - name: Install dependencies
         run: |
           npm ci
           npm run lerna bootstrap -- --scope=\'{@quiet/eslint-config,@quiet/logger,@quiet/common,@quiet/types,@quiet/state-manager,@quiet/backend,@quiet/identity,@quiet/mobile,backend-bundle}\'
 
-<<<<<<< HEAD
-      - name: Pass local config
-        run : |
-          cat << EOF >> packages/mobile/android/local.properties
-          ndk.path=/Users/quiet/Library/Android/sdk/ndk/25.1.8937393
-          EOF
-=======
       - name: Pull binaries
         run: |
           git lfs install --force
@@ -77,7 +64,6 @@
 
       - name: Install Detox CLI
         run: npm install detox-cli --global
->>>>>>> abd9101f
 
       - name: Build Detox
         run: |
