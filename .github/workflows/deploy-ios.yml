name: Deploy iOS to App Store

on:
  release:
    types: 
      [released, prereleased]

jobs:
  build-ios:
    runs-on: ${{ matrix.os }}
    if: |
      startsWith(github.ref, 'refs/tags/@quiet/mobile')

    strategy:
      matrix:
        os: [macOS-latest]

    steps:
      - name: "Print OS"
        run: echo ${{ matrix.os }}

      - uses: actions/checkout@v2

      - name: Install gpg
        run: brew install gnupg

      - name: Setup XCode
        uses: maxim-lobanov/setup-xcode@v1
        with:
          xcode-version: '13.2.1'

      - name: Setup environment
        uses: ./.github/actions/setup-env
        with:
          bootstrap-packages: "@quiet/logger,@quiet/state-manager,@quiet/backend,@quiet/identity,@quiet/mobile"

      - name: Cache Pods dependencies
        uses: actions/cache@v1
        with:
          path: ./packages/mobile/ios/Pods
          key: ${{ runner.OS }}-pods-cache-${{ hashFiles('**/ios/Podfile.lock') }}
          restore-keys: |
            ${{ runner.OS }}-pods-cache-

      - name: Install pod dependencies
        run: |
          cd ./packages/mobile/ios
          pod install
        shell: bash

      - name: Setup provisioning profile
        run: ./.github/secrets/decrypt_secrets.sh
        env:
          IOS_PROFILE_KEY: ${{ secrets.IOS_PROFILE_KEY }}

      - name: Build app
        run: |
          cd ./packages/mobile/ios && xcodebuild archive \
            -workspace ZbayMobile.xcworkspace \
            -scheme ZbayMobile \
            -sdk iphoneos15.2 \
            -configuration Release \
            -archivePath $PWD/build/ZbayMobile.xcarchive \
            IPHONEOS_DEPLOYMENT_TARGET=15.0
            PROVISIONING_PROFILE="654a2214-095f-4939-a9e5-09f7a2ccf530" \
            CODE_SIGN_IDENTITY="Apple Distribution: Zbay LLC (CTYKSWN9T4)"

      - name: Export app
        run: |
          cd ./packages/mobile/ios && xcodebuild \
            -exportArchive \
            -archivePath $PWD/build/ZbayMobile.xcarchive \
            -exportOptionsPlist $PWD/ci.plist \
            -exportPath $PWD/build

      - name: Upload ipa
        run: |
<<<<<<< HEAD
          cd ./packages/mobile/ios && xcrun altool 
          --upload-app \
          --type ios \
=======
          cd ./packages/mobile/ios && xcrun altool --upload-app \
>>>>>>> 081519e7
          --file build/ZbayMobile.ipa \
          --type ios \
          -u $APPSTORE_USER -p $APPSTORE_PASSWORD \
          --verbose
        env:
          APPSTORE_USER: ${{ secrets.APPSTORE_USER }}
          APPSTORE_PASSWORD: ${{ secrets.APPSTORE_PASSWORD }}<|MERGE_RESOLUTION|>--- conflicted
+++ resolved
@@ -75,13 +75,9 @@
 
       - name: Upload ipa
         run: |
-<<<<<<< HEAD
           cd ./packages/mobile/ios && xcrun altool 
           --upload-app \
           --type ios \
-=======
-          cd ./packages/mobile/ios && xcrun altool --upload-app \
->>>>>>> 081519e7
           --file build/ZbayMobile.ipa \
           --type ios \
           -u $APPSTORE_USER -p $APPSTORE_PASSWORD \
