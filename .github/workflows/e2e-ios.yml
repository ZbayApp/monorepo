--- conflicted
+++ resolved
@@ -1,16 +1,6 @@
 name: Detox E2E iOS
 
-<<<<<<< HEAD
-on:
-  push:
-    paths: 
-      - packages/mobile/**
-      - packages/backend/**
-      - packages/state-manager/**
-      - .github/workflows/e2e-ios.yml
-=======
 on: workflow_dispatch
->>>>>>> abd9101f
 
 jobs:
   detox-ios:
@@ -18,11 +8,6 @@
     runs-on: [macos-latest-xlarge]
 
     steps:
-<<<<<<< HEAD
-      - uses: actions/checkout@b4ffde65f46336ab88eb53be808477a3936bae11 # v4.1.1
-        with:
-          lfs: true
-=======
       - uses: actions/checkout@v4
         with:
           lfs: true
@@ -30,21 +15,17 @@
       - uses: actions/setup-node@master
         with:
           node-version: 18.12.1
->>>>>>> abd9101f
 
       - name: Install dependencies
         run: |
           npm ci
           npm run lerna bootstrap -- --scope=\'{@quiet/eslint-config,@quiet/logger,@quiet/common,@quiet/types,@quiet/state-manager,@quiet/backend,@quiet/identity,@quiet/mobile,backend-bundle}\'
 
-<<<<<<< HEAD
-=======
       - name: Pull binaries
         run: |
           git lfs install --force
           git lfs pull
 
->>>>>>> abd9101f
       - name: Install pods
         run: |
           cd packages/mobile/ios
