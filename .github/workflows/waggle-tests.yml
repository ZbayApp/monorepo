--- conflicted
+++ resolved
@@ -11,11 +11,7 @@
 
     strategy:
       matrix:
-<<<<<<< HEAD
-        os: [windows-latest]
-=======
         os: [ubuntu-20.04, macos-latest, windows-2019]
->>>>>>> e7fdc626
 
     steps:
       - name: "Print OS"
