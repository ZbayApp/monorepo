--- conflicted
+++ resolved
@@ -66,29 +66,18 @@
   | ReturnType<typeof networkActions.addInitializedCommunity>
   | ReturnType<typeof networkActions.addInitializedRegistrar>
   | ReturnType<typeof connectionActions.updateNetworkData>
-  | ReturnType<typeof connectionActions.addConnectedPeers>
+  | ReturnType<typeof networkActions.addConnectedPeers>
   | ReturnType<typeof filesActions.broadcastHostedFile>
   | ReturnType<typeof filesActions.updateMessageMedia>
   | ReturnType<typeof filesActions.updateDownloadStatus>
   | ReturnType<typeof filesActions.removeDownloadStatus>
   >((emit) => {
     // Misc
-<<<<<<< HEAD
-    socket.on(SocketActionTypes.PEER_CONNECTED, async(payload: { peer: string }) => {
-      emit(networkActions.addConnectedPeer(payload.peer))
-      const connectedPeers: Set<string> = await localforage.getItem('networkConnectedPeers')
-      connectedPeers.add(payload.peer)
-      await localforage.setItem('networkConnectedPeers', connectedPeers)
+    socket.on(SocketActionTypes.PEER_CONNECTED, (payload: { peers: string[] }) => {
+      emit(networkActions.addConnectedPeers(payload.peers))
     })
     socket.on(SocketActionTypes.PEER_DISCONNECTED, async(payload: NetworkDataPayload) => {
       emit(networkActions.removeConnectedPeer(payload.peer))
-=======
-    socket.on(SocketActionTypes.PEER_CONNECTED, (payload: { peers: string[] }) => {
-      emit(connectionActions.addConnectedPeers(payload.peers))
-    })
-    socket.on(SocketActionTypes.PEER_DISCONNECTED, (payload: NetworkDataPayload) => {
-      emit(connectionActions.removeConnectedPeer(payload.peer))
->>>>>>> da01406c
       emit(connectionActions.updateNetworkData(payload))
       const connectedPeers: Set<string> = await localforage.getItem('networkConnectedPeers')
       connectedPeers.delete(payload.peer)
