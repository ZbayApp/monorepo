--- conflicted
+++ resolved
@@ -1,12 +1,7 @@
 import { eventChannel } from 'redux-saga'
 import { type Socket } from '../../../types'
-<<<<<<< HEAD
-import { all, call, fork, put, takeEvery } from 'typed-redux-saga'
-import createLogger from '../../../utils/logger'
-=======
 import { all, call, fork, put, takeEvery, cancelled } from 'typed-redux-saga'
 import logger from '../../../utils/logger'
->>>>>>> bbe63507
 import { appActions } from '../../app/app.slice'
 import { appMasterSaga } from '../../app/app.master.saga'
 import { connectionActions } from '../../appConnection/connection.slice'
@@ -51,7 +46,7 @@
   PeersNetworkDataPayload,
 } from '@quiet/types'
 
-const logger = createLogger('socket')
+const log = logger('socket')
 
 export function subscribe(socket: Socket) {
   return eventChannel<
@@ -100,12 +95,12 @@
     })
     // Misc
     socket.on(SocketActionTypes.PEER_CONNECTED, (payload: PeersNetworkDataPayload) => {
-      logger.info(`${SocketActionTypes.PEER_CONNECTED}: ${JSON.stringify(payload)}`)
+      log(`${SocketActionTypes.PEER_CONNECTED}: ${JSON.stringify(payload)}`)
       emit(networkActions.addConnectedPeers(payload.peers.map(peer => peer.peer)))
       emit(connectionActions.updateNetworkData(payload.peers))
     })
     socket.on(SocketActionTypes.PEER_DISCONNECTED, (payload: NetworkDataPayload) => {
-      logger.info(`${SocketActionTypes.PEER_DISCONNECTED}: ${JSON.stringify(payload)}`)
+      log(`${SocketActionTypes.PEER_DISCONNECTED}: ${JSON.stringify(payload)}`)
       emit(networkActions.removeConnectedPeer(payload.peer))
       emit(connectionActions.updateNetworkData([payload]))
     })
@@ -144,14 +139,6 @@
     // Community
 
     socket.on(SocketActionTypes.COMMUNITY_LAUNCHED, (payload: ResponseLaunchCommunityPayload) => {
-<<<<<<< HEAD
-      logger.info(`${SocketActionTypes.COMMUNITY_LAUNCHED}: ${payload}`)
-      logger.info('Hunting for heisenbug: Community event received in state-manager')
-      // TODO: We can send this once when creating the community and
-      // store it in the backend.
-      emit(communitiesActions.sendCommunityCaData())
-=======
->>>>>>> bbe63507
       emit(filesActions.checkForMissingFiles(payload.id))
       emit(networkActions.addInitializedCommunity(payload.id))
       emit(communitiesActions.clearInvitationCodes())
@@ -167,17 +154,12 @@
       // color in the console, which makes them difficult to find.
       // Also when only printing the payload, the full trace is not
       // available.
-      logger.error(`Error on socket:`, payload.trace)
+      console.error(`Error on socket:`, payload.trace)
       emit(errorsActions.handleError(payload))
     })
     // Certificates
     socket.on(SocketActionTypes.CSRS_STORED, (payload: SendCsrsResponse) => {
-<<<<<<< HEAD
-      logger.info(`${SocketActionTypes.CSRS_STORED}`)
-      emit(identityActions.checkLocalCsr(payload))
-=======
       log(`${SocketActionTypes.CSRS_STORED}`)
->>>>>>> bbe63507
       emit(usersActions.storeCsrs(payload))
     })
     socket.on(SocketActionTypes.CERTIFICATES_STORED, (payload: SendCertificatesResponse) => {
@@ -187,7 +169,7 @@
     // User Profile
 
     socket.on(SocketActionTypes.USER_PROFILES_STORED, (payload: UserProfilesStoredEvent) => {
-      logger.info(`${SocketActionTypes.USER_PROFILES_STORED}`)
+      log(`${SocketActionTypes.USER_PROFILES_STORED}`)
       emit(usersActions.setUserProfiles(payload.profiles))
     })
 
