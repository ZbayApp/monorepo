import { eventChannel } from 'redux-saga'
import { Socket } from 'socket.io-client'
import { all, call, fork, put, takeEvery } from 'typed-redux-saga'
import logger from '../../../utils/logger'
import { appMasterSaga } from '../../app/app.master.saga'
import { connectionActions } from '../../appConnection/connection.slice'
import { communitiesMasterSaga } from '../../communities/communities.master.saga'
import { connectionMasterSaga } from '../../appConnection/connection.master.saga'
import { communitiesActions } from '../../communities/communities.slice'
import {
  ResponseCreateCommunityPayload,
  ResponseCreateNetworkPayload,
  ResponseLaunchCommunityPayload,
  ResponseRegistrarPayload,
  StorePeerListPayload
} from '../../communities/communities.types'
import { errorsMasterSaga } from '../../errors/errors.master.saga'
import { errorsActions } from '../../errors/errors.slice'
import { ErrorPayload } from '../../errors/errors.types'
import { DownloadStatus, FileMetadata, RemoveDownloadStatus } from '../../files/files.types'
import { identityMasterSaga } from '../../identity/identity.master.saga'
import { identityActions } from '../../identity/identity.slice'
import { messagesMasterSaga } from '../../messages/messages.master.saga'
import { filesMasterSaga } from '../../files/files.master.saga'
import { messagesActions } from '../../messages/messages.slice'
import { ChannelMessagesIdsResponse } from '../../messages/messages.types'
import { publicChannelsMasterSaga } from '../../publicChannels/publicChannels.master.saga'
import {
  publicChannelsActions
} from '../../publicChannels/publicChannels.slice'
import {
  ChannelsReplicatedPayload,
  CreatedChannelResponse,
  IncomingMessages,
  SetChannelSubscribedPayload
} from '../../publicChannels/publicChannels.types'

import { usersActions } from '../../users/users.slice'
import { SendCertificatesResponse } from '../../users/users.types'
import { SocketActionTypes } from '../const/actionTypes'
import { filesActions } from '../../files/files.slice'
import { CommunityId, NetworkDataPayload } from '../../appConnection/connection.types'
<<<<<<< HEAD
=======
import { networkActions } from '../../network/network.slice'
>>>>>>> a5be67f1

const log = logger('socket')

export function subscribe(socket: Socket) {
  return eventChannel<
  | ReturnType<typeof messagesActions.incomingMessages>
  | ReturnType<typeof messagesActions.addPublicChannelsMessagesBase>
  | ReturnType<typeof publicChannelsActions.addChannel>
  | ReturnType<typeof publicChannelsActions.setChannelSubscribed>
  | ReturnType<typeof publicChannelsActions.sendInitialChannelMessage>
  | ReturnType<typeof publicChannelsActions.sendNewUserInfoMessage>
  | ReturnType<typeof publicChannelsActions.channelsReplicated>
  | ReturnType<typeof publicChannelsActions.createGeneralChannel>
  | ReturnType<typeof usersActions.responseSendCertificates>
  | ReturnType<typeof communitiesActions.responseCreateNetwork>
  | ReturnType<typeof errorsActions.addError>
  | ReturnType<typeof identityActions.storeUserCertificate>
  | ReturnType<typeof identityActions.throwIdentityError>
  | ReturnType<typeof communitiesActions.storePeerList>
  | ReturnType<typeof communitiesActions.updateCommunity>
  | ReturnType<typeof communitiesActions.responseRegistrar>
  | ReturnType<typeof networkActions.addInitializedCommunity>
  | ReturnType<typeof networkActions.addInitializedRegistrar>
  | ReturnType<typeof connectionActions.updateNetworkData>
  | ReturnType<typeof networkActions.addConnectedPeers>
  | ReturnType<typeof filesActions.broadcastHostedFile>
  | ReturnType<typeof filesActions.updateMessageMedia>
  | ReturnType<typeof filesActions.updateDownloadStatus>
  | ReturnType<typeof filesActions.removeDownloadStatus>
  >((emit) => {
    // Misc
    socket.on(SocketActionTypes.PEER_CONNECTED, (payload: { peers: string[] }) => {
      emit(networkActions.addConnectedPeers(payload.peers))
    })
    socket.on(SocketActionTypes.PEER_DISCONNECTED, (payload: NetworkDataPayload) => {
      emit(networkActions.removeConnectedPeer(payload.peer))
      emit(connectionActions.updateNetworkData(payload))
    })
    // Files
    socket.on(SocketActionTypes.UPDATE_MESSAGE_MEDIA, (payload: FileMetadata) => {
      emit(filesActions.updateMessageMedia(payload))
    })
    socket.on(SocketActionTypes.UPLOADED_FILE, (payload: FileMetadata) => {
      emit(filesActions.broadcastHostedFile(payload))
    })
    socket.on(SocketActionTypes.DOWNLOAD_PROGRESS, (payload: DownloadStatus) => {
      emit(filesActions.updateDownloadStatus(payload))
    })
    socket.on(SocketActionTypes.REMOVE_DOWNLOAD_STATUS, (payload: RemoveDownloadStatus) => {
      emit(filesActions.removeDownloadStatus(payload))
    })
    // Channels
    socket.on(SocketActionTypes.CHANNELS_REPLICATED, (payload: ChannelsReplicatedPayload) => {
      emit(publicChannelsActions.channelsReplicated(payload))
    })
    socket.on(SocketActionTypes.CHANNEL_SUBSCRIBED, (payload: SetChannelSubscribedPayload) => {
      emit(publicChannelsActions.setChannelSubscribed(payload))
    })
    socket.on(SocketActionTypes.CREATED_CHANNEL, (payload: CreatedChannelResponse) => {
      emit(messagesActions.addPublicChannelsMessagesBase({
        channelAddress: payload.channel.address
      }))
      emit(publicChannelsActions.addChannel(payload))
      emit(publicChannelsActions.sendInitialChannelMessage({
        channelName: payload.channel.name,
        channelAddress: payload.channel.address
      }))
    })
    // Messages
    socket.on(SocketActionTypes.SEND_MESSAGES_IDS, (payload: ChannelMessagesIdsResponse) => {
      emit(messagesActions.responseSendMessagesIds(payload))
    })
    socket.on(SocketActionTypes.INCOMING_MESSAGES, (payload: IncomingMessages) => {
      const { messages } = payload
      for (const message of messages) {
        emit(messagesActions.removePendingMessageStatus(message.id))
      }
      emit(messagesActions.incomingMessages(payload))
    })
    socket.on(SocketActionTypes.CHECK_FOR_MISSING_FILES, (payload: CommunityId) => {
      emit(filesActions.checkForMissingFiles(payload))
    })
    // Community
    socket.on(SocketActionTypes.NEW_COMMUNITY, (_payload: ResponseCreateCommunityPayload) => {
      emit(identityActions.saveOwnerCertToDb())
      emit(publicChannelsActions.createGeneralChannel())
    })
    socket.on(SocketActionTypes.REGISTRAR, (payload: ResponseRegistrarPayload) => {
      log(payload)
      emit(communitiesActions.responseRegistrar(payload))
      emit(networkActions.addInitializedRegistrar(payload.id))
    })
    socket.on(SocketActionTypes.PEER_LIST, (payload: StorePeerListPayload) => {
      emit(communitiesActions.storePeerList(payload))
    })
    socket.on(SocketActionTypes.NETWORK, (payload: ResponseCreateNetworkPayload) => {
      log(payload)
      emit(communitiesActions.responseCreateNetwork(payload))
    })
    socket.on(SocketActionTypes.COMMUNITY, (payload: ResponseLaunchCommunityPayload) => {
      emit(communitiesActions.launchRegistrar(payload.id))
      emit(networkActions.addInitializedCommunity(payload.id))
    })
    // Errors
    socket.on(SocketActionTypes.ERROR, (payload: ErrorPayload) => {
      log(payload)
      emit(errorsActions.handleError(payload))
    })
    // Certificates
    socket.on(SocketActionTypes.RESPONSE_GET_CERTIFICATES, (payload: SendCertificatesResponse) => {
      emit(publicChannelsActions.sendNewUserInfoMessage({
        certificates: payload.certificates
      }))
      emit(usersActions.responseSendCertificates(payload))
    })
    socket.on(
      SocketActionTypes.SEND_USER_CERTIFICATE,
      (payload: {
        communityId: string
        payload: { peers: string[]; certificate: string; rootCa: string }
      }) => {
        emit(
          communitiesActions.storePeerList({
            communityId: payload.communityId,
            peerList: payload.payload.peers
          })
        )
        emit(
          identityActions.storeUserCertificate({
            userCertificate: payload.payload.certificate,
            communityId: payload.communityId
          })
        )
        emit(
          communitiesActions.updateCommunity({
            id: payload.communityId,
            rootCa: payload.payload.rootCa
          })
        )
        emit(communitiesActions.launchCommunity())
      }
    )
    socket.on(
      SocketActionTypes.SAVED_OWNER_CERTIFICATE,
      (payload: {
        communityId: string
        network: { certificate: string; peers: string[] }
      }) => {
        emit(
          communitiesActions.storePeerList({
            communityId: payload.communityId,
            peerList: payload.network.peers
          })
        )
        emit(
          identityActions.storeUserCertificate({
            userCertificate: payload.network.certificate,
            communityId: payload.communityId
          })
        )
        emit(identityActions.savedOwnerCertificate(payload.communityId))
      }
    )
    return () => { }
  })
}

export function* handleActions(socket: Socket): Generator {
  const socketChannel = yield* call(subscribe, socket)
  yield takeEvery(socketChannel, function* (action) {
    yield put(action)
  })
}

export function* useIO(socket: Socket): Generator {
  yield all([
    fork(handleActions, socket),
    fork(publicChannelsMasterSaga, socket),
    fork(messagesMasterSaga, socket),
    fork(filesMasterSaga, socket),
    fork(identityMasterSaga, socket),
    fork(communitiesMasterSaga, socket),
    fork(appMasterSaga, socket),
    fork(connectionMasterSaga),
    fork(errorsMasterSaga)
  ])
}<|MERGE_RESOLUTION|>--- conflicted
+++ resolved
@@ -40,10 +40,7 @@
 import { SocketActionTypes } from '../const/actionTypes'
 import { filesActions } from '../../files/files.slice'
 import { CommunityId, NetworkDataPayload } from '../../appConnection/connection.types'
-<<<<<<< HEAD
-=======
 import { networkActions } from '../../network/network.slice'
->>>>>>> a5be67f1
 
 const log = logger('socket')
 
