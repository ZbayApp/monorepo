--- conflicted
+++ resolved
@@ -91,11 +91,8 @@
     | ReturnType<typeof communitiesActions.saveCommunityMetadata>
     | ReturnType<typeof communitiesActions.sendCommunityMetadata>
     | ReturnType<typeof communitiesActions.savePSK>
-<<<<<<< HEAD
+    | ReturnType<typeof communitiesActions.sendCommunityCaData>
     | ReturnType<typeof usersActions.setUserProfiles>
-=======
-    | ReturnType<typeof communitiesActions.sendCommunityCaData>
->>>>>>> 4234478b
   >(emit => {
     // UPDATE FOR APP
     socket.on(SocketActionTypes.TOR_INITIALIZED, () => {
