--- conflicted
+++ resolved
@@ -1,12 +1,8 @@
 import { eventChannel } from 'redux-saga'
 import { type Socket } from '../../../types'
 import { all, call, fork, put, takeEvery } from 'typed-redux-saga'
-<<<<<<< HEAD
 import createLogger from '../../../utils/logger'
-=======
-import logger from '../../../utils/logger'
 import { appActions } from '../../app/app.slice'
->>>>>>> 29c1c1b9
 import { appMasterSaga } from '../../app/app.master.saga'
 import { connectionActions } from '../../appConnection/connection.slice'
 import { communitiesMasterSaga } from '../../communities/communities.master.saga'
@@ -146,28 +142,8 @@
 
     // Community
 
-<<<<<<< HEAD
-    socket.on(SocketActionTypes.COMMUNITY_CREATED, async (payload: ResponseCreateCommunityPayload) => {
-      logger.info(`${SocketActionTypes.COMMUNITY_CREATED}: ${payload}`)
-      // We can also set community metadata when we register the
-      // owner's certificate. I think the only issue is that we
-      // register the owner's certificate before initializing the
-      // community and thus the storage service.
-      emit(communitiesActions.sendCommunityMetadata())
-      emit(publicChannelsActions.createGeneralChannel())
-      // We also save the owner's CSR after registering their
-      // certificate. It works, but it might make more sense to get
-      // all the backend services up and running and then save the
-      // CSR, register the owner's certificate and set community
-      // metadata.
-      emit(identityActions.saveUserCsr())
-    })
-    socket.on(SocketActionTypes.PEER_LIST, (payload: StorePeerListPayload) => {
-      emit(communitiesActions.storePeerList(payload))
-    })
-=======
->>>>>>> 29c1c1b9
     socket.on(SocketActionTypes.COMMUNITY_LAUNCHED, (payload: ResponseLaunchCommunityPayload) => {
+      logger.info(`${SocketActionTypes.COMMUNITY_LAUNCHED}: ${payload}`)
       logger.info('Hunting for heisenbug: Community event received in state-manager')
       // TODO: We can send this once when creating the community and
       // store it in the backend.
@@ -187,8 +163,7 @@
       // color in the console, which makes them difficult to find.
       // Also when only printing the payload, the full trace is not
       // available.
-      logger.error(`Error on socket: ${JSON.stringify(payload)}`)
-      logger.error(payload.trace)
+      logger.error(`Error on socket:`, payload.trace)
       emit(errorsActions.handleError(payload))
     })
     // Certificates
@@ -200,33 +175,6 @@
     socket.on(SocketActionTypes.CERTIFICATES_STORED, (payload: SendCertificatesResponse) => {
       emit(usersActions.responseSendCertificates(payload))
     })
-<<<<<<< HEAD
-    socket.on(SocketActionTypes.OWNER_CERTIFICATE_ISSUED, (payload: SavedOwnerCertificatePayload) => {
-      logger.info(`${SocketActionTypes.OWNER_CERTIFICATE_ISSUED}: ${payload.communityId}`)
-      emit(
-        communitiesActions.updateCommunity({
-          id: payload.communityId,
-          ownerCertificate: payload.network.certificate,
-        })
-      )
-      emit(
-        identityActions.storeUserCertificate({
-          userCertificate: payload.network.certificate,
-          communityId: payload.communityId,
-        })
-      )
-      emit(identityActions.savedOwnerCertificate(payload.communityId))
-    })
-    socket.on(SocketActionTypes.COMMUNITY_METADATA_STORED, (payload: CommunityMetadata) => {
-      logger.info(`${SocketActionTypes.COMMUNITY_METADATA_STORED}: ${JSON.stringify(payload)}`)
-      emit(communitiesActions.saveCommunityMetadata(payload))
-    })
-    socket.on(SocketActionTypes.LIBP2P_PSK_STORED, (payload: { psk: string }) => {
-      logger.info(`${SocketActionTypes.LIBP2P_PSK_STORED}`)
-      emit(communitiesActions.savePSK(payload.psk))
-    })
-=======
->>>>>>> 29c1c1b9
 
     // User Profile
 
