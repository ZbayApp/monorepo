--- conflicted
+++ resolved
@@ -87,12 +87,8 @@
     | ReturnType<typeof connectionActions.setTorBootstrapProcess>
     | ReturnType<typeof connectionActions.setTorConnectionProcess>
     | ReturnType<typeof connectionActions.torBootstrapped>
-<<<<<<< HEAD
-    | ReturnType<typeof connectionActions.connectionManagerInit>
     | ReturnType<typeof communitiesActions.clearInvitationCodes>
     | ReturnType<typeof identityActions.saveUserCsr>
-=======
->>>>>>> 415ba232
     | ReturnType<typeof connectionActions.setTorInitialized>
   >(emit => {
     // UPDATE FOR APP
@@ -183,11 +179,7 @@
       emit(communitiesActions.responseCreateNetwork(payload))
     })
     socket.on(SocketActionTypes.COMMUNITY, (payload: ResponseLaunchCommunityPayload) => {
-<<<<<<< HEAD
-      console.log('on SocketActionTypes.COMMUNITY')
-=======
       console.log('Hunting for heisenbug: Community event received in state-manager')
->>>>>>> 415ba232
       emit(communitiesActions.launchRegistrar(payload.id))
       emit(identityActions.saveUserCsr())
       emit(filesActions.checkForMissingFiles(payload.id))
