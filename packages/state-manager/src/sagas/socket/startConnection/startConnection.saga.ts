--- conflicted
+++ resolved
@@ -41,15 +41,10 @@
   type SetChannelSubscribedPayload,
   type SavedOwnerCertificatePayload,
   type SendOwnerCertificatePayload,
-<<<<<<< HEAD
-  CommunityMetadata,
-  SendCsrsResponse,
-  UserProfilesLoadedEvent,
-=======
   type SendCsrsResponse,
   type CommunityMetadata,
+  type UserProfilesLoadedEvent,
   SocketActionTypes,
->>>>>>> 4b76f287
 } from '@quiet/types'
 
 const log = logger('socket')
@@ -100,11 +95,8 @@
     | ReturnType<typeof connectionActions.setTorInitialized>
     | ReturnType<typeof communitiesActions.saveCommunityMetadata>
     | ReturnType<typeof communitiesActions.sendCommunityMetadata>
-<<<<<<< HEAD
+    | ReturnType<typeof communitiesActions.savePSK>
     | ReturnType<typeof usersActions.setUserProfiles>
-=======
-    | ReturnType<typeof communitiesActions.savePSK>
->>>>>>> 4b76f287
   >(emit => {
     // UPDATE FOR APP
     socket.on(SocketActionTypes.TOR_INITIALIZED, () => {
