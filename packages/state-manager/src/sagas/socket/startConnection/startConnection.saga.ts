import { eventChannel } from 'redux-saga'
import { type Socket } from '../../../types'
import { all, call, fork, put, takeEvery } from 'typed-redux-saga'
import logger from '../../../utils/logger'
import { appMasterSaga } from '../../app/app.master.saga'
import { connectionActions } from '../../appConnection/connection.slice'
import { communitiesMasterSaga } from '../../communities/communities.master.saga'
import { connectionMasterSaga } from '../../appConnection/connection.master.saga'
import { communitiesActions } from '../../communities/communities.slice'
import { errorsMasterSaga } from '../../errors/errors.master.saga'
import { errorsActions } from '../../errors/errors.slice'
import { identityMasterSaga } from '../../identity/identity.master.saga'
import { identityActions } from '../../identity/identity.slice'
import { messagesMasterSaga } from '../../messages/messages.master.saga'
import { filesMasterSaga } from '../../files/files.master.saga'
import { messagesActions } from '../../messages/messages.slice'
import { publicChannelsMasterSaga } from '../../publicChannels/publicChannels.master.saga'
import { publicChannelsActions } from '../../publicChannels/publicChannels.slice'
import { usersActions } from '../../users/users.slice'
import { filesActions } from '../../files/files.slice'
import { networkActions } from '../../network/network.slice'
import {
  type ResponseCreateCommunityPayload,
  type ResponseRegistrarPayload,
  type StorePeerListPayload,
  type ResponseCreateNetworkPayload,
  type ResponseLaunchCommunityPayload,
  type ChannelDeletionResponsePayload,
  type ChannelMessagesIdsResponse,
  type ChannelsReplicatedPayload,
  type CommunityId,
  type CreatedChannelResponse,
  type DownloadStatus,
  type ErrorPayload,
  type FileMetadata,
  type IncomingMessages,
  type NetworkDataPayload,
  type RemoveDownloadStatus,
  type SendCertificatesResponse,
  type SetChannelSubscribedPayload,
  SocketActionTypes,
  type SavedOwnerCertificatePayload,
  SendUserCertificatePayload,
  type SendOwnerCertificatePayload,
  SaveCSRPayload,
} from '@quiet/types'

const log = logger('socket')

export function subscribe(socket: Socket) {
  return eventChannel<
    | ReturnType<typeof messagesActions.incomingMessages>
    | ReturnType<typeof messagesActions.responseSendMessagesIds>
    | ReturnType<typeof messagesActions.removePendingMessageStatus>
    | ReturnType<typeof messagesActions.addPublicChannelsMessagesBase>
    | ReturnType<typeof publicChannelsActions.addChannel>
    | ReturnType<typeof publicChannelsActions.setChannelSubscribed>
    | ReturnType<typeof publicChannelsActions.sendInitialChannelMessage>
    | ReturnType<typeof publicChannelsActions.sendNewUserInfoMessage>
    | ReturnType<typeof publicChannelsActions.channelsReplicated>
    | ReturnType<typeof publicChannelsActions.createGeneralChannel>
    | ReturnType<typeof publicChannelsActions.channelDeletionResponse>
    | ReturnType<typeof usersActions.responseSendCertificates>
    | ReturnType<typeof communitiesActions.responseCreateNetwork>
    | ReturnType<typeof errorsActions.addError>
    | ReturnType<typeof errorsActions.handleError>
    | ReturnType<typeof identityActions.storeUserCertificate>
    | ReturnType<typeof identityActions.throwIdentityError>
    | ReturnType<typeof identityActions.saveOwnerCertToDb>
    | ReturnType<typeof identityActions.savedOwnerCertificate>
    | ReturnType<typeof communitiesActions.storePeerList>
    | ReturnType<typeof communitiesActions.updateCommunity>
    | ReturnType<typeof communitiesActions.responseRegistrar>
    | ReturnType<typeof communitiesActions.launchRegistrar>
    | ReturnType<typeof communitiesActions.launchCommunity>
    | ReturnType<typeof communitiesActions.addOwnerCertificate>
    | ReturnType<typeof networkActions.addInitializedCommunity>
    | ReturnType<typeof networkActions.addInitializedRegistrar>
    | ReturnType<typeof networkActions.removeConnectedPeer>
    | ReturnType<typeof connectionActions.updateNetworkData>
    | ReturnType<typeof networkActions.addConnectedPeers>
    | ReturnType<typeof filesActions.broadcastHostedFile>
    | ReturnType<typeof filesActions.updateMessageMedia>
    | ReturnType<typeof filesActions.updateDownloadStatus>
    | ReturnType<typeof filesActions.removeDownloadStatus>
    | ReturnType<typeof filesActions.checkForMissingFiles>
    | ReturnType<typeof connectionActions.setTorBootstrapProcess>
    | ReturnType<typeof connectionActions.setTorConnectionProcess>
    | ReturnType<typeof connectionActions.torBootstrapped>
    | ReturnType<typeof connectionActions.connectionManagerInit>
<<<<<<< HEAD
    | ReturnType<typeof communitiesActions.clearInvitationCodes>
    | ReturnType<typeof identityActions.saveCsr>
=======
    | ReturnType<typeof connectionActions.setTorInitialized>
>>>>>>> 8abecc52
  >(emit => {
    // UPDATE FOR APP
    socket.on(SocketActionTypes.TOR_INITIALIZED, () => {
      emit(connectionActions.setTorInitialized())
    })
    socket.on(SocketActionTypes.CONNECTION_PROCESS_INFO, (payload: string) => {
      emit(connectionActions.setTorConnectionProcess(payload))
    })
    socket.on(SocketActionTypes.CONNECTION_MANAGER_INIT, () => {
      emit(connectionActions.connectionManagerInit())
    })
    // Misc
    socket.on(SocketActionTypes.PEER_CONNECTED, (payload: { peers: string[] }) => {
      log({ payload })
      emit(networkActions.addConnectedPeers(payload.peers))
    })
    socket.on(SocketActionTypes.PEER_DISCONNECTED, (payload: NetworkDataPayload) => {
      emit(networkActions.removeConnectedPeer(payload.peer))
      emit(connectionActions.updateNetworkData(payload))
    })
    // Files
    socket.on(SocketActionTypes.UPDATE_MESSAGE_MEDIA, (payload: FileMetadata) => {
      emit(filesActions.updateMessageMedia(payload))
    })
    socket.on(SocketActionTypes.UPLOADED_FILE, (payload: FileMetadata) => {
      emit(filesActions.broadcastHostedFile(payload))
    })
    socket.on(SocketActionTypes.DOWNLOAD_PROGRESS, (payload: DownloadStatus) => {
      emit(filesActions.updateDownloadStatus(payload))
    })
    socket.on(SocketActionTypes.REMOVE_DOWNLOAD_STATUS, (payload: RemoveDownloadStatus) => {
      emit(filesActions.removeDownloadStatus(payload))
    })
    // Channels
    socket.on(SocketActionTypes.CHANNELS_REPLICATED, (payload: ChannelsReplicatedPayload) => {
      emit(publicChannelsActions.channelsReplicated(payload))
    })
    socket.on(SocketActionTypes.CHANNEL_SUBSCRIBED, (payload: SetChannelSubscribedPayload) => {
      emit(publicChannelsActions.setChannelSubscribed(payload))
    })
    socket.on(SocketActionTypes.CHANNEL_DELETION_RESPONSE, (payload: ChannelDeletionResponsePayload) => {
      emit(publicChannelsActions.channelDeletionResponse(payload))
    })
    socket.on(SocketActionTypes.CREATED_CHANNEL, (payload: CreatedChannelResponse) => {
      emit(
        messagesActions.addPublicChannelsMessagesBase({
          channelId: payload.channel.id,
        })
      )
      emit(publicChannelsActions.addChannel(payload))
      emit(
        publicChannelsActions.sendInitialChannelMessage({
          channelName: payload.channel.name,
          channelId: payload.channel.id,
        })
      )
    })
    // Messages
    socket.on(SocketActionTypes.SEND_MESSAGES_IDS, (payload: ChannelMessagesIdsResponse) => {
      emit(messagesActions.responseSendMessagesIds(payload))
    })
    socket.on(SocketActionTypes.INCOMING_MESSAGES, (payload: IncomingMessages) => {
      const { messages } = payload
      for (const message of messages) {
        emit(messagesActions.removePendingMessageStatus(message.id))
      }
      emit(messagesActions.incomingMessages(payload))
    })
    socket.on(SocketActionTypes.CHECK_FOR_MISSING_FILES, (payload: CommunityId) => {
      emit(filesActions.checkForMissingFiles(payload))
    })

    // Community
    socket.on(SocketActionTypes.NEW_COMMUNITY, (_payload: ResponseCreateCommunityPayload) => {
      emit(identityActions.saveOwnerCertToDb())
      emit(publicChannelsActions.createGeneralChannel())
    })
    socket.on(SocketActionTypes.REGISTRAR, (payload: ResponseRegistrarPayload) => {
      console.log('SocketActionTypes.REGISTRAR')
      log(SocketActionTypes.REGISTRAR, payload)
      emit(communitiesActions.responseRegistrar(payload))
      emit(networkActions.addInitializedRegistrar(payload.id))
    })
    socket.on(SocketActionTypes.PEER_LIST, (payload: StorePeerListPayload) => {
      emit(communitiesActions.storePeerList(payload))
    })
    socket.on(SocketActionTypes.NETWORK, (payload: ResponseCreateNetworkPayload) => {
      log(SocketActionTypes.NETWORK, payload)
      emit(communitiesActions.responseCreateNetwork(payload))
    })
    socket.on(SocketActionTypes.COMMUNITY, (payload: ResponseLaunchCommunityPayload) => {
      console.log('on SocketActionTypes.COMMUNITY')
      // emit(communitiesActions.launchRegistrar(payload.id))
      emit(identityActions.saveCsr())
      emit(filesActions.checkForMissingFiles(payload.id))
      emit(networkActions.addInitializedCommunity(payload.id))
      emit(communitiesActions.clearInvitationCodes())
    })
    // Errors
    socket.on(SocketActionTypes.ERROR, (payload: ErrorPayload) => {
      log(payload)
      emit(errorsActions.handleError(payload))
    })

    // Certificates
    socket.on(SocketActionTypes.RESPONSE_GET_CERTIFICATES, (payload: SendCertificatesResponse) => {
      emit(
        publicChannelsActions.sendNewUserInfoMessage({
          certificates: payload.certificates,
        })
      )
      emit(usersActions.responseSendCertificates(payload))
    })
    socket.on(SocketActionTypes.SAVED_USER_CSR, (payload: SaveCSRPayload) => {
      console.log('SAVEDD USER CSR')

      // emit(communitiesActions.launchCommunity(payload.communityId))
    })
    // socket.on(SocketActionTypes.SEND_USER_CERTIFICATE, (payload: SendOwnerCertificatePayload) => {
    //   console.log('Received SEND_USER_CERTIFICATE', payload.communityId)

    //   // emit(
    //   //   communitiesActions.addOwnerCertificate({
    //   //     communityId: payload.communityId,
    //   //     ownerCertificate: payload.payload.ownerCert, // is it needed? Owner is just an admin now
    //   //   })
    //   // )

    //   emit(
    //     communitiesActions.storePeerList({
    //       communityId: payload.communityId,
    //       peerList: payload.payload.peers,
    //     })
    //   )
    //   // emit(
    //   //   identityActions.storeUserCertificate({
    //   //     userCertificate: payload.payload.certificate, // is it needed?
    //   //     communityId: payload.communityId,
    //   //   })
    //   // )
    //   // emit(
    //   //   communitiesActions.updateCommunity({
    //   //     id: payload.communityId,
    //   //     rootCa: payload.payload.rootCa, // is it needed?
    //   //   })
    //   // )
    //   emit(communitiesActions.launchCommunity(payload.communityId))
    // })
    socket.on(SocketActionTypes.SAVED_OWNER_CERTIFICATE, (payload: SavedOwnerCertificatePayload) => {
      console.log('Received SAVED_OWNER_CERTIFICATE', payload.communityId)
      emit(
        communitiesActions.addOwnerCertificate({
          communityId: payload.communityId,
          ownerCertificate: payload.network.certificate,
        })
      )
      emit(
        communitiesActions.storePeerList({
          communityId: payload.communityId,
          peerList: payload.network.peers,
        })
      )
      emit(
        identityActions.storeUserCertificate({
          userCertificate: payload.network.certificate,
          communityId: payload.communityId,
        })
      )
      emit(identityActions.savedOwnerCertificate(payload.communityId))
    })
    return () => undefined
  })
}

export function* handleActions(socket: Socket): Generator {
  const socketChannel = yield* call(subscribe, socket)
  yield takeEvery(socketChannel, function* (action) {
    yield put(action)
  })
}

export function* useIO(socket: Socket): Generator {
  yield all([
    fork(handleActions, socket),
    fork(publicChannelsMasterSaga, socket),
    fork(messagesMasterSaga, socket),
    fork(filesMasterSaga, socket),
    fork(identityMasterSaga, socket),
    fork(communitiesMasterSaga, socket),
    fork(appMasterSaga, socket),
    fork(connectionMasterSaga),
    fork(errorsMasterSaga),
  ])
}<|MERGE_RESOLUTION|>--- conflicted
+++ resolved
@@ -88,12 +88,9 @@
     | ReturnType<typeof connectionActions.setTorConnectionProcess>
     | ReturnType<typeof connectionActions.torBootstrapped>
     | ReturnType<typeof connectionActions.connectionManagerInit>
-<<<<<<< HEAD
     | ReturnType<typeof communitiesActions.clearInvitationCodes>
     | ReturnType<typeof identityActions.saveCsr>
-=======
     | ReturnType<typeof connectionActions.setTorInitialized>
->>>>>>> 8abecc52
   >(emit => {
     // UPDATE FOR APP
     socket.on(SocketActionTypes.TOR_INITIALIZED, () => {
