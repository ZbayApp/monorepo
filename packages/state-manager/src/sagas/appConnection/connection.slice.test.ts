import { Store } from 'redux'
import { connectionSelectors } from './connection.selectors'

import { connectionActions } from './connection.slice'

import { identityActions } from '../identity/identity.slice'
import { prepareStore } from '../../utils/tests/prepareStore'
import { getFactory } from '../../utils/tests/factories'
import { setupCrypto } from '@quiet/identity'
import { Identity } from '../identity/identity.types'
import { networkActions } from '../network/network.slice'
import { networkSelectors } from '../network/network.selectors'

describe('connectionReducer', () => {
  let store: Store
  let alice: Identity

  beforeEach(async () => {
    setupCrypto()

    store = prepareStore().store

    const factory = await getFactory(store)

    alice = await factory.create<
    ReturnType<typeof identityActions.addNewIdentity>['payload']
    >('Identity', { nickname: 'alice' })
  })

  it('add initialized communities should add correctly data into the store', () => {
    const communityId = 'communityId'
    store.dispatch(networkActions.addInitializedCommunity(communityId))

    const communities = networkSelectors.initializedCommunities(store.getState())
    expect(communities).toEqual({ [communityId]: true })
  })

  it('add initialized registrar should add correctly data into the store', () => {
    const registrarId = 'registrarId'
    store.dispatch(networkActions.addInitializedRegistrar(registrarId))

    const registrars = networkSelectors.initializedRegistrars(store.getState())
    expect(registrars).toEqual({ [registrarId]: true })
  })

  it('add connected users peerId from store and get it correctly', () => {
    const peersIds = ['peerId1', 'peerId2']

<<<<<<< HEAD
    store.dispatch(networkActions.addConnectedPeer(peersIds[0]))
    store.dispatch(networkActions.addConnectedPeer(peersIds[1]))
    const connectedPeersFromStore = networkSelectors.connectedPeers(store.getState())
=======
    store.dispatch(connectionActions.addConnectedPeers(peersIds))

    const connectedPeersFromStore = connectionSelectors.connectedPeers(store.getState())
>>>>>>> da01406c

    expect(connectedPeersFromStore).toEqual(['peerId1', 'peerId2'])
  })

  it('user data mapping by peerId', () => {
    const aliceCertData = {
      username: alice.nickname,
      onionAddress: alice.hiddenService.onionAddress,
      peerId: alice.peerId.id,
      dmPublicKey: ''
    }

<<<<<<< HEAD
    store.dispatch(networkActions.addConnectedPeer(alice.peerId.id))
=======
    store.dispatch(connectionActions.addConnectedPeers([alice.peerId.id]))
>>>>>>> da01406c
    const userDataPerPeerId = connectionSelectors.connectedPeersMapping(store.getState())

    expect(userDataPerPeerId[alice.peerId.id]).toEqual(aliceCertData)
  })
})<|MERGE_RESOLUTION|>--- conflicted
+++ resolved
@@ -46,15 +46,9 @@
   it('add connected users peerId from store and get it correctly', () => {
     const peersIds = ['peerId1', 'peerId2']
 
-<<<<<<< HEAD
-    store.dispatch(networkActions.addConnectedPeer(peersIds[0]))
-    store.dispatch(networkActions.addConnectedPeer(peersIds[1]))
+    store.dispatch(networkActions.addConnectedPeers(peersIds))
+
     const connectedPeersFromStore = networkSelectors.connectedPeers(store.getState())
-=======
-    store.dispatch(connectionActions.addConnectedPeers(peersIds))
-
-    const connectedPeersFromStore = connectionSelectors.connectedPeers(store.getState())
->>>>>>> da01406c
 
     expect(connectedPeersFromStore).toEqual(['peerId1', 'peerId2'])
   })
@@ -67,11 +61,7 @@
       dmPublicKey: ''
     }
 
-<<<<<<< HEAD
-    store.dispatch(networkActions.addConnectedPeer(alice.peerId.id))
-=======
-    store.dispatch(connectionActions.addConnectedPeers([alice.peerId.id]))
->>>>>>> da01406c
+    store.dispatch(networkActions.addConnectedPeers([alice.peerId.id]))
     const userDataPerPeerId = connectionSelectors.connectedPeersMapping(store.getState())
 
     expect(userDataPerPeerId[alice.peerId.id]).toEqual(aliceCertData)
