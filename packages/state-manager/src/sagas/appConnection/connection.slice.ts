import { createSlice, type EntityState, type PayloadAction } from '@reduxjs/toolkit'
import { StoreKeys } from '../store.keys'
import { peersStatsAdapter } from './connection.adapter'
import { ConnectionProcessInfo, type NetworkDataPayload, type NetworkStats } from '@quiet/types'

export class ConnectionState {
  public lastConnectedTime = 0
  public uptime = 0
  public peersStats: EntityState<NetworkStats> = peersStatsAdapter.getInitialState()
  public isTorInitialized = false
  public socketIOSecret: string | null = null
  public torBootstrapProcess = 'Bootstrapped 0% (starting)'
  public connectionProcess: { number: number; text: ConnectionProcessInfo } = {
    number: 5,
    text: ConnectionProcessInfo.CONNECTION_STARTED,
  }
}

export const connectionSlice = createSlice({
  initialState: { ...new ConnectionState() },
  name: StoreKeys.Connection,
  reducers: {
    updateUptime: (state, action) => {
      state.uptime = state.uptime + action.payload
    },
    updateNetworkData: (state, action: PayloadAction<NetworkDataPayload>) => {
      const prev = state.peersStats?.entities[action.payload.peer]?.connectionTime || 0
      const _peerStats = state.peersStats || peersStatsAdapter.getInitialState()
      peersStatsAdapter.upsertOne(_peerStats, {
        peerId: action.payload.peer,
        lastSeen: action.payload.lastSeen,
        connectionTime: prev + action.payload.connectionDuration,
      })
    },
    setLastConnectedTime: (state, action: PayloadAction<number>) => {
      state.lastConnectedTime = action.payload
    },
    setTorBootstrapProcess: (state, action: PayloadAction<string>) => {
      const info = action.payload
      if (info.includes('Bootstrapped')) {
        const firstChar = info.indexOf(']') + 1
        const lastChar = info.indexOf(')') + 1
        const formattedInfo = info.slice(firstChar, lastChar).trim()
        state.torBootstrapProcess = formattedInfo
      }
    },
    torBootstrapped: (state, _action: PayloadAction<any>) => state,
    setTorInitialized: state => {
      state.isTorInitialized = true
    },
<<<<<<< HEAD
    setConnectionProcess: (state, action: PayloadAction<string>) => {
=======
    setSocketIOSecret: (state, action: PayloadAction<string>) => {
      state.socketIOSecret = action.payload
    },

    setTorConnectionProcess: (state, action: PayloadAction<string>) => {
>>>>>>> 3c6510f4
      const info = action.payload

      switch (info) {
        case ConnectionProcessInfo.REGISTERING_OWNER_CERTIFICATE:
          state.connectionProcess = { number: 50, text: ConnectionProcessInfo.REGISTERING_OWNER_CERTIFICATE }
          break
        case ConnectionProcessInfo.INITIALIZING_IPFS:
          if (state.connectionProcess.number > 30) break
          state.connectionProcess = { number: 30, text: ConnectionProcessInfo.BACKEND_MODULES }
          break
        case ConnectionProcessInfo.CONNECTING_TO_COMMUNITY:
          state.connectionProcess = { number: 50, text: ConnectionProcessInfo.CONNECTING_TO_COMMUNITY }
          break
        case ConnectionProcessInfo.CHANNELS_REPLICATED || ConnectionProcessInfo.CERTIFICATES_REPLICATED:
          let number = 90
          if (state.connectionProcess.number == 90) number = 95
          state.connectionProcess = { number, text: ConnectionProcessInfo.LOADING_MESSAGES }
          break
      }
    },
  },
})

export const connectionActions = connectionSlice.actions
export const connectionReducer = connectionSlice.reducer<|MERGE_RESOLUTION|>--- conflicted
+++ resolved
@@ -48,15 +48,10 @@
     setTorInitialized: state => {
       state.isTorInitialized = true
     },
-<<<<<<< HEAD
-    setConnectionProcess: (state, action: PayloadAction<string>) => {
-=======
     setSocketIOSecret: (state, action: PayloadAction<string>) => {
       state.socketIOSecret = action.payload
     },
-
-    setTorConnectionProcess: (state, action: PayloadAction<string>) => {
->>>>>>> 3c6510f4
+    setConnectionProcess: (state, action: PayloadAction<string>) => {
       const info = action.payload
 
       switch (info) {
