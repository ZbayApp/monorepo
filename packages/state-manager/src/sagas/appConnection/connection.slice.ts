import { createSlice, EntityState, PayloadAction } from '@reduxjs/toolkit'
import { StoreKeys } from '../store.keys'
<<<<<<< HEAD
import { CommunityId, RegistrarId, NetworkDataPayload } from './connection.types'
import { peersStatsAdapter } from './connection.adapter'
=======
import { CommunityId, RegistrarId, NetworkDataPayload, ConnectedPeers } from './connection.types'
import { connectedPeersAdapter, peersStatsAdapter } from './connection.adapter'
>>>>>>> da01406c
import { DateTime } from 'luxon'

export interface NetworkStats {
  peerId: string
  lastSeen: number
  connectionTime: number
}

export class ConnectionState {
  public lastConnectedTime: number = 0
  public uptime: number = 0
  public peersStats: EntityState<NetworkStats> = peersStatsAdapter.getInitialState()
}

export const connectionSlice = createSlice({
  initialState: { ...new ConnectionState() },
  name: StoreKeys.Connection,
  reducers: {
<<<<<<< HEAD
=======
    addInitializedCommunity: (state, action: PayloadAction<CommunityId>) => {
      state.initializedCommunities = {
        ...state.initializedCommunities,
        [action.payload]: true
      }
    },
    addInitializedRegistrar: (state, action: PayloadAction<RegistrarId>) => {
      state.initializedRegistrars = {
        ...state.initializedRegistrars,
        [action.payload]: true
      }
    },
    removeInitializedCommunities: (state, _action: PayloadAction<CommunityId>) => {
      state.initializedCommunities = {}
    },
    removeInitializedRegistrars: (state, _action: PayloadAction<RegistrarId>) => {
      state.initializedRegistrars = {}
    },
    addConnectedPeers: (state, action: PayloadAction<ConnectedPeers>) => {
      connectedPeersAdapter.upsertMany(state.connectedPeers, action.payload)
    },
    removeConnectedPeer: (state, action) => {
      connectedPeersAdapter.removeOne(state.connectedPeers, action.payload)
    },
    pruneConnectedPeers: (state, _action: PayloadAction<CommunityId>) => {
      connectedPeersAdapter.removeAll(state.connectedPeers)
    },
>>>>>>> da01406c
    updateUptime: (state, action) => {
      state.uptime = state.uptime + action.payload
    },
    updateNetworkData: (state, action: PayloadAction<NetworkDataPayload>) => {
      const prev = state.peersStats.entities[action.payload.peer]?.connectionTime || 0

      peersStatsAdapter.upsertOne(state.peersStats, {
        peerId: action.payload.peer,
        lastSeen: action.payload.lastSeen,
        connectionTime: prev + action.payload.connectionDuration
      })
    },
    setLastConnectedTime: (state, action: PayloadAction<number>) => {
      state.lastConnectedTime = action.payload
    }
  }
})

export const connectionActions = connectionSlice.actions
export const connectionReducer = connectionSlice.reducer<|MERGE_RESOLUTION|>--- conflicted
+++ resolved
@@ -1,13 +1,7 @@
 import { createSlice, EntityState, PayloadAction } from '@reduxjs/toolkit'
 import { StoreKeys } from '../store.keys'
-<<<<<<< HEAD
-import { CommunityId, RegistrarId, NetworkDataPayload } from './connection.types'
+import { NetworkDataPayload } from './connection.types'
 import { peersStatsAdapter } from './connection.adapter'
-=======
-import { CommunityId, RegistrarId, NetworkDataPayload, ConnectedPeers } from './connection.types'
-import { connectedPeersAdapter, peersStatsAdapter } from './connection.adapter'
->>>>>>> da01406c
-import { DateTime } from 'luxon'
 
 export interface NetworkStats {
   peerId: string
@@ -25,36 +19,6 @@
   initialState: { ...new ConnectionState() },
   name: StoreKeys.Connection,
   reducers: {
-<<<<<<< HEAD
-=======
-    addInitializedCommunity: (state, action: PayloadAction<CommunityId>) => {
-      state.initializedCommunities = {
-        ...state.initializedCommunities,
-        [action.payload]: true
-      }
-    },
-    addInitializedRegistrar: (state, action: PayloadAction<RegistrarId>) => {
-      state.initializedRegistrars = {
-        ...state.initializedRegistrars,
-        [action.payload]: true
-      }
-    },
-    removeInitializedCommunities: (state, _action: PayloadAction<CommunityId>) => {
-      state.initializedCommunities = {}
-    },
-    removeInitializedRegistrars: (state, _action: PayloadAction<RegistrarId>) => {
-      state.initializedRegistrars = {}
-    },
-    addConnectedPeers: (state, action: PayloadAction<ConnectedPeers>) => {
-      connectedPeersAdapter.upsertMany(state.connectedPeers, action.payload)
-    },
-    removeConnectedPeer: (state, action) => {
-      connectedPeersAdapter.removeOne(state.connectedPeers, action.payload)
-    },
-    pruneConnectedPeers: (state, _action: PayloadAction<CommunityId>) => {
-      connectedPeersAdapter.removeAll(state.connectedPeers)
-    },
->>>>>>> da01406c
     updateUptime: (state, action) => {
       state.uptime = state.uptime + action.payload
     },
