import { StoreKeys } from '../store.keys'
import { createSelector } from 'reselect'
import { type CreatedSelectors, type StoreState } from '../store.types'
import { allUsers } from '../users/users.selectors'
import { communitiesSelectors } from '../communities/communities.selectors'
import { peersStatsAdapter } from './connection.adapter'
import { connectedPeers } from '../network/network.selectors'
<<<<<<< HEAD
import { sortPeers } from '../../utils/functions/sortPeers/sortPeers'
=======
>>>>>>> e4cdc801
import { type NetworkStats } from './connection.types'
import { type User } from '../users/users.types'
import { sortPeers } from '@quiet/common'

const connectionSlice: CreatedSelectors[StoreKeys.Connection] = (state: StoreState) => state[StoreKeys.Connection]

export const lastConnectedTime = createSelector(connectionSlice, reducerState => reducerState.lastConnectedTime)

export const torBootstrapProcess = createSelector(connectionSlice, reducerState => reducerState.torBootstrapProcess)

export const isTorInitialized = createSelector(connectionSlice, reducerState => reducerState.isTorInitialized)

export const torConnectionProcess = createSelector(connectionSlice, reducerState => reducerState.torConnectionProcess)

export const peerList = createSelector(
  connectionSlice,
  communitiesSelectors.currentCommunity,
  (reducerState, community) => {
    if (!community) return []
    const arr = [...(community.peerList || [])]

    let stats: NetworkStats[]
    if (reducerState.peersStats === undefined) {
      stats = []
    } else {
      stats = peersStatsAdapter.getSelectors().selectAll(reducerState.peersStats)
    }

    return sortPeers(arr, stats)
  }
)

export const connectedPeersMapping = createSelector(allUsers, connectedPeers, (certificates, peers) => {
  const usersData = Object.values(certificates)
  return peers.reduce((peersMapping: Record<string, User>, peerId: string) => {
    for (const user of usersData) {
      if (peerId === user.peerId) {
        return {
          ...peersMapping,
          [peerId]: user,
        }
      }
    }
    return peersMapping
  }, {})
})

export const connectionSelectors = {
  lastConnectedTime,
  connectedPeersMapping,
  peerList,
  torBootstrapProcess,
  torConnectionProcess,
  isTorInitialized,
}<|MERGE_RESOLUTION|>--- conflicted
+++ resolved
@@ -5,10 +5,6 @@
 import { communitiesSelectors } from '../communities/communities.selectors'
 import { peersStatsAdapter } from './connection.adapter'
 import { connectedPeers } from '../network/network.selectors'
-<<<<<<< HEAD
-import { sortPeers } from '../../utils/functions/sortPeers/sortPeers'
-=======
->>>>>>> e4cdc801
 import { type NetworkStats } from './connection.types'
 import { type User } from '../users/users.types'
 import { sortPeers } from '@quiet/common'
