<<<<<<< HEAD
import { all, takeEvery, fork, cancelled } from 'typed-redux-saga'
import { uptimeSaga } from './uptime/uptime.saga'
import { connectionActions } from './connection.slice'
import { createLogger } from '../../utils/logger'
import { onConnectionProcessInfo } from './onConnectionProcessInfo/onConnectionProcessInfo.saga'
=======
import { all, fork, cancelled, takeEvery } from 'typed-redux-saga'
import { uptimeSaga } from './uptime/uptime.saga'

import { type Socket } from '../../types'
import { createLogger } from '../../utils/logger'
import { connectionActions } from './connection.slice'
import { createInviteSaga } from './invite/createInvite.saga'
>>>>>>> 936bd2a5

const logger = createLogger('connectionMasterSaga')

export function* connectionMasterSaga(socket: Socket): Generator {
  logger.info('connectionMasterSaga starting')
  try {
<<<<<<< HEAD
    yield all([fork(uptimeSaga), takeEvery(connectionActions.onConnectionProcessInfo.type, onConnectionProcessInfo)])
=======
    yield all([fork(uptimeSaga), takeEvery(connectionActions.createInvite.type, createInviteSaga, socket)])
>>>>>>> 936bd2a5
  } finally {
    logger.info('connectionMasterSaga stopping')
    if (yield cancelled()) {
      logger.info('connectionMasterSaga cancelled')
    }
  }
}<|MERGE_RESOLUTION|>--- conflicted
+++ resolved
@@ -1,10 +1,3 @@
-<<<<<<< HEAD
-import { all, takeEvery, fork, cancelled } from 'typed-redux-saga'
-import { uptimeSaga } from './uptime/uptime.saga'
-import { connectionActions } from './connection.slice'
-import { createLogger } from '../../utils/logger'
-import { onConnectionProcessInfo } from './onConnectionProcessInfo/onConnectionProcessInfo.saga'
-=======
 import { all, fork, cancelled, takeEvery } from 'typed-redux-saga'
 import { uptimeSaga } from './uptime/uptime.saga'
 
@@ -12,18 +5,13 @@
 import { createLogger } from '../../utils/logger'
 import { connectionActions } from './connection.slice'
 import { createInviteSaga } from './invite/createInvite.saga'
->>>>>>> 936bd2a5
 
 const logger = createLogger('connectionMasterSaga')
 
 export function* connectionMasterSaga(socket: Socket): Generator {
   logger.info('connectionMasterSaga starting')
   try {
-<<<<<<< HEAD
-    yield all([fork(uptimeSaga), takeEvery(connectionActions.onConnectionProcessInfo.type, onConnectionProcessInfo)])
-=======
     yield all([fork(uptimeSaga), takeEvery(connectionActions.createInvite.type, createInviteSaga, socket)])
->>>>>>> 936bd2a5
   } finally {
     logger.info('connectionMasterSaga stopping')
     if (yield cancelled()) {
