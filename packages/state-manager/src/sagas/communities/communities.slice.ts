import { createSlice, type EntityState, type PayloadAction } from '@reduxjs/toolkit'
import { StoreKeys } from '../store.keys'
import { communitiesAdapter } from './communities.adapter'
import {
  InvitationPair,
  type AddOwnerCertificatePayload,
  type Community as CommunityType,
  type CreateNetworkPayload,
  type ResponseCreateNetworkPayload,
  type ResponseRegistrarPayload,
  type StorePeerListPayload,
  type UpdateCommunityPayload,
  type UpdateRegistrationAttemptsPayload,
  CommunityMetadataPayload,
  InvitationData,
} from '@quiet/types'

export class CommunitiesState {
  public invitationCodes: InvitationPair[] = []
  public currentCommunity = ''
  public communities: EntityState<CommunityType> = communitiesAdapter.getInitialState()
  public psk: string | undefined
}

export const communitiesSlice = createSlice({
  initialState: { ...new CommunitiesState() },
  name: StoreKeys.Communities,
  reducers: {
    setCurrentCommunity: (state, action: PayloadAction<string>) => {
      state.currentCommunity = action.payload
    },
    addNewCommunity: (state, action: PayloadAction<CommunityType>) => {
      communitiesAdapter.addOne(state.communities, action.payload)
    },
    updateCommunity: (state, _action: PayloadAction<UpdateCommunityPayload>) => state,
    updateCommunityData: (state, action: PayloadAction<CommunityType>) => {
      communitiesAdapter.updateOne(state.communities, {
        id: action.payload.id,
        changes: {
          ...action.payload,
        },
      })
    },
    sendCommunityMetadata: state => state,
    createNetwork: (state, _action: PayloadAction<CreateNetworkPayload>) => state,
    responseCreateNetwork: (state, _action: PayloadAction<ResponseCreateNetworkPayload>) => state,
    responseRegistrar: (state, action: PayloadAction<ResponseRegistrarPayload>) => {
      communitiesAdapter.updateOne(state.communities, {
        id: action.payload.id,
        changes: {
          ...action.payload.payload,
        },
      })
    },
    storePeerList: (state, action: PayloadAction<StorePeerListPayload>) => {
      communitiesAdapter.updateOne(state.communities, {
        id: action.payload.communityId,
        changes: {
          ...action.payload,
        },
      })
    },
    resetApp: (state, _action) => state,
    launchCommunity: (state, _action: PayloadAction<string | undefined>) => state,
    launchRegistrar: (state, _action: PayloadAction<string | undefined>) => state,
    updateRegistrationAttempts: (state, action: PayloadAction<UpdateRegistrationAttemptsPayload>) => {
      communitiesAdapter.updateOne(state.communities, {
        id: action.payload.id,
        changes: {
          ...action.payload,
        },
      })
    },
<<<<<<< HEAD
    customProtocol: (state, _action: PayloadAction<InvitationPair[]>) => state,
=======
    handleInvitationCodes: (state, action: PayloadAction<InvitationData>) => {
      state.invitationCodes = action.payload.pairs
    },
>>>>>>> ba5fd3e7
    setInvitationCodes: (state, action: PayloadAction<InvitationPair[]>) => {
      state.invitationCodes = action.payload
    },
    clearInvitationCodes: state => {
      state.invitationCodes = []
    },
    addOwnerCertificate: (state, action: PayloadAction<AddOwnerCertificatePayload>) => {
      const { communityId, ownerCertificate } = action.payload
      communitiesAdapter.updateOne(state.communities, {
        id: communityId,
        changes: {
          ownerCertificate,
        },
      })
    },
    saveCommunityMetadata: (state, _action: PayloadAction<CommunityMetadataPayload>) => state,
    savePSK: (state, action: PayloadAction<string>) => {
      state.psk = action.payload
    },
  },
})

export const communitiesActions = communitiesSlice.actions
export const communitiesReducer = communitiesSlice.reducer<|MERGE_RESOLUTION|>--- conflicted
+++ resolved
@@ -71,13 +71,7 @@
         },
       })
     },
-<<<<<<< HEAD
-    customProtocol: (state, _action: PayloadAction<InvitationPair[]>) => state,
-=======
-    handleInvitationCodes: (state, action: PayloadAction<InvitationData>) => {
-      state.invitationCodes = action.payload.pairs
-    },
->>>>>>> ba5fd3e7
+    customProtocol: (state, _action: PayloadAction<InvitationData>) => state,
     setInvitationCodes: (state, action: PayloadAction<InvitationPair[]>) => {
       state.invitationCodes = action.payload
     },
