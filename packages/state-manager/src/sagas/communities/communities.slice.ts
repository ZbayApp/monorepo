import { createSlice, type EntityState, type PayloadAction } from '@reduxjs/toolkit'
import { StoreKeys } from '../store.keys'
import { communitiesAdapter } from './communities.adapter'
import {
  InvitationPair,
  type AddOwnerCertificatePayload,
  type Community,
  type CreateNetworkPayload,
  type StorePeerListPayload,
  CommunityMetadata,
  InvitationData,
} from '@quiet/types'

export class CommunitiesState {
  public invitationCodes: InvitationPair[] = []
  public currentCommunity = ''
  public communities: EntityState<Community> = communitiesAdapter.getInitialState()
  public psk: string | undefined
}

export const communitiesSlice = createSlice({
  initialState: { ...new CommunitiesState() },
  name: StoreKeys.Communities,
  reducers: {
    setCurrentCommunity: (state, action: PayloadAction<string>) => {
      state.currentCommunity = action.payload
    },
    addNewCommunity: (state, action: PayloadAction<Community>) => {
      communitiesAdapter.addOne(state.communities, action.payload)
    },
    updateCommunity: (state, _action: PayloadAction<Community>) => state,
    updateCommunityData: (state, action: PayloadAction<Community>) => {
      communitiesAdapter.updateOne(state.communities, {
        id: action.payload.id,
        changes: {
          ...action.payload,
        },
      })
    },
    sendCommunityCaData: state => state,
    sendCommunityMetadata: state => state,
    createNetwork: (state, _action: PayloadAction<CreateNetworkPayload>) => state,
    storePeerList: (state, action: PayloadAction<StorePeerListPayload>) => {
      communitiesAdapter.updateOne(state.communities, {
        id: action.payload.communityId,
        changes: {
          ...action.payload,
        },
      })
    },
    resetApp: (state, _action) => state,
<<<<<<< HEAD
    launchCommunity: (state, _action: PayloadAction<string | undefined>) => state,
    customProtocol: (state, _action: PayloadAction<string[]>) => state,
=======
    launchCommunity: (state, _action: PayloadAction<string>) => state,
    customProtocol: (state, _action: PayloadAction<InvitationData>) => state,
>>>>>>> fe169ac2
    setInvitationCodes: (state, action: PayloadAction<InvitationPair[]>) => {
      state.invitationCodes = action.payload
    },
    clearInvitationCodes: state => {
      state.invitationCodes = []
    },
    saveCommunityMetadata: (state, _action: PayloadAction<CommunityMetadata>) => state,
    savePSK: (state, action: PayloadAction<string>) => {
      state.psk = action.payload
    },
  },
})

export const communitiesActions = communitiesSlice.actions
export const communitiesReducer = communitiesSlice.reducer<|MERGE_RESOLUTION|>--- conflicted
+++ resolved
@@ -49,13 +49,8 @@
       })
     },
     resetApp: (state, _action) => state,
-<<<<<<< HEAD
-    launchCommunity: (state, _action: PayloadAction<string | undefined>) => state,
+    launchCommunity: (state, _action: PayloadAction<string>) => state,
     customProtocol: (state, _action: PayloadAction<string[]>) => state,
-=======
-    launchCommunity: (state, _action: PayloadAction<string>) => state,
-    customProtocol: (state, _action: PayloadAction<InvitationData>) => state,
->>>>>>> fe169ac2
     setInvitationCodes: (state, action: PayloadAction<InvitationPair[]>) => {
       state.invitationCodes = action.payload
     },
