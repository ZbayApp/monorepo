import { createSlice, type EntityState, type PayloadAction } from '@reduxjs/toolkit'
import { StoreKeys } from '../store.keys'
import { communitiesAdapter } from './communities.adapter'
import {
  InvitationPair,
  type AddOwnerCertificatePayload,
  type Community,
  type CreateNetworkPayload,
  type StorePeerListPayload,
  CommunityMetadata,
  InvitationData,
} from '@quiet/types'

export class CommunitiesState {
  public invitationCodes: InvitationPair[] = []
  public currentCommunity = ''
  public communities: EntityState<Community> = communitiesAdapter.getInitialState()
}

export const communitiesSlice = createSlice({
  initialState: { ...new CommunitiesState() },
  name: StoreKeys.Communities,
  reducers: {
    setCurrentCommunity: (state, action: PayloadAction<string>) => {
      state.currentCommunity = action.payload
    },
    addNewCommunity: (state, action: PayloadAction<Community>) => {
      communitiesAdapter.addOne(state.communities, action.payload)
    },
    updateCommunityData: (state, action: PayloadAction<Community>) => {
      communitiesAdapter.updateOne(state.communities, {
        id: action.payload.id,
        changes: {
          ...action.payload,
        },
      })
    },
    sendCommunityCaData: state => state,
    sendCommunityMetadata: state => state,
    createNetwork: (state, _action: PayloadAction<CreateNetworkPayload>) => state,
<<<<<<< HEAD
    joinNetwork: (state, _action: PayloadAction<InvitationData>) => state,
    storePeerList: (state, action: PayloadAction<StorePeerListPayload>) => {
      communitiesAdapter.updateOne(state.communities, {
        id: action.payload.communityId,
        changes: {
          ...action.payload,
        },
      })
    },
=======
>>>>>>> fa3a9b6d
    resetApp: (state, _action) => state,
    createCommunity: (state, _action: PayloadAction<string>) => state,
    launchCommunity: (state, _action: PayloadAction<string>) => state,
    customProtocol: (state, _action: PayloadAction<string[]>) => state,
    setInvitationCodes: (state, action: PayloadAction<InvitationPair[]>) => {
      state.invitationCodes = action.payload
    },
    clearInvitationCodes: state => {
      state.invitationCodes = []
    },
  },
})

export const communitiesActions = communitiesSlice.actions
export const communitiesReducer = communitiesSlice.reducer<|MERGE_RESOLUTION|>--- conflicted
+++ resolved
@@ -38,18 +38,7 @@
     sendCommunityCaData: state => state,
     sendCommunityMetadata: state => state,
     createNetwork: (state, _action: PayloadAction<CreateNetworkPayload>) => state,
-<<<<<<< HEAD
     joinNetwork: (state, _action: PayloadAction<InvitationData>) => state,
-    storePeerList: (state, action: PayloadAction<StorePeerListPayload>) => {
-      communitiesAdapter.updateOne(state.communities, {
-        id: action.payload.communityId,
-        changes: {
-          ...action.payload,
-        },
-      })
-    },
-=======
->>>>>>> fa3a9b6d
     resetApp: (state, _action) => state,
     createCommunity: (state, _action: PayloadAction<string>) => state,
     launchCommunity: (state, _action: PayloadAction<string>) => state,
