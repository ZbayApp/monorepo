import { PayloadAction } from '@reduxjs/toolkit'
import { apply, call, put } from 'typed-redux-saga'
import { Time } from 'pkijs'
import { generateId } from '../../../utils/cryptography/cryptography'
import { communitiesActions } from '../communities.slice'
import { identityActions } from '../../identity/identity.slice'
import { createRootCA } from '@quiet/identity'
<<<<<<< HEAD
import { type Community, CommunityOwnership, type Identity, SocketActionTypes, NetworkInfo } from '@quiet/types'
import { generateDmKeyPair } from '../../../utils/cryptography/cryptography'
=======
import { type Community, CommunityOwnership, type Identity, SocketActionTypes } from '@quiet/types'
>>>>>>> 4ce042e2
import { Socket, applyEmitParams } from '../../../types'

export function* createNetworkSaga(
  socket: Socket,
  action: PayloadAction<ReturnType<typeof communitiesActions.createNetwork>['payload']>
) {
  console.log('create network saga')

  // Community IDs are only local identifiers
  const id = yield* call(generateId)

  const network: NetworkInfo = yield* apply(
    socket,
    socket.emitWithAck,
    applyEmitParams(SocketActionTypes.CREATE_NETWORK, id)
  )

  // TODO: Move CA generation to backend when creating Community
  let CA: null | {
    rootCertString: string
    rootKeyString: string
  } = null

  if (action.payload.ownership === CommunityOwnership.Owner) {
    const notBeforeDate = new Date(Date.UTC(2010, 11, 28, 10, 10, 10))
    const notAfterDate = new Date(Date.UTC(2030, 11, 28, 10, 10, 10))

    CA = yield* call(
      createRootCA,
      new Time({ type: 0, value: notBeforeDate }),
      new Time({ type: 0, value: notAfterDate }),
      action.payload.name
    )
  }

  const community: Community = {
    id,
    name: action.payload.name,
    CA,
    rootCa: CA?.rootCertString,
    psk: action.payload.psk,
    ownerOrbitDbIdentity: action.payload.ownerOrbitDbIdentity,
  }

  yield* put(communitiesActions.addNewCommunity(community))
  yield* put(communitiesActions.setCurrentCommunity(id))

  const invitationPeers = action.payload.peers
  if (invitationPeers) {
    yield* put(communitiesActions.setInvitationCodes(invitationPeers))
  }

  // Identities are tied to communities for now
  const identity: Identity = {
    id: community.id,
    nickname: '',
    hiddenService: network.hiddenService,
    peerId: network.peerId,
    userCsr: null,
    userCertificate: null,
    joinTimestamp: null,
  }

  yield* put(identityActions.addNewIdentity(identity))
}<|MERGE_RESOLUTION|>--- conflicted
+++ resolved
@@ -5,12 +5,7 @@
 import { communitiesActions } from '../communities.slice'
 import { identityActions } from '../../identity/identity.slice'
 import { createRootCA } from '@quiet/identity'
-<<<<<<< HEAD
 import { type Community, CommunityOwnership, type Identity, SocketActionTypes, NetworkInfo } from '@quiet/types'
-import { generateDmKeyPair } from '../../../utils/cryptography/cryptography'
-=======
-import { type Community, CommunityOwnership, type Identity, SocketActionTypes } from '@quiet/types'
->>>>>>> 4ce042e2
 import { Socket, applyEmitParams } from '../../../types'
 
 export function* createNetworkSaga(
