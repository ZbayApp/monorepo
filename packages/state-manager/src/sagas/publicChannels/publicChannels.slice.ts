import { createSlice, EntityState, PayloadAction } from '@reduxjs/toolkit'
import { StoreKeys } from '../store.keys'
import {
  publicChannelsAdapter,
  channelMessagesAdapter,
  publicChannelsStatusAdapter,
  publicChannelsSubscriptionsAdapter
} from './publicChannels.adapter'
<<<<<<< HEAD
import {
  PublicChannelStorage,
  PublicChannelStatus,
  PublicChannelSubscription,
  ChannelMessage,
  CreateChannelPayload,
  CreatedChannelResponse,
  ChannelsReplicatedPayload,
  SendInitialChannelMessagePayload,
  SetCurrentChannelPayload,
  CacheMessagesPayload,
  MarkUnreadChannelPayload,
  SendNewUserInfoMessagePayload,
  SetChannelSubscribedPayload,
  UpdateNewestMessagePayload,
  DeleteChannelPayload,
  ChannelDeletionResponsePayload,
  DeleteChannelFromStorePayload,
  ClearMessagesCachePayload,
  DisableChannelPayload,
  INITIAL_CURRENT_CHANNEL_ID
} from './publicChannels.types'

import logger from '../../utils/logger'
import { Identity } from '../identity/identity.types'
const log = logger('publicChannels')
=======
import { CacheMessagesPayload, ChannelDeletionResponsePayload, ChannelMessage, ChannelsReplicatedPayload, ClearMessagesCachePayload, CreateChannelPayload, CreatedChannelResponse, DeleteChannelFromStorePayload, DeleteChannelPayload, DisableChannelPayload, Identity, MarkUnreadChannelPayload, PublicChannelStatus, PublicChannelStorage, PublicChannelSubscription, SendInitialChannelMessagePayload, SendNewUserInfoMessagePayload, SetChannelSubscribedPayload, SetCurrentChannelPayload, UpdateNewestMessagePayload } from '@quiet/types'
>>>>>>> 0096fa7c

export class PublicChannelsState {
  public currentChannelId: string = INITIAL_CURRENT_CHANNEL_ID

  public pendingGeneralChannelRecreation: boolean = false

  public channels: EntityState<PublicChannelStorage> = publicChannelsAdapter.getInitialState()

  public channelsStatus: EntityState<PublicChannelStatus> =
    publicChannelsStatusAdapter.getInitialState()

  public channelsSubscriptions: EntityState<PublicChannelSubscription> =
    publicChannelsSubscriptionsAdapter.getInitialState()
}

export const publicChannelsSlice = createSlice({
  initialState: { ...new PublicChannelsState() },
  name: StoreKeys.PublicChannels,
  reducers: {
    createChannel: (state, _action: PayloadAction<CreateChannelPayload>) => state,
    deleteChannel: (state, _action: PayloadAction<DeleteChannelPayload>) => state,
    channelDeletionResponse: (state, _action: PayloadAction<ChannelDeletionResponsePayload>) =>
      state,
    deleteChannelFromStore: (state, action: PayloadAction<DeleteChannelFromStorePayload>) => {
      const { channelId } = action.payload

      publicChannelsSubscriptionsAdapter.removeOne(state.channelsSubscriptions, channelId)
      publicChannelsStatusAdapter.removeOne(state.channelsStatus, channelId)
      publicChannelsAdapter.removeOne(state.channels, channelId)
    },
    disableChannel: (state, action: PayloadAction<DisableChannelPayload>) => {
      const { channelId } = action.payload
      publicChannelsAdapter.updateOne(state.channels, {
        id: channelId,
        changes: {
          disabled: true
        }
      })
    },
    clearMessagesCache: (state, action: PayloadAction<ClearMessagesCachePayload>) => {
<<<<<<< HEAD
      const { channelId } = action.payload
      console.log('clearMessagesCache', action.payload)
      channelMessagesAdapter.setAll(state.channels.entities[channelId].messages, [])
=======
      const { channelAddress } = action.payload
      const channel = state.channels.entities[channelAddress]
      if (!channel) return
      channelMessagesAdapter.setAll(channel.messages, [])
>>>>>>> 0096fa7c
    },
    startGeneralRecreation: state => {
      state.pendingGeneralChannelRecreation = true
    },
    finishGeneralRecreation: state => {
      state.pendingGeneralChannelRecreation = false
    },
    createGeneralChannel: state => state,
    sendInitialChannelMessage: (state, _action: PayloadAction<SendInitialChannelMessagePayload>) =>
      state,
    sendNewUserInfoMessage: (state, _action: PayloadAction<SendNewUserInfoMessagePayload>) => state,
    addChannel: (state, action: PayloadAction<CreatedChannelResponse>) => {
      const { channel } = action.payload
      publicChannelsAdapter.addOne(state.channels, {
        ...channel,
        messages: channelMessagesAdapter.getInitialState()
      })
      publicChannelsStatusAdapter.addOne(state.channelsStatus, {
        id: channel.id,
        unread: false,
        newestMessage: null
      })
    },
    setChannelSubscribed: (state, action: PayloadAction<SetChannelSubscribedPayload>) => {
      const { channelId } = action.payload
      publicChannelsSubscriptionsAdapter.upsertOne(state.channelsSubscriptions, {
        id: channelId,
        subscribed: true
      })
    },
    channelsReplicated: (state, _action: PayloadAction<ChannelsReplicatedPayload>) => state,
    setCurrentChannel: (state, action: PayloadAction<SetCurrentChannelPayload>) => {
      const { channelId } = action.payload
      state.currentChannelId = channelId
    },
    cacheMessages: (state, action: PayloadAction<CacheMessagesPayload>) => {
<<<<<<< HEAD
      const { messages, channelId } = action.payload
      channelMessagesAdapter.setAll(state.channels.entities[channelId].messages, messages)
=======
      const { messages, channelAddress } = action.payload
      const channel = state.channels.entities[channelAddress]
      if (!channel) return
      channelMessagesAdapter.setAll(channel.messages, messages)
>>>>>>> 0096fa7c
    },

    markUnreadChannel: (state, action: PayloadAction<MarkUnreadChannelPayload>) => {
      const { channelId } = action.payload
      publicChannelsStatusAdapter.updateOne(state.channelsStatus, {
        id: channelId,
        changes: {
          unread: true
        }
      })
    },
    clearUnreadChannel: (state, action: PayloadAction<MarkUnreadChannelPayload>) => {
      const { channelId } = action.payload
      publicChannelsStatusAdapter.updateOne(state.channelsStatus, {
        id: channelId,
        changes: {
          unread: false
        }
      })
    },
    updateNewestMessage: (state, action: PayloadAction<UpdateNewestMessagePayload>) => {
      const { message } = action.payload
      publicChannelsStatusAdapter.updateOne(state.channelsStatus, {
        id: message.channelId,
        changes: {
          newestMessage: message
        }
      })
    },
    // Utility action for testing purposes
    test_message: (
      state,
      action: PayloadAction<{
        message: ChannelMessage
        identity: Identity
        verifyAutomatically: boolean
      }>
    ) => {
      const { message } = action.payload
<<<<<<< HEAD
      console.log({ message })
      channelMessagesAdapter.addOne(
        state.channels.entities[message.channelId].messages,
=======
      const channel = state.channels.entities[message.channelAddress]
      if (!channel) return
      channelMessagesAdapter.addOne(
        channel.messages,
>>>>>>> 0096fa7c
        message
      )
    }
  }
})

export const publicChannelsActions = publicChannelsSlice.actions
export const publicChannelsReducer = publicChannelsSlice.reducer<|MERGE_RESOLUTION|>--- conflicted
+++ resolved
@@ -6,36 +6,32 @@
   publicChannelsStatusAdapter,
   publicChannelsSubscriptionsAdapter
 } from './publicChannels.adapter'
-<<<<<<< HEAD
+
+import logger from '../../utils/logger'
 import {
-  PublicChannelStorage,
-  PublicChannelStatus,
-  PublicChannelSubscription,
+  CacheMessagesPayload,
+  ChannelDeletionResponsePayload,
   ChannelMessage,
+  ChannelsReplicatedPayload,
+  ClearMessagesCachePayload,
   CreateChannelPayload,
   CreatedChannelResponse,
-  ChannelsReplicatedPayload,
+  DeleteChannelFromStorePayload,
+  DeleteChannelPayload,
+  DisableChannelPayload,
+  Identity,
+  INITIAL_CURRENT_CHANNEL_ID,
+  MarkUnreadChannelPayload,
+  PublicChannelStatus,
+  PublicChannelStorage,
+  PublicChannelSubscription,
   SendInitialChannelMessagePayload,
-  SetCurrentChannelPayload,
-  CacheMessagesPayload,
-  MarkUnreadChannelPayload,
   SendNewUserInfoMessagePayload,
   SetChannelSubscribedPayload,
-  UpdateNewestMessagePayload,
-  DeleteChannelPayload,
-  ChannelDeletionResponsePayload,
-  DeleteChannelFromStorePayload,
-  ClearMessagesCachePayload,
-  DisableChannelPayload,
-  INITIAL_CURRENT_CHANNEL_ID
-} from './publicChannels.types'
-
-import logger from '../../utils/logger'
-import { Identity } from '../identity/identity.types'
+  SetCurrentChannelPayload,
+  UpdateNewestMessagePayload
+} from '@quiet/types'
 const log = logger('publicChannels')
-=======
-import { CacheMessagesPayload, ChannelDeletionResponsePayload, ChannelMessage, ChannelsReplicatedPayload, ClearMessagesCachePayload, CreateChannelPayload, CreatedChannelResponse, DeleteChannelFromStorePayload, DeleteChannelPayload, DisableChannelPayload, Identity, MarkUnreadChannelPayload, PublicChannelStatus, PublicChannelStorage, PublicChannelSubscription, SendInitialChannelMessagePayload, SendNewUserInfoMessagePayload, SetChannelSubscribedPayload, SetCurrentChannelPayload, UpdateNewestMessagePayload } from '@quiet/types'
->>>>>>> 0096fa7c
 
 export class PublicChannelsState {
   public currentChannelId: string = INITIAL_CURRENT_CHANNEL_ID
@@ -76,16 +72,10 @@
       })
     },
     clearMessagesCache: (state, action: PayloadAction<ClearMessagesCachePayload>) => {
-<<<<<<< HEAD
       const { channelId } = action.payload
-      console.log('clearMessagesCache', action.payload)
-      channelMessagesAdapter.setAll(state.channels.entities[channelId].messages, [])
-=======
-      const { channelAddress } = action.payload
-      const channel = state.channels.entities[channelAddress]
+      const channel = state.channels.entities[channelId]
       if (!channel) return
       channelMessagesAdapter.setAll(channel.messages, [])
->>>>>>> 0096fa7c
     },
     startGeneralRecreation: state => {
       state.pendingGeneralChannelRecreation = true
@@ -122,15 +112,10 @@
       state.currentChannelId = channelId
     },
     cacheMessages: (state, action: PayloadAction<CacheMessagesPayload>) => {
-<<<<<<< HEAD
       const { messages, channelId } = action.payload
-      channelMessagesAdapter.setAll(state.channels.entities[channelId].messages, messages)
-=======
-      const { messages, channelAddress } = action.payload
-      const channel = state.channels.entities[channelAddress]
+      const channel = state.channels.entities[channelId]
       if (!channel) return
       channelMessagesAdapter.setAll(channel.messages, messages)
->>>>>>> 0096fa7c
     },
 
     markUnreadChannel: (state, action: PayloadAction<MarkUnreadChannelPayload>) => {
@@ -164,24 +149,16 @@
     test_message: (
       state,
       action: PayloadAction<{
+        // [x: string]: ChannelMessage
         message: ChannelMessage
         identity: Identity
         verifyAutomatically: boolean
       }>
     ) => {
       const { message } = action.payload
-<<<<<<< HEAD
-      console.log({ message })
-      channelMessagesAdapter.addOne(
-        state.channels.entities[message.channelId].messages,
-=======
-      const channel = state.channels.entities[message.channelAddress]
+      const channel = state.channels.entities[message.channelId]
       if (!channel) return
-      channelMessagesAdapter.addOne(
-        channel.messages,
->>>>>>> 0096fa7c
-        message
-      )
+      channelMessagesAdapter.addOne(channel.messages, message)
     }
   }
 })
