import { setupCrypto } from '@quiet/identity'
import { Store } from '../../store.types'
import { getFactory } from '../../..'
import { prepareStore, reducers } from '../../../utils/tests/prepareStore'
import { expectSaga } from 'redux-saga-test-plan'
import { publicChannelsActions } from '../publicChannels.slice'
import { communitiesActions } from '../../communities/communities.slice'
import { FactoryGirl } from 'factory-girl'
import { combineReducers } from 'redux'
import { identityActions } from '../../identity/identity.slice'
import { DateTime } from 'luxon'
import { markUnreadChannelsSaga } from './markUnreadChannels.saga'
import { messagesActions } from '../../messages/messages.slice'
<<<<<<< HEAD
import { generateChannelId } from '@quiet/common'
=======
import { ChannelMessage, Community, Identity, MessageType } from '@quiet/types'
>>>>>>> 0096fa7c

describe('markUnreadChannelsSaga', () => {
  let store: Store
  let factory: FactoryGirl

  let community: Community
  let alice: Identity
<<<<<<< HEAD
  let bob: Identity
  let channelAdresses: string[] = []
=======
>>>>>>> 0096fa7c

  beforeAll(async () => {
    setupCrypto()

    store = prepareStore().store

    factory = await getFactory(store)

    community = await factory.create<
      ReturnType<typeof communitiesActions.addNewCommunity>['payload']
    >('Community')

    alice = await factory.create<ReturnType<typeof identityActions.addNewIdentity>['payload']>(
      'Identity',
      { id: community.id, nickname: 'alice' }
    )

    const channelNames = ['memes', 'enya', 'pets', 'travels']

    // Automatically create channels
    for (const name of channelNames) {
      const channel = await factory.create<
        ReturnType<typeof publicChannelsActions.addChannel>['payload']
      >('PublicChannel', {
        channel: {
          name: name,
          description: `Welcome to #${name}`,
          timestamp: DateTime.utc().valueOf(),
          owner: alice.nickname,
          id: generateChannelId(name)
        }
      })
      channelAdresses = [...channelAdresses, channel.channel.id]
    }
  })

  test('mark unread channels', async () => {
    const messagesides = channelAdresses
    const messages: ChannelMessage[] = []

    // Automatically create messages
    for (const id of messagesides) {
      const message = (
        await factory.build<typeof publicChannelsActions.test_message>('Message', {
          identity: alice,
          message: {
            id: Math.random().toString(36).substr(2.9),
            type: MessageType.Basic,
            message: 'message',
            createdAt: DateTime.utc().valueOf(),
            channelId: id,
            signature: '',
            pubKey: ''
          },
          verifyAutomatically: true
        })
      ).payload.message
      messages.push(message)
    }

    // Set the newest message
    const message = (
      await factory.create<ReturnType<typeof publicChannelsActions.test_message>['payload']>(
        'Message',
        {
          identity: alice,
          message: {
            id: Math.random().toString(36).substr(2.9),
            type: MessageType.Basic,
            message: 'message',
            createdAt: 99999999999999,
            channelId: channelAdresses.find((id) => id.includes('enya')),
            signature: '',
            pubKey: ''
          },
          verifyAutomatically: true
        }
      )
    ).message

    store.dispatch(publicChannelsActions.updateNewestMessage({ message }))

    const reducer = combineReducers(reducers)
    await expectSaga(
      markUnreadChannelsSaga,
      messagesActions.incomingMessages({
        messages: messages
      })
    )
      .withReducer(reducer)
      .withState(store.getState())
      .put(
        publicChannelsActions.markUnreadChannel({
          channelId: channelAdresses.find((id) => id.includes('memes')),
          message: messages[0]
        })
      )
      .not.put(
        publicChannelsActions.markUnreadChannel({
          channelId: channelAdresses.find((id) => id.includes('enya')),
          message: messages[2]
        })
      )
      .put(
        publicChannelsActions.markUnreadChannel({
          channelId: channelAdresses.find((id) => id.includes('travels')),
          message: messages[3]
        })
      )
      .run()
  })

  test('do not mark unread channels if message is older than user', async () => {
    const messagesides = channelAdresses
    const messages: ChannelMessage[] = []

    const community = await factory.create<
      ReturnType<typeof communitiesActions.addNewCommunity>['payload']
    >('Community')

    const alice = await factory.create<
      ReturnType<typeof identityActions.addNewIdentity>['payload']
    >('Identity', { id: community.id, nickname: 'alice', joinTimestamp: 9239423949 })

    // Automatically create older messages
    for (const id of messagesides) {
      const message = (
        await factory.build<typeof publicChannelsActions.test_message>('Message', {
          identity: alice,
          message: {
            id: Math.random().toString(36).substr(2.9),
            type: MessageType.Basic,
            message: 'message',
            createdAt: 123,
            channelId: id,
            signature: '',
            pubKey: ''
          },
          verifyAutomatically: true
        })
      ).payload.message
      messages.push(message)
    }

    // Set the newest message
    const message = (
      await factory.create<ReturnType<typeof publicChannelsActions.test_message>['payload']>(
        'Message',
        {
          identity: alice,
          message: {
            id: Math.random().toString(36).substr(2.9),
            type: MessageType.Basic,
            message: 'message',
            createdAt: 99999999999999,
            channelId: channelAdresses.find((id) => id.includes('enya')),
            signature: '',
            pubKey: ''
          },
          verifyAutomatically: true
        }
      )
    ).message

    messages.push(message)

    const reducer = combineReducers(reducers)
    await expectSaga(
      markUnreadChannelsSaga,
      messagesActions.incomingMessages({
        messages: messages
      })
    )
      .withReducer(reducer)
      .withState(store.getState())
      .not.put(
        publicChannelsActions.markUnreadChannel({
          channelId: channelAdresses.find((id) => id.includes('memes')),
          message: messages[1]
        })
      )
      .put(
        publicChannelsActions.markUnreadChannel({
          channelId: channelAdresses.find((id) => id.includes('enya')),
          message: message
        })
      )
      .not.put(
        publicChannelsActions.markUnreadChannel({
          channelId: channelAdresses.find((id) => id.includes('travels')),
          message: messages[3]
        })
      )
      .run()
  })
})<|MERGE_RESOLUTION|>--- conflicted
+++ resolved
@@ -11,11 +11,8 @@
 import { DateTime } from 'luxon'
 import { markUnreadChannelsSaga } from './markUnreadChannels.saga'
 import { messagesActions } from '../../messages/messages.slice'
-<<<<<<< HEAD
 import { generateChannelId } from '@quiet/common'
-=======
 import { ChannelMessage, Community, Identity, MessageType } from '@quiet/types'
->>>>>>> 0096fa7c
 
 describe('markUnreadChannelsSaga', () => {
   let store: Store
@@ -23,11 +20,8 @@
 
   let community: Community
   let alice: Identity
-<<<<<<< HEAD
-  let bob: Identity
-  let channelAdresses: string[] = []
-=======
->>>>>>> 0096fa7c
+
+  let channelIds: string[] = []
 
   beforeAll(async () => {
     setupCrypto()
@@ -60,12 +54,12 @@
           id: generateChannelId(name)
         }
       })
-      channelAdresses = [...channelAdresses, channel.channel.id]
+      channelIds = [...channelIds, channel.channel.id]
     }
   })
 
   test('mark unread channels', async () => {
-    const messagesides = channelAdresses
+    const messagesides = channelIds
     const messages: ChannelMessage[] = []
 
     // Automatically create messages
@@ -89,6 +83,8 @@
     }
 
     // Set the newest message
+    const channelId = channelIds.find(id => id.includes('enya'))
+    if (!channelId) throw new Error('no channel id')
     const message = (
       await factory.create<ReturnType<typeof publicChannelsActions.test_message>['payload']>(
         'Message',
@@ -99,7 +95,7 @@
             type: MessageType.Basic,
             message: 'message',
             createdAt: 99999999999999,
-            channelId: channelAdresses.find((id) => id.includes('enya')),
+            channelId,
             signature: '',
             pubKey: ''
           },
@@ -109,6 +105,13 @@
     ).message
 
     store.dispatch(publicChannelsActions.updateNewestMessage({ message }))
+
+    const channelIdMemes = channelIds.find(id => id.includes('memes'))
+
+    const channelIdEnya = channelIds.find(id => id.includes('enya'))
+
+    const channelIdTravels = channelIds.find(id => id.includes('travels'))
+    if (!channelIdMemes || !channelIdEnya || !channelIdTravels) throw new Error('no channel id')
 
     const reducer = combineReducers(reducers)
     await expectSaga(
@@ -121,19 +124,19 @@
       .withState(store.getState())
       .put(
         publicChannelsActions.markUnreadChannel({
-          channelId: channelAdresses.find((id) => id.includes('memes')),
+          channelId: channelIdMemes,
           message: messages[0]
         })
       )
       .not.put(
         publicChannelsActions.markUnreadChannel({
-          channelId: channelAdresses.find((id) => id.includes('enya')),
+          channelId: channelIdEnya,
           message: messages[2]
         })
       )
       .put(
         publicChannelsActions.markUnreadChannel({
-          channelId: channelAdresses.find((id) => id.includes('travels')),
+          channelId: channelIdTravels,
           message: messages[3]
         })
       )
@@ -141,7 +144,7 @@
   })
 
   test('do not mark unread channels if message is older than user', async () => {
-    const messagesides = channelAdresses
+    const messagesides = channelIds
     const messages: ChannelMessage[] = []
 
     const community = await factory.create<
@@ -172,6 +175,8 @@
       messages.push(message)
     }
 
+    const channelId = channelIds.find(id => id.includes('enya'))
+    if (!channelId) throw new Error('no channel id')
     // Set the newest message
     const message = (
       await factory.create<ReturnType<typeof publicChannelsActions.test_message>['payload']>(
@@ -183,7 +188,7 @@
             type: MessageType.Basic,
             message: 'message',
             createdAt: 99999999999999,
-            channelId: channelAdresses.find((id) => id.includes('enya')),
+            channelId,
             signature: '',
             pubKey: ''
           },
@@ -194,6 +199,12 @@
 
     messages.push(message)
 
+    const channelIdMemes = channelIds.find(id => id.includes('memes'))
+
+    const channelIdEnya = channelIds.find(id => id.includes('enya'))
+
+    const channelIdTravels = channelIds.find(id => id.includes('travels'))
+    if (!channelIdMemes || !channelIdEnya || !channelIdTravels) throw new Error('no channel id')
     const reducer = combineReducers(reducers)
     await expectSaga(
       markUnreadChannelsSaga,
@@ -205,19 +216,19 @@
       .withState(store.getState())
       .not.put(
         publicChannelsActions.markUnreadChannel({
-          channelId: channelAdresses.find((id) => id.includes('memes')),
+          channelId: channelIdMemes,
           message: messages[1]
         })
       )
       .put(
         publicChannelsActions.markUnreadChannel({
-          channelId: channelAdresses.find((id) => id.includes('enya')),
+          channelId: channelIdEnya,
           message: message
         })
       )
       .not.put(
         publicChannelsActions.markUnreadChannel({
-          channelId: channelAdresses.find((id) => id.includes('travels')),
+          channelId: channelIdTravels,
           message: messages[3]
         })
       )
