--- conflicted
+++ resolved
@@ -12,6 +12,7 @@
 const logger = createLogger('publicChannels')
 
 export function* sendIntroductionMessageSaga(): Generator {
+  logger.info('Sending introduction message')
   const community = yield* select(communitiesSelectors.currentCommunity)
   const identity = yield* select(identitySelectors.currentIdentity)
   const generalChannel = yield* select(publicChannelsSelectors.generalChannel)
@@ -27,27 +28,6 @@
     channelId: generalChannel.id,
   }
 
-<<<<<<< HEAD
-  // FIXME: This is a quick fix for an issue that can be fixed by
-  // unifying CHANNELS_STORED and CHANNELS_SUBSCRIBED events and
-  // refactoring a bit. The problem is that the frontend sends a
-  // message upon receiving the CHANNELS_STORED event, but the channel
-  // hasn't been fully initialized/subscribed yet (it doesn't exist in
-  // publicChannelsRepos on the backend so the backend fails to send
-  // it). Ideally, I think we should only tell the frontend about
-  // channels once they've been fully initialized. Once we fix that,
-  // we can remove the following code.
-  while (true) {
-    const subscribedChannels = yield* select(publicChannelsSelectors.subscribedChannels)
-    if (subscribedChannels.includes(generalChannel.id)) {
-      break
-    }
-    logger.error('Failed to send introduction message, general channel not subscribed. Retrying...')
-    yield* delay(500)
-  }
-
-=======
->>>>>>> abd9101f
   yield* put(messagesActions.sendMessage(payload))
   yield* put(identityActions.updateIdentity({ ...identity, introMessageSent: true }))
 }