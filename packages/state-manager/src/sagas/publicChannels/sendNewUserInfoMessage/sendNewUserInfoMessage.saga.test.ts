import { setupCrypto } from '@quiet/identity'
import { Store } from '../../store.types'
import { getFactory } from '../../..'
import { prepareStore } from '../../../utils/tests/prepareStore'
import { publicChannelsActions } from './../publicChannels.slice'
import { usersActions } from '../../users/users.slice'
import { identityActions } from '../../identity/identity.slice'
import { FactoryGirl } from 'factory-girl'
import { expectSaga } from 'redux-saga-test-plan'
import { communitiesActions } from '../../communities/communities.slice'
import { sendNewUserInfoMessageSaga } from './sendNewUserInfoMessage.saga'
import { messagesActions } from '../../messages/messages.slice'
import { combineReducers } from '@reduxjs/toolkit'
import { reducers } from '../../reducers'
<<<<<<< HEAD
import { publicChannelsSelectors } from '../publicChannels.selectors'
=======

import { MAIN_CHANNEL } from '../../../constants'
import { capitalizeFirstLetter } from '@quiet/common'
import { Identity, PublicChannel } from '@quiet/types'

>>>>>>> 0096fa7c
describe('sendInitialChannelMessageSaga', () => {
  let store: Store
  let factory: FactoryGirl
  let channel: PublicChannel
  let user: Identity
  let user2: Identity
  let generalChannel: PublicChannel

  beforeAll(async () => {
    setupCrypto()
  })

  beforeEach(async () => {
    store = prepareStore().store
    factory = await getFactory(store)
  })

  test('send new user info message', async () => {
    const community1 = await factory.create<
      ReturnType<typeof communitiesActions.addNewCommunity>['payload']
    >('Community')
    user = await factory.create<ReturnType<typeof identityActions.addNewIdentity>['payload']>(
      'Identity',
      {
        id: community1.id
      }
    )

    user2 = await factory.create<ReturnType<typeof identityActions.addNewIdentity>['payload']>(
      'Identity',
      {
        id: community1.id
      }
    )

    channel = (await factory.build<typeof publicChannelsActions.addChannel>('PublicChannel'))
      .payload.channel
<<<<<<< HEAD
    generalChannel = publicChannelsSelectors.generalChannel(store.getState())
=======

    expect(user2.userCertificate).not.toBeNull()
>>>>>>> 0096fa7c
    store.dispatch(
      // @ts-expect-error
      usersActions.test_remove_user_certificate({ certificate: user2.userCertificate })
    )

    expect(community1.name).not.toBeNull()
    const communityName = capitalizeFirstLetter(community1.name || '')

    const reducer = combineReducers(reducers)
    await expectSaga(
      sendNewUserInfoMessageSaga,
      // @ts-expect-error
      publicChannelsActions.sendNewUserInfoMessage({ certificates: [user2.userCertificate] })
    )
      .withReducer(reducer)
      .withState(store.getState())
      .put(
        messagesActions.sendMessage({
          type: 3,
          message: `@${user2.nickname} has joined ${communityName}! 🎉`,
          channelId: generalChannel.id
        })
      )
      .run()
  })

  test('dont send new user info if user exists', async () => {
    const community1 = await factory.create<
      ReturnType<typeof communitiesActions.addNewCommunity>['payload']
    >('Community')
    user = await factory.create<ReturnType<typeof identityActions.addNewIdentity>['payload']>(
      'Identity',
      {
        id: community1.id
      }
    )

    user2 = await factory.create<ReturnType<typeof identityActions.addNewIdentity>['payload']>(
      'Identity',
      {
        id: community1.id
      }
    )

    channel = (await factory.build<typeof publicChannelsActions.addChannel>('PublicChannel'))
      .payload.channel

<<<<<<< HEAD
    const communityName = community1.name[0].toUpperCase() + community1.name.substring(1)
    generalChannel = publicChannelsSelectors.generalChannel(store.getState())

=======
    expect(community1.name).not.toBeNull()
    const communityName = capitalizeFirstLetter(community1.name || '')
    expect(user2.userCertificate).not.toBeNull()
>>>>>>> 0096fa7c
    const reducer = combineReducers(reducers)
    await expectSaga(
      sendNewUserInfoMessageSaga,
      // @ts-expect-error
      publicChannelsActions.sendNewUserInfoMessage({ certificates: [user2.userCertificate] })
    )
      .withReducer(reducer)
      .withState(store.getState())
      .not.put(
        messagesActions.sendMessage({
          type: 3,
          message: `@${user2.nickname} has joined ${communityName}! 🎉`,
          channelId: generalChannel.id
        })
      )
      .run()
  })

  test('dont send new user info message if owner', async () => {
    const community1 = await factory.create<
      ReturnType<typeof communitiesActions.addNewCommunity>['payload']
    >('Community')
    user = await factory.create<ReturnType<typeof identityActions.addNewIdentity>['payload']>(
      'Identity',
      {
        id: community1.id
      }
    )

    channel = (await factory.build<typeof publicChannelsActions.addChannel>('PublicChannel'))
      .payload.channel

    const reducer = combineReducers(reducers)
    await expectSaga(
      sendNewUserInfoMessageSaga,
      // @ts-expect-error
      publicChannelsActions.sendNewUserInfoMessage({ certificates: [user.userCertificate] })
    )
      .withReducer(reducer)
      .withState(store.getState())
      .not.put(
        messagesActions.sendMessage({
          type: 3,
          message: `@${user2} has joined ${community1.name}! 🎉`,
          channelId: generalChannel.id
        })
      )
      .run()
  })

  test('remove possible duplicates before sending info message', async () => {
    const community1 = await factory.create<
      ReturnType<typeof communitiesActions.addNewCommunity>['payload']
    >('Community')
    user = await factory.create<ReturnType<typeof identityActions.addNewIdentity>['payload']>(
      'Identity',
      {
        id: community1.id
      }
    )

    user2 = await factory.create<ReturnType<typeof identityActions.addNewIdentity>['payload']>(
      'Identity',
      {
        id: community1.id
      }
    )

    channel = (await factory.build<typeof publicChannelsActions.addChannel>('PublicChannel'))
      .payload.channel

    store.dispatch(
      // @ts-expect-error
      usersActions.test_remove_user_certificate({ certificate: user2.userCertificate })
    )
<<<<<<< HEAD

    const communityName = community1.name[0].toUpperCase() + community1.name.substring(1)
    generalChannel = publicChannelsSelectors.generalChannel(store.getState())
=======
    expect(community1.name).not.toBeNull()
    const communityName = capitalizeFirstLetter(community1.name || '')
>>>>>>> 0096fa7c

    const reducer = combineReducers(reducers)
    const result = await expectSaga(
      sendNewUserInfoMessageSaga,
      publicChannelsActions.sendNewUserInfoMessage({
        // @ts-expect-error
        certificates: [user2.userCertificate, user2.userCertificate]
      })
    )
      .withReducer(reducer)
      .withState(store.getState())
      .put(
        messagesActions.sendMessage({
          type: 3,
          message: `@${user2.nickname} has joined ${communityName}! 🎉`,
          channelId: generalChannel.id
        })
      )
      .run()

    expect(result.effects.put).toEqual(undefined) // Confirm there were no extra PUT effects
  })
})<|MERGE_RESOLUTION|>--- conflicted
+++ resolved
@@ -12,15 +12,10 @@
 import { messagesActions } from '../../messages/messages.slice'
 import { combineReducers } from '@reduxjs/toolkit'
 import { reducers } from '../../reducers'
-<<<<<<< HEAD
 import { publicChannelsSelectors } from '../publicChannels.selectors'
-=======
-
-import { MAIN_CHANNEL } from '../../../constants'
 import { capitalizeFirstLetter } from '@quiet/common'
 import { Identity, PublicChannel } from '@quiet/types'
 
->>>>>>> 0096fa7c
 describe('sendInitialChannelMessageSaga', () => {
   let store: Store
   let factory: FactoryGirl
@@ -58,12 +53,11 @@
 
     channel = (await factory.build<typeof publicChannelsActions.addChannel>('PublicChannel'))
       .payload.channel
-<<<<<<< HEAD
-    generalChannel = publicChannelsSelectors.generalChannel(store.getState())
-=======
+    const generalChannelState = publicChannelsSelectors.generalChannel(store.getState())
+    if (generalChannelState) generalChannel = generalChannelState
+    expect(generalChannel).not.toBeUndefined()
 
     expect(user2.userCertificate).not.toBeNull()
->>>>>>> 0096fa7c
     store.dispatch(
       // @ts-expect-error
       usersActions.test_remove_user_certificate({ certificate: user2.userCertificate })
@@ -111,15 +105,13 @@
     channel = (await factory.build<typeof publicChannelsActions.addChannel>('PublicChannel'))
       .payload.channel
 
-<<<<<<< HEAD
-    const communityName = community1.name[0].toUpperCase() + community1.name.substring(1)
-    generalChannel = publicChannelsSelectors.generalChannel(store.getState())
-
-=======
+    const generalChannelState = publicChannelsSelectors.generalChannel(store.getState())
+    if (generalChannelState) generalChannel = generalChannelState
+    expect(generalChannel).not.toBeUndefined()
+
     expect(community1.name).not.toBeNull()
     const communityName = capitalizeFirstLetter(community1.name || '')
     expect(user2.userCertificate).not.toBeNull()
->>>>>>> 0096fa7c
     const reducer = combineReducers(reducers)
     await expectSaga(
       sendNewUserInfoMessageSaga,
@@ -195,15 +187,11 @@
       // @ts-expect-error
       usersActions.test_remove_user_certificate({ certificate: user2.userCertificate })
     )
-<<<<<<< HEAD
-
-    const communityName = community1.name[0].toUpperCase() + community1.name.substring(1)
-    generalChannel = publicChannelsSelectors.generalChannel(store.getState())
-=======
     expect(community1.name).not.toBeNull()
     const communityName = capitalizeFirstLetter(community1.name || '')
->>>>>>> 0096fa7c
-
+    const generalChannelState = publicChannelsSelectors.generalChannel(store.getState())
+    if (generalChannelState) generalChannel = generalChannelState
+    expect(generalChannel).not.toBeUndefined()
     const reducer = combineReducers(reducers)
     const result = await expectSaga(
       sendNewUserInfoMessageSaga,
