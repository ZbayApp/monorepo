--- conflicted
+++ resolved
@@ -12,14 +12,10 @@
 import { usersSelectors } from '../../users/users.selectors'
 import { identitySelectors } from '../../identity/identity.selectors'
 import { communitiesSelectors } from '../../communities/communities.selectors'
-<<<<<<< HEAD
 import { publicChannelsSelectors } from '../publicChannels.selectors'
-=======
 
-import { MAIN_CHANNEL } from '../../../constants'
 import { MessageType, WriteMessagePayload } from '@quiet/types'
 import { Certificate } from 'pkijs'
->>>>>>> 0096fa7c
 
 export function* sendNewUserInfoMessageSaga(
   action: PayloadAction<ReturnType<typeof publicChannelsActions.sendNewUserInfoMessage>['payload']>
@@ -35,6 +31,8 @@
 
   const knownCertificates = yield* select(usersSelectors.certificates)
   const generalChannel = yield* select(publicChannelsSelectors.generalChannel)
+
+  if (!generalChannel) return
 
   const newCertificates = incomingCertificates.filter(cert => {
     const _cert = keyFromCertificate(parseCertificate(cert))
