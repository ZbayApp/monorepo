--- conflicted
+++ resolved
@@ -3,12 +3,9 @@
 import { apply, put } from 'typed-redux-saga'
 import { Socket, applyEmitParams } from '../../../types'
 import logger from '../../../utils/logger'
-<<<<<<< HEAD
 import { filesActions } from '../../files/files.slice'
+import { SocketActionTypes } from '@quiet/types'
 
-=======
-import { SocketActionTypes } from '@quiet/types'
->>>>>>> f4cf5434
 const log = logger('publicChannels')
 
 export function* deleteChannelSaga(
