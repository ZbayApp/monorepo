import { select, put, call } from 'typed-redux-saga'
import { publicChannelsActions } from '../publicChannels.slice'
import { identitySelectors } from '../../identity/identity.selectors'
import { DateTime } from 'luxon'
import logger from '../../../utils/logger'
<<<<<<< HEAD
import { generateChannelId } from '@quiet/common'
=======
import { PublicChannel } from '@quiet/types'
>>>>>>> 0096fa7c

const log = logger('publicChannels')

export function* createGeneralChannelSaga(): Generator {
  const identity = yield* select(identitySelectors.currentIdentity)
  if (!identity) {
    console.error('Could not create general channel. No identity')
    return
  }
  log(`Creating general channel for ${identity.nickname}`)

<<<<<<< HEAD
  const timestamp = yield* call(getChannelTimestamp)
  const id = yield* call(generateChannelId, 'general')
=======
  const timestamp: number = yield* call(getChannelTimestamp)
>>>>>>> 0096fa7c

  const channel: PublicChannel = {
    name: 'general',
    description: 'Welcome to #general',
    owner: identity.nickname,
    id,
    timestamp: timestamp
  }

  yield* put(
    publicChannelsActions.createChannel({
      channel: channel
    })
  )

  yield* put(
    publicChannelsActions.setCurrentChannel({
      channelId: channel.id
    })
  )
}

export const getChannelTimestamp = (): number => {
  return DateTime.utc().valueOf()
}<|MERGE_RESOLUTION|>--- conflicted
+++ resolved
@@ -3,11 +3,8 @@
 import { identitySelectors } from '../../identity/identity.selectors'
 import { DateTime } from 'luxon'
 import logger from '../../../utils/logger'
-<<<<<<< HEAD
 import { generateChannelId } from '@quiet/common'
-=======
 import { PublicChannel } from '@quiet/types'
->>>>>>> 0096fa7c
 
 const log = logger('publicChannels')
 
@@ -19,12 +16,8 @@
   }
   log(`Creating general channel for ${identity.nickname}`)
 
-<<<<<<< HEAD
   const timestamp = yield* call(getChannelTimestamp)
   const id = yield* call(generateChannelId, 'general')
-=======
-  const timestamp: number = yield* call(getChannelTimestamp)
->>>>>>> 0096fa7c
 
   const channel: PublicChannel = {
     name: 'general',
