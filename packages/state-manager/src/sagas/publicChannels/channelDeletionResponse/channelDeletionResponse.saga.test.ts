--- conflicted
+++ resolved
@@ -12,11 +12,9 @@
 import { DateTime } from 'luxon'
 import { messagesActions } from '../../messages/messages.slice'
 import { channelDeletionResponseSaga } from './channelDeletionResponse.saga'
-<<<<<<< HEAD
 import { generateChannelId } from '@quiet/common'
-=======
 import { Community, Identity, PublicChannel } from '@quiet/types'
->>>>>>> 0096fa7c
+import { publicChannelsSelectors } from '../publicChannels.selectors'
 
 describe('channelDeletionResponseSaga', () => {
   let store: Store
@@ -26,6 +24,7 @@
   let owner: Identity
 
   let photoChannel: PublicChannel
+  let generalChannel: PublicChannel
 
   beforeAll(async () => {
     setupCrypto()
@@ -42,11 +41,10 @@
       { id: community.id, nickname: 'alice' }
     )
 
-<<<<<<< HEAD
-    generalChannel = publicChannelsSelectors.generalChannel(store.getState())
+    const generalChannelState = publicChannelsSelectors.generalChannel(store.getState())
+    if (generalChannelState) generalChannel = generalChannelState
+    expect(generalChannel).not.toBeUndefined()
 
-=======
->>>>>>> 0096fa7c
     photoChannel = (
       await factory.create<ReturnType<typeof publicChannelsActions.addChannel>['payload']>(
         'PublicChannel',
