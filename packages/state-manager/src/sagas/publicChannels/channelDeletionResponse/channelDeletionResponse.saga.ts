--- conflicted
+++ resolved
@@ -59,13 +59,8 @@
     if (isGeneral && isUserOnGeneral) {
       let newGeneralChannel: PublicChannelStorage | undefined = yield* select(publicChannelsSelectors.generalChannel)
       while (!newGeneralChannel) {
-<<<<<<< HEAD
         logger.info('General channel has not been replicated yet')
-        yield* delay(500)
-=======
-        log('General channel has not been replicated yet')
         yield* delay(1000)
->>>>>>> bc34b16c
         newGeneralChannel = yield* select(publicChannelsSelectors.generalChannel)
       }
       yield* put(publicChannelsActions.setCurrentChannel({ channelId: newGeneralChannel.id }))
