--- conflicted
+++ resolved
@@ -12,7 +12,7 @@
 export function* channelDeletionResponseSaga(
   action: PayloadAction<ReturnType<typeof publicChannelsActions.channelDeletionResponse>['payload']>
 ): Generator {
-  logger.info(`Deleted channel ${action.payload.channelId} saga`)
+  logger(`Deleted channel ${action.payload.channelId} saga`)
 
   const { channelId } = action.payload
   const generalChannel = yield* select(publicChannelsSelectors.generalChannel)
@@ -20,12 +20,12 @@
   const isChannelExist = yield* select(publicChannelsSelectors.getChannelById(channelId))
   const currentChannelId = yield* select(publicChannelsSelectors.currentChannelId)
   if (!isChannelExist) {
-    logger.info(`Channel with id ${channelId} doesnt exist in store`)
+    logger(`Channel with id ${channelId} doesnt exist in store`)
     return
   }
 
   if (!generalChannel) {
-    logger.info('General Channel doesnt exist in store')
+    logger('General Channel doesnt exist in store')
     return
   }
 
@@ -59,13 +59,8 @@
     if (isGeneral && isUserOnGeneral) {
       let newGeneralChannel: PublicChannelStorage | undefined = yield* select(publicChannelsSelectors.generalChannel)
       while (!newGeneralChannel) {
-<<<<<<< HEAD
-        logger.info('General channel has not been replicated yet')
-        yield* delay(500)
-=======
-        log('General channel has not been replicated yet')
+        logger('General channel has not been replicated yet')
         yield* delay(1000)
->>>>>>> bbe63507
         newGeneralChannel = yield* select(publicChannelsSelectors.generalChannel)
       }
       yield* put(publicChannelsActions.setCurrentChannel({ channelId: newGeneralChannel.id }))
