--- conflicted
+++ resolved
@@ -13,12 +13,8 @@
 export function* channelsReplicatedSaga(
   action: PayloadAction<ReturnType<typeof publicChannelsActions.channelsReplicated>['payload']>
 ): Generator {
-<<<<<<< HEAD
-  logger.debug('Syncing channels')
-=======
   // TODO: Refactor to use QuietLogger
-  log(`Syncing channels: ${JSON.stringify(action.payload, null, 2)}`)
->>>>>>> bbe63507
+  logger(`Syncing channels: ${JSON.stringify(action.payload, null, 2)}`)
   const { channels } = action.payload
   const _locallyStoredChannels = yield* select(publicChannelsSelectors.publicChannels)
   const locallyStoredChannels = _locallyStoredChannels.map(channel => channel.id)
@@ -27,33 +23,14 @@
   const databaseStoredChannels = Object.values(channels) as PublicChannel[]
 
   const databaseStoredChannelsIds = databaseStoredChannels.map(channel => channel.id)
-  logger.debug({ locallyStoredChannels, databaseStoredChannelsIds })
-
-<<<<<<< HEAD
-  // Removing channels from store
-  if (databaseStoredChannelsIds.length > 0) {
-    for (const channelId of locallyStoredChannels) {
-      if (!databaseStoredChannelsIds.includes(channelId)) {
-        logger.info(`Removing #${channelId} from store`)
-        yield* put(publicChannelsActions.deleteChannel({ channelId }))
-        yield* take(publicChannelsActions.completeChannelDeletion)
-      }
-    }
-  }
+  logger({ locallyStoredChannels, databaseStoredChannelsIds })
 
   // Upserting channels to local storage
   for (const channel of databaseStoredChannels) {
     if (!locallyStoredChannels.includes(channel.id)) {
-      logger.info(`Adding #${channel.name} to store`)
-      yield* put(
-=======
-  // Upserting channels to local storage
-  for (const channel of databaseStoredChannels) {
-    if (!locallyStoredChannels.includes(channel.id)) {
       // TODO: Refactor to use QuietLogger
-      log(`Adding #${channel.name} to store`)
+      logger(`Adding #${channel.name} to store`)
       yield* putResolve(
->>>>>>> bbe63507
         publicChannelsActions.addChannel({
           channel,
         })
@@ -71,7 +48,7 @@
     for (const channelId of locallyStoredChannels) {
       if (!databaseStoredChannelsIds.includes(channelId)) {
         // TODO: Refactor to use QuietLogger
-        log(`Removing #${channelId} from store`)
+        logger(`Removing #${channelId} from store`)
         yield* putResolve(publicChannelsActions.deleteChannel({ channelId }))
         yield* take(publicChannelsActions.completeChannelDeletion)
       }
