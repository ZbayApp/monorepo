--- conflicted
+++ resolved
@@ -7,25 +7,22 @@
 
 import logger from '@quiet/logger'
 import { isDefined } from '@quiet/common'
+import { PublicChannel } from '@quiet/types'
 const log = logger('channels')
 
 export function* channelsReplicatedSaga(
   action: PayloadAction<ReturnType<typeof publicChannelsActions.channelsReplicated>['payload']>
 ): Generator {
   log('INSIDE CHANNELS REPLICATED SAGA')
-
+  const { channels } = action.payload
   const _locallyStoredChannels = yield* select(publicChannelsSelectors.publicChannels)
   const locallyStoredChannels = _locallyStoredChannels.map(channel => channel.id)
 
-<<<<<<< HEAD
-  const databaseStoredChannels = Object.values(action.payload.channels)
+  // eslint-disable-next-line @typescript-eslint/no-unnecessary-type-assertion
+  const databaseStoredChannels = Object.values(channels) as PublicChannel[]
+
   const databaseStoredChannelsIds = databaseStoredChannels.map(channel => channel.id)
   console.log({ locallyStoredChannels, databaseStoredChannelsIds })
-=======
-  const databaseStoredChannels = Object.values(action.payload.channels).filter(isDefined)
-  const databaseStoredChannelsAddresses = databaseStoredChannels.map(channel => channel.address)
-  console.log({ locallyStoredChannels, databaseStoredChannelsAddresses })
->>>>>>> 0096fa7c
   // Upserting channels to local storage
   // KACPER!!!
   for (const channel of databaseStoredChannels) {
