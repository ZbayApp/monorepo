import { type PayloadAction } from '@reduxjs/toolkit'
import { select, put, take } from 'typed-redux-saga'
import { publicChannelsSelectors } from '../publicChannels.selectors'
import { publicChannelsActions } from '../publicChannels.slice'
import { messagesSelectors } from '../../messages/messages.selectors'
import { messagesActions } from '../../messages/messages.slice'
import { communitiesSelectors } from '../../communities/communities.selectors'

import createLogger from '../../../utils/logger'
import { type PublicChannel } from '@quiet/types'
const logger = createLogger('channels')

export function* channelsReplicatedSaga(
  action: PayloadAction<ReturnType<typeof publicChannelsActions.channelsReplicated>['payload']>
): Generator {
<<<<<<< HEAD
  logger.debug('Syncing channels')
=======
  // TODO: Refactor to use QuietLogger
  log(`Syncing channels: ${JSON.stringify(action.payload, null, 2)}`)
>>>>>>> bc34b16c
  const { channels } = action.payload
  const _locallyStoredChannels = yield* select(publicChannelsSelectors.publicChannels)
  const locallyStoredChannels = _locallyStoredChannels.map(channel => channel.id)

  // eslint-disable-next-line @typescript-eslint/no-unnecessary-type-assertion
  const databaseStoredChannels = Object.values(channels) as PublicChannel[]

  const databaseStoredChannelsIds = databaseStoredChannels.map(channel => channel.id)
  logger.debug({ locallyStoredChannels, databaseStoredChannelsIds })

<<<<<<< HEAD
  // Removing channels from store
  if (databaseStoredChannelsIds.length > 0) {
    for (const channelId of locallyStoredChannels) {
      if (!databaseStoredChannelsIds.includes(channelId)) {
        logger.info(`Removing #${channelId} from store`)
        yield* put(publicChannelsActions.deleteChannel({ channelId }))
        yield* take(publicChannelsActions.completeChannelDeletion)
      }
    }
  }

  // Upserting channels to local storage
  for (const channel of databaseStoredChannels) {
    if (!locallyStoredChannels.includes(channel.id)) {
      logger.info(`Adding #${channel.name} to store`)
=======
  // Upserting channels to local storage
  for (const channel of databaseStoredChannels) {
    if (!locallyStoredChannels.includes(channel.id)) {
      // TODO: Refactor to use QuietLogger
      log(`Adding #${channel.name} to store`)
>>>>>>> bc34b16c
      yield* put(
        publicChannelsActions.addChannel({
          channel,
        })
      )
      yield* put(
        messagesActions.addPublicChannelsMessagesBase({
          channelId: channel.id,
        })
      )
    }
  }

  // Removing channels from store
  if (databaseStoredChannelsIds.length > 0) {
    for (const channelId of locallyStoredChannels) {
      if (!databaseStoredChannelsIds.includes(channelId)) {
        // TODO: Refactor to use QuietLogger
        log(`Removing #${channelId} from store`)
        yield* put(publicChannelsActions.deleteChannel({ channelId }))
        yield* take(publicChannelsActions.completeChannelDeletion)
      }
    }
  }

  const currentChannelCache = yield* select(publicChannelsSelectors.currentChannelMessages)
  const currentChannelRepository = yield* select(messagesSelectors.currentPublicChannelMessagesEntries)

  // (On collecting data from persist) Populating displayable data
  if (currentChannelCache.length < 1 && currentChannelRepository.length > 0) {
    yield* put(messagesActions.resetCurrentPublicChannelCache())
  }

  const community = yield* select(communitiesSelectors.currentCommunity)

  if (!community?.CA && databaseStoredChannels.find(channel => channel.name === 'general')) {
    yield* put(publicChannelsActions.sendIntroductionMessage())
  }
}<|MERGE_RESOLUTION|>--- conflicted
+++ resolved
@@ -13,12 +13,7 @@
 export function* channelsReplicatedSaga(
   action: PayloadAction<ReturnType<typeof publicChannelsActions.channelsReplicated>['payload']>
 ): Generator {
-<<<<<<< HEAD
-  logger.debug('Syncing channels')
-=======
-  // TODO: Refactor to use QuietLogger
-  log(`Syncing channels: ${JSON.stringify(action.payload, null, 2)}`)
->>>>>>> bc34b16c
+  logger.debug('Syncing channels', action.payload)
   const { channels } = action.payload
   const _locallyStoredChannels = yield* select(publicChannelsSelectors.publicChannels)
   const locallyStoredChannels = _locallyStoredChannels.map(channel => channel.id)
@@ -29,29 +24,10 @@
   const databaseStoredChannelsIds = databaseStoredChannels.map(channel => channel.id)
   logger.debug({ locallyStoredChannels, databaseStoredChannelsIds })
 
-<<<<<<< HEAD
-  // Removing channels from store
-  if (databaseStoredChannelsIds.length > 0) {
-    for (const channelId of locallyStoredChannels) {
-      if (!databaseStoredChannelsIds.includes(channelId)) {
-        logger.info(`Removing #${channelId} from store`)
-        yield* put(publicChannelsActions.deleteChannel({ channelId }))
-        yield* take(publicChannelsActions.completeChannelDeletion)
-      }
-    }
-  }
-
   // Upserting channels to local storage
   for (const channel of databaseStoredChannels) {
     if (!locallyStoredChannels.includes(channel.id)) {
       logger.info(`Adding #${channel.name} to store`)
-=======
-  // Upserting channels to local storage
-  for (const channel of databaseStoredChannels) {
-    if (!locallyStoredChannels.includes(channel.id)) {
-      // TODO: Refactor to use QuietLogger
-      log(`Adding #${channel.name} to store`)
->>>>>>> bc34b16c
       yield* put(
         publicChannelsActions.addChannel({
           channel,
@@ -69,8 +45,7 @@
   if (databaseStoredChannelsIds.length > 0) {
     for (const channelId of locallyStoredChannels) {
       if (!databaseStoredChannelsIds.includes(channelId)) {
-        // TODO: Refactor to use QuietLogger
-        log(`Removing #${channelId} from store`)
+        logger.info(`Removing #${channelId} from store`)
         yield* put(publicChannelsActions.deleteChannel({ channelId }))
         yield* take(publicChannelsActions.completeChannelDeletion)
       }
