--- conflicted
+++ resolved
@@ -1,11 +1,7 @@
 import { setupCrypto } from '@quiet/identity'
 import { Store } from '../../store.types'
 import { prepareStore } from '../../../utils/tests/prepareStore'
-<<<<<<< HEAD
-import { getFactory, messages, MessageType, PublicChannel, publicChannels } from '../../..'
-=======
 import { getFactory, messages, publicChannels } from '../../..'
->>>>>>> 0096fa7c
 import { FactoryGirl } from 'factory-girl'
 import { combineReducers } from 'redux'
 import { reducers } from '../../reducers'
@@ -17,11 +13,8 @@
 import { DateTime } from 'luxon'
 import { publicChannelsSelectors } from '../publicChannels.selectors'
 import { messagesActions } from '../../messages/messages.slice'
-<<<<<<< HEAD
+import { Community, Identity, MessageType, PublicChannel } from '@quiet/types'
 import { generateChannelId } from '@quiet/common'
-=======
-import { Community, Identity, PublicChannel } from '@quiet/types'
->>>>>>> 0096fa7c
 
 describe('channelsReplicatedSaga', () => {
   let store: Store
@@ -30,8 +23,8 @@
   let community: Community
   let alice: Identity
 
-  let generalChannel: PublicChannel | undefined
-  let generalChannelAddress: string
+  let generalChannel: PublicChannel
+
   let sailingChannel: PublicChannel
   let photoChannel: PublicChannel
 
@@ -50,17 +43,11 @@
       { id: community.id, nickname: 'alice' }
     )
 
-<<<<<<< HEAD
-    generalChannel = publicChannelsSelectors.generalChannel(store.getState())
-    store.dispatch(
-      publicChannelsActions.setCurrentChannel({ channelId: generalChannel.id })
-    )
-=======
-    generalChannel = publicChannelsSelectors.currentChannel(store.getState())
+    const generalChannelState = publicChannelsSelectors.generalChannel(store.getState())
+    if (generalChannelState) generalChannel = generalChannelState
     expect(generalChannel).not.toBeUndefined()
-    generalChannelAddress = generalChannel?.address || ''
-
->>>>>>> 0096fa7c
+
+    store.dispatch(publicChannelsActions.setCurrentChannel({ channelId: generalChannel.id }))
     sailingChannel = (
       await factory.build<typeof publicChannelsActions.addChannel>('PublicChannel', {
         communityId: community.id,
@@ -115,13 +102,8 @@
       channelsReplicatedSaga,
       publicChannelsActions.channelsReplicated({
         channels: {
-<<<<<<< HEAD
-          [generalChannel.id]: generalChannel,
-          [sailingChannel.id]: sailingChannel
-=======
-          [generalChannelAddress]: generalChannel,
-          [sailingChannel.address]: sailingChannel
->>>>>>> 0096fa7c
+          [generalChannel.id]: generalChannel,
+          [sailingChannel.id]: sailingChannel
         }
       })
     )
@@ -129,7 +111,6 @@
       .withState(store.getState())
       .not.put(
         publicChannelsActions.addChannel({
-          // @ts-expect-error
           channel: generalChannel
         })
       )
@@ -172,13 +153,8 @@
       channelsReplicatedSaga,
       publicChannelsActions.channelsReplicated({
         channels: {
-<<<<<<< HEAD
-          [generalChannel.id]: generalChannel,
-          [sailingChannel.id]: sailingChannel
-=======
-          [generalChannelAddress]: generalChannel,
-          [sailingChannel.address]: sailingChannel
->>>>>>> 0096fa7c
+          [generalChannel.id]: generalChannel,
+          [sailingChannel.id]: sailingChannel
         }
       })
     )
@@ -196,17 +172,12 @@
       )
       .not.put(
         publicChannelsActions.addChannel({
-          // @ts-expect-error
           channel: generalChannel
         })
       )
       .not.put(
         messagesActions.addPublicChannelsMessagesBase({
-<<<<<<< HEAD
           channelId: generalChannel.id
-=======
-          channelAddress: generalChannelAddress
->>>>>>> 0096fa7c
         })
       )
       .run()
@@ -231,26 +202,17 @@
     store.dispatch(
       publicChannels.actions.cacheMessages({
         messages: [],
-<<<<<<< HEAD
         channelId: generalChannel.id
-=======
-        channelAddress: generalChannelAddress
->>>>>>> 0096fa7c
-      })
-    )
-
-    const reducer = combineReducers(reducers)
-    await expectSaga(
-      channelsReplicatedSaga,
-      publicChannelsActions.channelsReplicated({
-        channels: {
-<<<<<<< HEAD
-          [generalChannel.id]: generalChannel,
-          [sailingChannel.id]: sailingChannel
-=======
-          [generalChannelAddress]: generalChannel,
-          [sailingChannel.address]: sailingChannel
->>>>>>> 0096fa7c
+      })
+    )
+
+    const reducer = combineReducers(reducers)
+    await expectSaga(
+      channelsReplicatedSaga,
+      publicChannelsActions.channelsReplicated({
+        channels: {
+          [generalChannel.id]: generalChannel,
+          [sailingChannel.id]: sailingChannel
         }
       })
     )
@@ -281,13 +243,8 @@
       channelsReplicatedSaga,
       publicChannelsActions.channelsReplicated({
         channels: {
-<<<<<<< HEAD
-          [generalChannel.id]: generalChannel,
-          [sailingChannel.id]: sailingChannel
-=======
-          [generalChannelAddress]: generalChannel,
-          [sailingChannel.address]: sailingChannel
->>>>>>> 0096fa7c
+          [generalChannel.id]: generalChannel,
+          [sailingChannel.id]: sailingChannel
         }
       })
     )
@@ -305,13 +262,8 @@
       channelsReplicatedSaga,
       publicChannelsActions.channelsReplicated({
         channels: {
-<<<<<<< HEAD
-          [generalChannel.id]: generalChannel,
-          [sailingChannel.id]: sailingChannel
-=======
-          [generalChannelAddress]: generalChannel,
-          [sailingChannel.address]: sailingChannel
->>>>>>> 0096fa7c
+          [generalChannel.id]: generalChannel,
+          [sailingChannel.id]: sailingChannel
         }
       })
     )
