--- conflicted
+++ resolved
@@ -11,18 +11,11 @@
   const statuses = yield* select(publicChannelsSelectors.channelsStatus)
 
   for (const message of messages) {
-<<<<<<< HEAD
-    if (!statuses[message.channelId]) return
-    if (
-      !statuses[message.channelId].newestMessage ||
-      statuses[message.channelId].newestMessage.createdAt < message.createdAt
-=======
-    const messageStatus = statuses[message.channelAddress]
+    const messageStatus = statuses[message.channelId]
     if (!messageStatus) return
     if (
       !messageStatus.newestMessage ||
       messageStatus.newestMessage.createdAt < message.createdAt
->>>>>>> 0096fa7c
     ) {
       yield* put(publicChannelsActions.updateNewestMessage({ message }))
     }
