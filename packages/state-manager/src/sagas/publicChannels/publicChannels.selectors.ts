--- conflicted
+++ resolved
@@ -10,29 +10,27 @@
 import { certificatesMapping } from '../users/users.selectors'
 import { formatMessageDisplayDay } from '../../utils/functions/dates/formatMessageDisplayDate'
 import { displayableMessage } from '../../utils/functions/dates/formatDisplayableMessage'
-<<<<<<< HEAD
+import { isDefined } from '@quiet/common'
 import {
+  ChannelMessage,
   DisplayableMessage,
-  INITIAL_CURRENT_CHANNEL_ID,
+  MessageType,
   MessagesDailyGroups,
+  MessagesGroupsType,
   PublicChannel,
-  PublicChannelStatus
-} from './publicChannels.types'
-import { MessageType } from '../messages/messages.types'
-=======
-import { isDefined } from '@quiet/common'
-import { ChannelMessage, DisplayableMessage, MessageType, MessagesDailyGroups, MessagesGroupsType, PublicChannel, PublicChannelStatus } from '@quiet/types'
->>>>>>> 0096fa7c
+  PublicChannelStatus,
+  INITIAL_CURRENT_CHANNEL_ID
+} from '@quiet/types'
 
 const selectState: CreatedSelectors[StoreKeys.PublicChannels] = (state: StoreState) =>
   state[StoreKeys.PublicChannels]
 
-export const selectChannels = createSelector(selectState, (state) => {
+export const selectChannels = createSelector(selectState, state => {
   if (!state) return []
   return publicChannelsAdapter.getSelectors().selectAll(state.channels)
 })
 
-const selectChannelsSubscriptions = createSelector(selectState, (state) => {
+const selectChannelsSubscriptions = createSelector(selectState, state => {
   if (!state) return []
   return publicChannelsSubscriptionsAdapter.getSelectors().selectAll(state.channelsSubscriptions)
 })
@@ -41,26 +39,19 @@
   return state.pendingGeneralChannelRecreation
 })
 
-export const subscribedChannels = createSelector(
-  selectChannelsSubscriptions,
-  (subscriptions) => {
-    return subscriptions.map(subscription => {
-      if (subscription.subscribed) return subscription.id
-    })
-  }
-)
+export const subscribedChannels = createSelector(selectChannelsSubscriptions, subscriptions => {
+  return subscriptions.map(subscription => {
+    if (subscription.subscribed) return subscription.id
+  })
+})
 
 // Serves for testing purposes only
 export const selectGeneralChannel = createSelector(selectChannels, channels => {
-<<<<<<< HEAD
   const draft = channels.find(item => item.name === 'general')
-=======
-  const draft = channels.find(item => item.address === 'general')
   if (!draft) {
     console.error('No general channel')
     return
   }
->>>>>>> 0096fa7c
   const channel: PublicChannel = {
     name: draft.name,
     description: draft.description,
@@ -71,7 +62,7 @@
   return channel
 })
 
-export const publicChannels = createSelector(selectChannels, (selectChannelsSelector) => {
+export const publicChannels = createSelector(selectChannels, selectChannelsSelector => {
   const channels = Array.from(selectChannelsSelector)
   const sorted = channels.sort((a, b) => {
     if (a.name === 'general') {
@@ -86,7 +77,7 @@
   return sorted
 })
 
-export const sortedChannels = createSelector(publicChannels, (channels) => {
+export const sortedChannels = createSelector(publicChannels, channels => {
   const sorted = channels.sort((a, b) => {
     if (a.name === 'general') {
       return -1
@@ -100,42 +91,25 @@
   return sorted
 })
 
-export const currentChannelId_OLD = createSelector(
-  selectState,
-  (state) => {
-<<<<<<< HEAD
-    if (!state) return undefined
-    return state.currentChannelId
-=======
-    if (!state) return ''
-    return state.currentChannelAddress
->>>>>>> 0096fa7c
-  }
-)
-
 export const generalChannel = createSelector(publicChannels, publicChannelsSelector => {
   return publicChannelsSelector.find(channel => channel.name === 'general')
 })
 
-export const currentChannelId = createSelector(
-  selectState,
-  generalChannel,
-  (state, general) => {
-    // KACPER - test for it - IMPORTANT !!!!
-    if (!state) {
+export const currentChannelId = createSelector(selectState, generalChannel, (state, general) => {
+  // KACPER - test for it - IMPORTANT !!!!
+  if (!state) {
+    return undefined
+  }
+  if (state.currentChannelId === INITIAL_CURRENT_CHANNEL_ID) {
+    if (general) {
+      return general.id
+    } else {
       return undefined
     }
-    if (state.currentChannelId === INITIAL_CURRENT_CHANNEL_ID) {
-      if (general) {
-        return general.id
-      } else {
-        return 'general'// case for tests when is no channel in store
-      }
-    } else {
-      return state.currentChannelId
-    }
-  }
-)
+  } else {
+    return state.currentChannelId
+  }
+})
 
 export const recentChannels = createSelector(
   publicChannels,
@@ -166,41 +140,28 @@
   )
 
 // Is being used in tests
-export const currentChannel = createSelector(
-  currentChannelId,
-  selectChannels,
-  (id, channels) => {
-    if (!id) return undefined
-    return channels.find(channel => channel.id === id)
-  }
-)
-
-export const currentChannelName = createSelector(
-  currentChannel,
-  (channel) => {
-    if (!channel) return ''
-    return channel.name
-  }
-)
-
-export const currentChannelMessages = createSelector(
-  currentChannel,
-  (channel) => {
-    if (!channel) return []
-    return channelMessagesAdapter.getSelectors().selectAll(channel.messages)
-  }
-)
-
-export const sortedCurrentChannelMessages = createSelector(
-  currentChannelMessages,
-  messages => {
-    return messages.sort((a, b) => b.createdAt - a.createdAt).reverse()
-  }
-)
+export const currentChannel = createSelector(currentChannelId, selectChannels, (id, channels) => {
+  if (!id) return undefined
+  return channels.find(channel => channel.id === id)
+})
+
+export const currentChannelName = createSelector(currentChannel, channel => {
+  if (!channel) return ''
+  return channel.name
+})
+
+export const currentChannelMessages = createSelector(currentChannel, channel => {
+  if (!channel) return []
+  return channelMessagesAdapter.getSelectors().selectAll(channel.messages)
+})
+
+export const sortedCurrentChannelMessages = createSelector(currentChannelMessages, messages => {
+  return messages.sort((a, b) => b.createdAt - a.createdAt).reverse()
+})
 
 export const currentChannelLastDisplayedMessage = createSelector(
   sortedCurrentChannelMessages,
-  (messages) => {
+  messages => {
     return messages[0]
   }
 )
@@ -228,7 +189,7 @@
 
 export const currentChannelMessagesCount = createSelector(
   displayableCurrentChannelMessages,
-  (messages) => {
+  messages => {
     return messages.length
   }
 )
@@ -236,16 +197,19 @@
 export const dailyGroupedCurrentChannelMessages = createSelector(
   displayableCurrentChannelMessages,
   messages => {
-    const result: MessagesGroupsType = messages.reduce((groups: MessagesGroupsType, message: DisplayableMessage) => {
-      const date = formatMessageDisplayDay(message.date)
-
-      if (!groups[date]) {
-        groups[date] = []
-      }
-
-      groups[date].push(message)
-      return groups
-    }, {})
+    const result: MessagesGroupsType = messages.reduce(
+      (groups: MessagesGroupsType, message: DisplayableMessage) => {
+        const date = formatMessageDisplayDay(message.date)
+
+        if (!groups[date]) {
+          groups[date] = []
+        }
+
+        groups[date].push(message)
+        return groups
+      },
+      {}
+    )
 
     return result
   }
@@ -256,69 +220,68 @@
   groups => {
     const result: MessagesDailyGroups = {}
     for (const day in groups) {
-      result[day] = groups[day].reduce((merged: DisplayableMessage[][], message: DisplayableMessage) => {
-        // Get last item from collected array for comparison
-        if (!merged.length) {
-          merged.push([message])
+      result[day] = groups[day].reduce(
+        (merged: DisplayableMessage[][], message: DisplayableMessage) => {
+          // Get last item from collected array for comparison
+          if (!merged.length) {
+            merged.push([message])
+            return merged
+          }
+          const index = merged.length && merged.length - 1
+          const last = merged[index][0]
+
+          if (
+            last.nickname === message.nickname &&
+            message.createdAt - last.createdAt < 300 &&
+            message.type !== MessageType.Info &&
+            last.type !== MessageType.Info
+          ) {
+            merged[index].push(message)
+          } else {
+            merged.push([message])
+          }
+
           return merged
-        }
-        const index = merged.length && merged.length - 1
-        const last = merged[index][0]
-
-        if (last.nickname === message.nickname && message.createdAt - last.createdAt < 300 && message.type !== MessageType.Info && last.type !== MessageType.Info) {
-          merged[index].push(message)
-        } else {
-          merged.push([message])
-        }
-
-        return merged
-      }, [])
+        },
+        []
+      )
     }
 
     return result
   }
 )
 
-export const channelsStatus = createSelector(
-  selectState,
-  state => {
-    if (!state?.channelsStatus) return {}
-    return publicChannelsStatusAdapter
-      .getSelectors()
-      .selectEntities(state.channelsStatus)
-  }
-)
-
-export const channelsStatusSorted = createSelector(
-  selectState,
-  state => {
-    if (!state?.channelsStatus) return []
-    const statuses = publicChannelsStatusAdapter
-      .getSelectors()
-      .selectAll(state.channelsStatus)
-
-    return statuses.sort((a, b) => {
+export const channelsStatus = createSelector(selectState, state => {
+  if (!state?.channelsStatus) return {}
+  return publicChannelsStatusAdapter.getSelectors().selectEntities(state.channelsStatus)
+})
+
+export const channelsStatusSorted = createSelector(selectState, state => {
+  if (!state?.channelsStatus) return []
+  const statuses = publicChannelsStatusAdapter.getSelectors().selectAll(state.channelsStatus)
+
+  return statuses
+    .sort((a, b) => {
       const aCreatedAt = a.newestMessage?.createdAt
       const bCreatedAt = b.newestMessage?.createdAt
       if (!aCreatedAt && !bCreatedAt) return 0
       if (!aCreatedAt) return -1
       if (!bCreatedAt) return 1
       return aCreatedAt - bCreatedAt
-    }).reverse()
-  }
-)
-
-export const unreadChannels = createSelector(
-  channelsStatus,
-  status => {
-    return Object.values(status).filter(isDefined).reduce((result: string[], channel: PublicChannelStatus) => {
+    })
+    .reverse()
+})
+
+export const unreadChannels = createSelector(channelsStatus, status => {
+  return Object.values(status)
+    .filter(isDefined)
+    .reduce((result: string[], channel: PublicChannelStatus) => {
       if (channel.unread) {
         result.push(channel.id)
       }
       return result
     }, [])
-  }
-)
+})
 
 export const publicChannelsSelectors = {
   publicChannels,
