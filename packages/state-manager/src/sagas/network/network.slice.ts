--- conflicted
+++ resolved
@@ -3,9 +3,6 @@
 import { connectedPeersAdapter } from './network.adapter'
 import { type CommunityId, type ConnectedPeers, LoadingPanelType } from '@quiet/types'
 import { DateTime } from 'luxon'
-import createLogger from '../../utils/logger'
-
-const logger = createLogger('network')
 
 export class NetworkState {
   public initializedCommunities: Record<string, boolean> = {}
@@ -20,10 +17,6 @@
   name: StoreKeys.Network,
   reducers: {
     addInitializedCommunity: (state, action: PayloadAction<CommunityId>) => {
-<<<<<<< HEAD
-      logger.info(`Hunting for heisenbug: adding initialized community: ${JSON.stringify(action.payload, null, 2)}`)
-=======
->>>>>>> bbe63507
       state.initializedCommunities = {
         ...state.initializedCommunities,
         [action.payload]: true,
