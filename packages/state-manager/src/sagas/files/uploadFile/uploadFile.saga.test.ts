--- conflicted
+++ resolved
@@ -1,6 +1,4 @@
-import {
-  setupCrypto
-} from '@quiet/identity'
+import { setupCrypto } from '@quiet/identity'
 import { call } from 'redux-saga-test-plan/matchers'
 import { Store } from '../../store.types'
 import { getFactory, MessageType } from '../../..'
@@ -13,21 +11,20 @@
 import { uploadFileSaga } from './uploadFile.saga'
 import { FactoryGirl } from 'factory-girl'
 import { publicChannelsActions } from '../../publicChannels/publicChannels.slice'
-<<<<<<< HEAD
-import { currentChannelId } from '../../publicChannels/publicChannels.selectors'
-import { DownloadState, FileMetadata } from '../../files/files.types'
-=======
-import { currentChannelAddress } from '../../publicChannels/publicChannels.selectors'
->>>>>>> 0096fa7c
 import { filesActions } from '../files.slice'
 import { generateMessageId } from '../../messages/utils/message.utils'
 import { DateTime } from 'luxon'
 import { messagesActions } from '../../messages/messages.slice'
-<<<<<<< HEAD
+import {
+  Community,
+  DownloadState,
+  FileMetadata,
+  Identity,
+  PublicChannel,
+  SocketActionTypes
+} from '@quiet/types'
 import { generateChannelId } from '@quiet/common'
-=======
-import { Community, DownloadState, FileMetadata, Identity, PublicChannel, SocketActionTypes } from '@quiet/types'
->>>>>>> 0096fa7c
+import { currentChannelId } from '../../publicChannels/publicChannels.selectors'
 
 describe('uploadFileSaga', () => {
   let store: Store
@@ -48,7 +45,7 @@
     factory = await getFactory(store)
 
     community = await factory.create<
-    ReturnType<typeof communitiesActions.addNewCommunity>['payload']
+      ReturnType<typeof communitiesActions.addNewCommunity>['payload']
     >('Community')
 
     alice = await factory.create<ReturnType<typeof identityActions.addNewIdentity>['payload']>(
@@ -56,18 +53,20 @@
       { id: community.id, nickname: 'alice' }
     )
 
-    sailingChannel = (await factory.create<ReturnType<typeof publicChannelsActions.addChannel>['payload']>(
-      'PublicChannel',
-      {
-        channel: {
-          name: 'sailing',
-          description: 'Welcome to #sailing',
-          timestamp: DateTime.utc().valueOf(),
-          owner: alice.nickname,
-          id: generateChannelId('sailing')
+    sailingChannel = (
+      await factory.create<ReturnType<typeof publicChannelsActions.addChannel>['payload']>(
+        'PublicChannel',
+        {
+          channel: {
+            name: 'sailing',
+            description: 'Welcome to #sailing',
+            timestamp: DateTime.utc().valueOf(),
+            owner: alice.nickname,
+            id: generateChannelId('sailing')
+          }
         }
-      }
-    )).channel
+      )
+    ).channel
 
     message = Math.random().toString(36).substr(2.9)
   })
@@ -76,6 +75,8 @@
     const socket = { emit: jest.fn() } as unknown as Socket
 
     const currentChannel = currentChannelId(store.getState())
+
+    if (!currentChannel) throw new Error('no current channel id')
 
     const peerId = alice.peerId.id
 
@@ -90,28 +91,26 @@
       }
     }
     const reducer = combineReducers(reducers)
-    await expectSaga(
-      uploadFileSaga,
-      socket,
-      filesActions.uploadFile(media)
-    )
+    await expectSaga(uploadFileSaga, socket, filesActions.uploadFile(media))
       .withReducer(reducer)
       .withState(store.getState())
-      .provide([
-        [call.fn(generateMessageId), message]
-      ])
-      .put(messagesActions.sendMessage({
-        id: message,
-        message: '',
-        type: MessageType.File,
-        media: media
-      }))
-      .put(filesActions.updateDownloadStatus({
-        mid: message,
-        cid: `uploading_${message}`,
-        downloadState: DownloadState.Uploading,
-        downloadProgress: undefined
-      }))
+      .provide([[call.fn(generateMessageId), message]])
+      .put(
+        messagesActions.sendMessage({
+          id: message,
+          message: '',
+          type: MessageType.File,
+          media: media
+        })
+      )
+      .put(
+        filesActions.updateDownloadStatus({
+          mid: message,
+          cid: `uploading_${message}`,
+          downloadState: DownloadState.Uploading,
+          downloadProgress: undefined
+        })
+      )
       .apply(socket, socket.emit, [
         SocketActionTypes.UPLOAD_FILE,
         {
