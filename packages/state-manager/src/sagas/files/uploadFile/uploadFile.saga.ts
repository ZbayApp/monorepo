import { applyEmitParams, Socket } from '../../../types'
import { PayloadAction } from '@reduxjs/toolkit'
import { select, call, put, apply } from 'typed-redux-saga'
import { identitySelectors } from '../../identity/identity.selectors'
import { filesActions } from '../files.slice'
import { messagesActions } from '../../messages/messages.slice'
import { generateMessageId } from '../../messages/utils/message.utils'
import { publicChannelsSelectors } from '../../publicChannels/publicChannels.selectors'
import { DownloadState, FileMetadata, imagesExtensions, MessageType, SocketActionTypes } from '@quiet/types'

export function* uploadFileSaga(
  socket: Socket,
  action: PayloadAction<ReturnType<typeof filesActions.uploadFile>['payload']>
): Generator {
  const identity = yield* select(identitySelectors.currentIdentity)

<<<<<<< HEAD
  const currentChannel = yield* select(publicChannelsSelectors.currentChannelId)
=======
  const currentChannel = yield* select(publicChannelsSelectors.currentChannelAddress)
  if (!identity || !currentChannel) return
>>>>>>> 0096fa7c

  const id = yield* call(generateMessageId)

  const media: FileMetadata = {
    ...action.payload,
    cid: `uploading_${id}`,
    message: {
      id: id,
      channelId: currentChannel
    }
  }

  let type: MessageType

  if (imagesExtensions.includes(media.ext)) {
    type = MessageType.Image
  } else {
    type = MessageType.File
  }

  yield* put(
    messagesActions.sendMessage({
      id: id,
      message: '',
      type: type,
      media: media
    })
  )

  yield* put(
    filesActions.updateDownloadStatus({
      mid: id,
      cid: `uploading_${id}`,
      downloadState: DownloadState.Uploading,
      downloadProgress: undefined
    })
  )

  yield* apply(
    socket,
    socket.emit,
    applyEmitParams(SocketActionTypes.UPLOAD_FILE, {
      file: media,
      peerId: identity.peerId.id
    })
  )
}<|MERGE_RESOLUTION|>--- conflicted
+++ resolved
@@ -14,12 +14,8 @@
 ): Generator {
   const identity = yield* select(identitySelectors.currentIdentity)
 
-<<<<<<< HEAD
   const currentChannel = yield* select(publicChannelsSelectors.currentChannelId)
-=======
-  const currentChannel = yield* select(publicChannelsSelectors.currentChannelAddress)
   if (!identity || !currentChannel) return
->>>>>>> 0096fa7c
 
   const id = yield* call(generateMessageId)
 
