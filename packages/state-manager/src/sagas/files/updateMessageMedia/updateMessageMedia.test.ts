import { setupCrypto } from '@quiet/identity'
import { Store } from '../../store.types'
import { getFactory, publicChannels } from '../../..'
import { prepareStore, reducers } from '../../../utils/tests/prepareStore'
import { combineReducers } from '@reduxjs/toolkit'
import { expectSaga } from 'redux-saga-test-plan'
import { FactoryGirl } from 'factory-girl'
import { communitiesActions } from '../../communities/communities.slice'
import { identityActions } from '../../identity/identity.slice'
import { filesActions } from '../files.slice'
import { messagesActions } from '../../messages/messages.slice'
import { updateMessageMediaSaga } from './updateMessageMedia'
import { publicChannelsActions } from '../../publicChannels/publicChannels.slice'
import { DateTime } from 'luxon'
<<<<<<< HEAD
import { generateChannelId } from '@quiet/common'
import { publicChannelsSelectors } from '../../publicChannels/publicChannels.selectors'
=======
import { Community, Identity, MessageType, PublicChannel } from '@quiet/types'
>>>>>>> 0096fa7c

describe('downloadedFileSaga', () => {
  let store: Store
  let factory: FactoryGirl

  let community: Community
  let alice: Identity

  let sailingChannel: PublicChannel

  let generalChannel: PublicChannel

  beforeAll(async () => {
    setupCrypto()

    store = prepareStore().store

    factory = await getFactory(store)

    community = await factory.create<
      ReturnType<typeof communitiesActions.addNewCommunity>['payload']
    >('Community')

    generalChannel = publicChannelsSelectors.generalChannel(store.getState())

    alice = await factory.create<ReturnType<typeof identityActions.addNewIdentity>['payload']>(
      'Identity',
      { id: community.id, nickname: 'alice' }
    )

    sailingChannel = (
      await factory.create<ReturnType<typeof publicChannelsActions.addChannel>['payload']>(
        'PublicChannel',
        {
          channel: {
            name: 'sailing',
            description: 'Welcome to #sailing',
            timestamp: DateTime.utc().valueOf(),
            owner: alice.nickname,
            id: generateChannelId('sailing')
          }
        }
      )
    ).channel
  })

  test('update message media', async () => {
    store.dispatch(
      publicChannelsActions.setCurrentChannel({
        channelId: 'general'
      })
    )

    const id = Math.random().toString(36).substr(2.9)

    const metadata = {
      cid: 'cid',
      path: 'dir/image.png',
      name: 'image',
      ext: 'png',
      message: {
        id: id,
        channelId: generalChannel.id
      }
    }

    const message = (
      await factory.create<ReturnType<typeof publicChannels.actions.test_message>['payload']>(
        'Message',
        {
          identity: alice,
          message: {
            id: id,
            type: MessageType.Basic,
            message: '',
            createdAt: DateTime.utc().valueOf(),
            channelId: generalChannel.id,
            signature: '',
            pubKey: '',
            media: metadata
          }
        }
      )
    ).message

    const reducer = combineReducers(reducers)
    await expectSaga(updateMessageMediaSaga, filesActions.updateMessageMedia(metadata))
      .withReducer(reducer)
      .withState(store.getState())
      .put(
        messagesActions.incomingMessages({
          messages: [
            {
              ...message,
              media: metadata
            }
          ],
          isVerified: true
        })
      )
      .run()
  })

  test('update message media for non-active channel', async () => {
    store.dispatch(
      publicChannelsActions.setCurrentChannel({
        channelId: sailingChannel.id
      })
    )

    const id = Math.random().toString(36).substr(2.9)

    const metadata = {
      cid: 'cid',
      path: 'dir/image.png',
      name: 'image',
      ext: 'png',
      message: {
        id: id,
        channelId: generalChannel.id
      }
    }

    const message = (
      await factory.create<ReturnType<typeof publicChannels.actions.test_message>['payload']>(
        'Message',
        {
          identity: alice,
          message: {
            id: id,
            type: MessageType.Basic,
            message: '',
            createdAt: DateTime.utc().valueOf(),
            channelId: generalChannel.id,
            signature: '',
            pubKey: '',
            media: metadata
          }
        }
      )
    ).message

    const reducer = combineReducers(reducers)
    await expectSaga(updateMessageMediaSaga, filesActions.updateMessageMedia(metadata))
      .withReducer(reducer)
      .withState(store.getState())
      .put(
        messagesActions.incomingMessages({
          messages: [
            {
              ...message,
              media: metadata
            }
          ],
          isVerified: true
        })
      )
      .run()
  })
})<|MERGE_RESOLUTION|>--- conflicted
+++ resolved
@@ -12,12 +12,9 @@
 import { updateMessageMediaSaga } from './updateMessageMedia'
 import { publicChannelsActions } from '../../publicChannels/publicChannels.slice'
 import { DateTime } from 'luxon'
-<<<<<<< HEAD
+import { Community, Identity, MessageType, PublicChannel } from '@quiet/types'
+import { publicChannelsSelectors } from '../../publicChannels/publicChannels.selectors'
 import { generateChannelId } from '@quiet/common'
-import { publicChannelsSelectors } from '../../publicChannels/publicChannels.selectors'
-=======
-import { Community, Identity, MessageType, PublicChannel } from '@quiet/types'
->>>>>>> 0096fa7c
 
 describe('downloadedFileSaga', () => {
   let store: Store
@@ -41,7 +38,9 @@
       ReturnType<typeof communitiesActions.addNewCommunity>['payload']
     >('Community')
 
-    generalChannel = publicChannelsSelectors.generalChannel(store.getState())
+    const generalChannelState = publicChannelsSelectors.generalChannel(store.getState())
+    if (generalChannelState) generalChannel = generalChannelState
+    expect(generalChannel).not.toBeUndefined()
 
     alice = await factory.create<ReturnType<typeof identityActions.addNewIdentity>['payload']>(
       'Identity',
