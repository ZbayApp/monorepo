import { createSlice } from '@reduxjs/toolkit'
import { StoreKeys } from '../store.keys'

// eslint-disable-next-line @typescript-eslint/no-extraneous-class
export class AppState {}

export const appSlice = createSlice({
  initialState: { ...new AppState() },
  name: StoreKeys.App,
  reducers: {
    closeServices: state => state,
<<<<<<< HEAD
    stopBackend: state => state,
  }
=======
  },
>>>>>>> 22fcbbde
})

export const appActions = appSlice.actions
export const appReducer = appSlice.reducer<|MERGE_RESOLUTION|>--- conflicted
+++ resolved
@@ -2,19 +2,15 @@
 import { StoreKeys } from '../store.keys'
 
 // eslint-disable-next-line @typescript-eslint/no-extraneous-class
-export class AppState {}
+export class AppState { }
 
 export const appSlice = createSlice({
   initialState: { ...new AppState() },
   name: StoreKeys.App,
   reducers: {
     closeServices: state => state,
-<<<<<<< HEAD
     stopBackend: state => state,
   }
-=======
-  },
->>>>>>> 22fcbbde
 })
 
 export const appActions = appSlice.actions
