--- conflicted
+++ resolved
@@ -1,10 +1,5 @@
-<<<<<<< HEAD
 import { PayloadAction } from '@reduxjs/toolkit'
 import { select, put, call, take, apply } from 'typed-redux-saga'
-=======
-import { type PayloadAction } from '@reduxjs/toolkit'
-import { select, put, call } from 'typed-redux-saga'
->>>>>>> 004709bc
 import { createUserCsr } from '@quiet/identity'
 import { identitySelectors } from '../identity.selectors'
 import { identityActions } from '../identity.slice'
@@ -12,9 +7,7 @@
 import { Socket, applyEmitParams } from '../../../types'
 
 import { communitiesSelectors } from '../../communities/communities.selectors'
-<<<<<<< HEAD
 import { CreateUserCsrPayload, RegisterCertificatePayload, SocketActionTypes, Community } from '@quiet/types'
-import { communitiesActions } from '../../communities/communities.slice'
 
 export function* registerUsernameSaga(socket: Socket,
   action: PayloadAction<string>,): Generator {
@@ -35,9 +28,6 @@
     CA: community.CA,
     rootCa: community.CA?.rootCertString
   }
-=======
-import { type CreateUserCsrPayload, type RegisterCertificatePayload } from '@quiet/types'
->>>>>>> 004709bc
 
   yield* apply(socket, socket.emit, applyEmitParams(SocketActionTypes.CREATE_NETWORK, networkPayload))
 
@@ -78,15 +68,9 @@
   }
 
   const payload: RegisterCertificatePayload = {
-<<<<<<< HEAD
     communityId: community.id,
-    nickname: nickname,
-    userCsr: userCsr
-=======
-    communityId: currentCommunity.id,
     nickname,
-    userCsr,
->>>>>>> 004709bc
+    userCsr
   }
 
   yield* put(identityActions.registerCertificate(payload))
