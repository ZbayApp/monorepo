--- conflicted
+++ resolved
@@ -10,10 +10,6 @@
   console.log('Saving user CSR')
 
   const identity = yield* select(identitySelectors.currentIdentity)
-<<<<<<< HEAD
-  if (!identity?.userCsr) {
-    logger.error('Cannot save user csr to backend, no userCsr')
-=======
 
   if (!identity) {
     console.error('Cannot save user CSR to backend, no identity')
@@ -22,7 +18,6 @@
 
   if (!identity.userCsr) {
     console.error('Cannot save user CSR to backend, no userCsr', identity)
->>>>>>> bbe63507
     return
   }
 
@@ -30,10 +25,6 @@
     csr: identity.userCsr?.userCsr,
   }
 
-<<<<<<< HEAD
-  logger.info(`Send ${SocketActionTypes.ADD_CSR}`)
-=======
   console.log('Emitting ADD_CSR')
->>>>>>> bbe63507
   yield* apply(socket, socket.emit, applyEmitParams(SocketActionTypes.ADD_CSR, payload))
 }