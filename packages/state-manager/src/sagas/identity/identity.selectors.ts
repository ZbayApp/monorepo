--- conflicted
+++ resolved
@@ -42,8 +42,6 @@
   return identities[id]?.userCsr
 })
 
-<<<<<<< HEAD
-=======
 export const usernameTaken = createSelector(currentIdentity, certificatesMapping, (identity, certs) => {
   const userCertificate = identity?.userCertificate
   if (userCertificate) return false
@@ -59,7 +57,6 @@
   return false
 })
 
->>>>>>> e4cdc801
 export const identitySelectors = {
   selectById,
   selectEntities,
@@ -68,9 +65,6 @@
   joinedCommunities,
   joinTimestamp,
   csr,
-<<<<<<< HEAD
-=======
   usernameTaken,
   hasCertificate,
->>>>>>> e4cdc801
 }