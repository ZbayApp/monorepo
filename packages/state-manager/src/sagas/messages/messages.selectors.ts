import { createSelector } from 'reselect'
import { channelMessagesAdapter } from '../publicChannels/publicChannels.adapter'
import { currentChannelId } from '../publicChannels/publicChannels.selectors'
import { StoreKeys } from '../store.keys'
import { CreatedSelectors, StoreState } from '../store.types'
import { certificatesMapping } from '../users/users.selectors'
import { downloadStatuses } from '../files/files.selectors'

import {
  messageSendingStatusAdapter,
  messageVerificationStatusAdapter,
  publicChannelsMessagesBaseAdapter
} from './messages.adapter.ts'
import { isDefined } from '@quiet/common'
import { MessageType } from '@quiet/types'

const messagesSlice: CreatedSelectors[StoreKeys.Messages] = (state: StoreState) =>
  state[StoreKeys.Messages]

export const messagesVerificationStatus = createSelector(messagesSlice, reducerState =>
  messageVerificationStatusAdapter
    .getSelectors()
    .selectEntities(reducerState.messageVerificationStatus)
)

export const messagesSendingStatus = createSelector(messagesSlice, reducerState => {
  return messageSendingStatusAdapter
    .getSelectors()
    .selectEntities(reducerState.messageSendingStatus)
})

export const publicChannelsMessagesBase = createSelector(messagesSlice, reducerState =>
  publicChannelsMessagesBaseAdapter
    .getSelectors()
    .selectEntities(reducerState.publicChannelsMessagesBase)
)

export const currentPublicChannelMessagesBase = createSelector(
  publicChannelsMessagesBase,
  currentChannelId,
  (base, address) => {
    return base[address]
  }
)

export const publicChannelMessagesEntities = (address: string) =>
  createSelector(publicChannelsMessagesBase, base => {
    if (!base) return {}
    const channelMessagesBase = base[address]
    if (!channelMessagesBase) return {}
    return channelMessagesAdapter.getSelectors().selectEntities(channelMessagesBase.messages)
  })

export const currentPublicChannelMessagesEntities = createSelector(
  currentPublicChannelMessagesBase,
  base => {
    if (!base) return {}
    return channelMessagesAdapter.getSelectors().selectEntities(base.messages)
  }
)

export const currentPublicChannelMessagesEntries = createSelector(
  currentPublicChannelMessagesBase,
  base => {
    if (!base) return []
    return channelMessagesAdapter
      .getSelectors()
      .selectAll(base.messages)
      .sort((a, b) => b.createdAt - a.createdAt)
      .reverse()
  }
)

export const validCurrentPublicChannelMessagesEntries = createSelector(
  currentPublicChannelMessagesEntries,
  certificatesMapping,
  messagesVerificationStatus,
  (messages, certificates, verification) => {
    const filtered = messages.filter(message => message.pubKey in certificates)
    return filtered.filter(message => {
      const status = verification[message.signature]
      if (
        status &&
        status.publicKey === message.pubKey &&
        status.signature === message.signature &&
        status.isVerified
      ) {
        return message
      }
    })
  }
)

export const sortedCurrentPublicChannelMessagesEntries = createSelector(
  validCurrentPublicChannelMessagesEntries,
  messages => {
    return messages.sort((a, b) => b.createdAt - a.createdAt).reverse()
  }
)

export const missingChannelMessages = (ids: string[], channelId: string) =>
  createSelector(publicChannelsMessagesBase, base => {
<<<<<<< HEAD
    if (!base[channelId]) return []
    const channelMessages = channelMessagesAdapter
      .getSelectors()
      .selectIds(base[channelId].messages)
=======
    const channelMessagesBase = base[channelAddress]
    if (!channelMessagesBase) return []
    const channelMessages = channelMessagesAdapter
      .getSelectors()
      .selectIds(channelMessagesBase.messages)
>>>>>>> 0096fa7c
    return ids.filter(id => !channelMessages.includes(id))
  })

export const missingChannelFiles = (channelId: string) =>
  createSelector(publicChannelsMessagesBase, downloadStatuses, (base, statuses) => {
<<<<<<< HEAD
    if (!base[channelId]) return []
    const channelMessages = channelMessagesAdapter
      .getSelectors()
      .selectAll(base[channelId].messages)
=======
    const channelMessagesBase = base[channelAddress]
    if (!channelMessagesBase) return []
    const channelMessages = channelMessagesAdapter
      .getSelectors()
      .selectAll(channelMessagesBase.messages)
>>>>>>> 0096fa7c
    return channelMessages
      .filter(message => (message.type === MessageType.Image || message.type === MessageType.File) && message.media?.path === null)
      .map(message => message.media).filter(isDefined)
  })

export const messagesSelectors = {
  publicChannelsMessagesBase,
  publicChannelMessagesEntities,
  currentPublicChannelMessagesBase,
  currentPublicChannelMessagesEntities,
  currentPublicChannelMessagesEntries,
  validCurrentPublicChannelMessagesEntries,
  sortedCurrentPublicChannelMessagesEntries,
  messagesVerificationStatus,
  messagesSendingStatus
}<|MERGE_RESOLUTION|>--- conflicted
+++ resolved
@@ -38,8 +38,9 @@
 export const currentPublicChannelMessagesBase = createSelector(
   publicChannelsMessagesBase,
   currentChannelId,
-  (base, address) => {
-    return base[address]
+  (base, id) => {
+    if (!id) return undefined
+    return base[id]
   }
 )
 
@@ -100,35 +101,21 @@
 
 export const missingChannelMessages = (ids: string[], channelId: string) =>
   createSelector(publicChannelsMessagesBase, base => {
-<<<<<<< HEAD
-    if (!base[channelId]) return []
-    const channelMessages = channelMessagesAdapter
-      .getSelectors()
-      .selectIds(base[channelId].messages)
-=======
-    const channelMessagesBase = base[channelAddress]
+    const channelMessagesBase = base[channelId]
     if (!channelMessagesBase) return []
     const channelMessages = channelMessagesAdapter
       .getSelectors()
       .selectIds(channelMessagesBase.messages)
->>>>>>> 0096fa7c
     return ids.filter(id => !channelMessages.includes(id))
   })
 
 export const missingChannelFiles = (channelId: string) =>
   createSelector(publicChannelsMessagesBase, downloadStatuses, (base, statuses) => {
-<<<<<<< HEAD
-    if (!base[channelId]) return []
-    const channelMessages = channelMessagesAdapter
-      .getSelectors()
-      .selectAll(base[channelId].messages)
-=======
-    const channelMessagesBase = base[channelAddress]
+    const channelMessagesBase = base[channelId]
     if (!channelMessagesBase) return []
     const channelMessages = channelMessagesAdapter
       .getSelectors()
       .selectAll(channelMessagesBase.messages)
->>>>>>> 0096fa7c
     return channelMessages
       .filter(message => (message.type === MessageType.Image || message.type === MessageType.File) && message.media?.path === null)
       .map(message => message.media).filter(isDefined)
