--- conflicted
+++ resolved
@@ -19,18 +19,20 @@
 import { generateMessageId, getCurrentTime } from '../utils/message.utils'
 import { sendMessageSaga } from './sendMessage.saga'
 import { FactoryGirl } from 'factory-girl'
-<<<<<<< HEAD
-import { currentChannelId } from '../../publicChannels/publicChannels.selectors'
-import { PublicChannel } from '../../publicChannels/publicChannels.types'
+
+import { generateChannelId } from '@quiet/common'
+
 import { publicChannelsActions } from '../../publicChannels/publicChannels.slice'
 import { DateTime } from 'luxon'
-import { generateChannelId } from '@quiet/common'
-=======
-import { currentChannelAddress } from '../../publicChannels/publicChannels.selectors'
-import { publicChannelsActions } from '../../publicChannels/publicChannels.slice'
-import { DateTime } from 'luxon'
-import { Community, FileMetadata, Identity, MessageType, PublicChannel, SocketActionTypes } from '@quiet/types'
->>>>>>> 0096fa7c
+import {
+  Community,
+  FileMetadata,
+  Identity,
+  MessageType,
+  PublicChannel,
+  SocketActionTypes
+} from '@quiet/types'
+import { currentChannelId } from '../../publicChannels/publicChannels.selectors'
 
 describe('sendMessageSaga', () => {
   let store: Store
@@ -49,7 +51,7 @@
     factory = await getFactory(store)
 
     community = await factory.create<
-    ReturnType<typeof communitiesActions.addNewCommunity>['payload']
+      ReturnType<typeof communitiesActions.addNewCommunity>['payload']
     >('Community')
 
     alice = await factory.create<ReturnType<typeof identityActions.addNewIdentity>['payload']>(
@@ -57,18 +59,20 @@
       { id: community.id, nickname: 'alice' }
     )
 
-    sailingChannel = (await factory.create<ReturnType<typeof publicChannelsActions.addChannel>['payload']>(
-      'PublicChannel',
-      {
-        channel: {
-          name: 'sailing',
-          description: 'Welcome to #sailing',
-          timestamp: DateTime.utc().valueOf(),
-          owner: alice.nickname,
-          id: generateChannelId('sailing')
-        }
-      }
-    )).channel
+    sailingChannel = (
+      await factory.create<ReturnType<typeof publicChannelsActions.addChannel>['payload']>(
+        'PublicChannel',
+        {
+          channel: {
+            name: 'sailing',
+            description: 'Welcome to #sailing',
+            timestamp: DateTime.utc().valueOf(),
+            owner: alice.nickname,
+            id: generateChannelId('sailing')
+          }
+        }
+      )
+    ).channel
   })
 
   test('sign and send message in current channel', async () => {
@@ -77,11 +81,7 @@
     const currentChannel = currentChannelId(store.getState())
 
     const reducer = combineReducers(reducers)
-    await expectSaga(
-      sendMessageSaga,
-      socket,
-      messagesActions.sendMessage({ message: 'message' })
-    )
+    await expectSaga(sendMessageSaga, socket, messagesActions.sendMessage({ message: 'message' }))
       .withReducer(reducer)
       .withState(store.getState())
       .provide([
@@ -156,6 +156,9 @@
 
     const messageId = Math.random().toString(36).substr(2.9)
     const currentChannel = currentChannelId(store.getState())
+    if (!currentChannel) {
+      throw new Error('no currentChannel')
+    }
 
     const media: FileMetadata = {
       cid: 'cid',
