--- conflicted
+++ resolved
@@ -26,22 +26,18 @@
   const signatureArrayBuffer = yield* call(sign, action.payload.message, keyObject)
   const signature = yield* call(arrayBufferToString, signatureArrayBuffer)
 
-  const currentChannel = yield* select(publicChannelsSelectors.currentChannelId)
+  const currentChannelId = yield* select(publicChannelsSelectors.currentChannelId)
 
   const createdAt = yield* call(getCurrentTime)
 
   const generatedMessageId = yield* call(generateMessageId)
   const id = action.payload.id || generatedMessageId
 
-<<<<<<< HEAD
-  const channelId = action.payload.channelId || currentChannel
-=======
-  const channelAddress = action.payload.channelAddress || currentChannel
-  if (!channelAddress) {
-    console.error(`Could not send message with id ${id}, no channel address`)
+  const channelId = action.payload.channelId || currentChannelId
+  if (!channelId) {
+    console.error(`Could not send message with id ${id}, no channel id`)
     return
   }
->>>>>>> 0096fa7c
 
   const message: ChannelMessage = {
     id: id,
