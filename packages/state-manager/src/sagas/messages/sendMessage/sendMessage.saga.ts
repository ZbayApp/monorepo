--- conflicted
+++ resolved
@@ -23,22 +23,18 @@
 
   const identity = yield* select(identitySelectors.currentIdentity)
   if (!identity?.userCsr) {
-    console.error(`Failed to send message ${id} - user CSR is missing`)
+    logger.error(`Failed to send message ${id} - user CSR is missing`)
     return
   }
 
   const currentChannelId = yield* select(publicChannelsSelectors.currentChannelId)
   const channelId = action.payload.channelId || currentChannelId
   if (!channelId) {
-<<<<<<< HEAD
-    logger.error(`Could not send message with id ${id}, no channel id`)
-=======
-    console.error(`Failed to send message ${id} - channel ID is missing`)
->>>>>>> abd9101f
+    logger.error(`Failed to send message ${id} - channel ID is missing`)
     return
   }
 
-  console.log(`Sending message ${id} to channel ${channelId}`)
+  logger.info(`Sending message ${id} to channel ${channelId}`)
 
   const pubKey = yield* call(pubKeyFromCsr, identity.userCsr.userCsr)
   const keyObject = yield* call(loadPrivateKey, identity.userCsr.userKey, config.signAlg)
@@ -58,7 +54,7 @@
   }
 
   // Grey out message until saved in db
-  console.log('Adding pending message status')
+  logger.info('Adding pending message status')
   yield* put(
     messagesActions.addMessagesSendingStatus({
       message: message,
@@ -76,7 +72,7 @@
   )
 
   // Display sent message immediately, to improve user experience
-  console.log('Adding message to Redux store')
+  logger.info('Adding message to Redux store')
   yield* put(
     messagesActions.addMessages({
       messages: [message],
@@ -86,7 +82,7 @@
 
   const isUploadingFileMessage = action.payload.media?.cid?.includes('uploading')
   if (isUploadingFileMessage) {
-    console.log(`Failed to send message ${id} - file upload is in progress`)
+    logger.info(`Failed to send message ${id} - file upload is in progress`)
     return // Do not broadcast message until file is uploaded
   }
 
@@ -97,12 +93,12 @@
   // (in a durable way).
   while (true) {
     const subscribedChannels = yield* select(publicChannelsSelectors.subscribedChannels)
-    console.log('Subscribed channels', subscribedChannels)
+    logger.info('Subscribed channels', subscribedChannels)
     if (subscribedChannels.includes(channelId)) {
-      console.log(`Channel ${channelId} subscribed`)
+      logger.info(`Channel ${channelId} subscribed`)
       break
     }
-    console.error(`Failed to send message ${id} - channel not subscribed. Waiting...`)
+    logger.error(`Failed to send message ${id} - channel not subscribed. Waiting...`)
     yield* take(publicChannelsActions.setChannelSubscribed)
   }
 
