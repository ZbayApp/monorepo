--- conflicted
+++ resolved
@@ -30,11 +30,7 @@
   const currentChannelId = yield* select(publicChannelsSelectors.currentChannelId)
   const channelId = action.payload.channelId || currentChannelId
   if (!channelId) {
-<<<<<<< HEAD
-    logger.error(`Could not send message with id ${id}, no channel id`)
-=======
     console.error(`Failed to send message ${id} - channel ID is missing`)
->>>>>>> bbe63507
     return
   }
 
