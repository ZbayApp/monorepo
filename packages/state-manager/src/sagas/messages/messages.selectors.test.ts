--- conflicted
+++ resolved
@@ -6,7 +6,10 @@
 import { communitiesActions } from '../communities/communities.slice'
 import { identityActions } from '../identity/identity.slice'
 import { FactoryGirl } from 'factory-girl'
-import { selectGeneralChannel } from '../publicChannels/publicChannels.selectors'
+import {
+  publicChannelsSelectors,
+  selectGeneralChannel
+} from '../publicChannels/publicChannels.selectors'
 import { Community, Identity, PublicChannel, ChannelMessage } from '@quiet/types'
 
 describe('messagesSelectors', () => {
@@ -14,8 +17,8 @@
   let factory: FactoryGirl
 
   let community: Community
-  let generalChannel: PublicChannel | undefined
-  let generalChannelAddress: string
+  let generalChannel: PublicChannel
+  let generalChannelId: string
 
   let alice: Identity
   let john: Identity
@@ -31,12 +34,14 @@
     factory = await getFactory(store)
 
     community = await factory.create<
-    ReturnType<typeof communitiesActions.addNewCommunity>['payload']
+      ReturnType<typeof communitiesActions.addNewCommunity>['payload']
     >('Community')
 
-    generalChannel = selectGeneralChannel(store.getState())
+    const generalChannelState = publicChannelsSelectors.generalChannel(store.getState())
+    if (generalChannelState) generalChannel = generalChannelState
+    expect(generalChannel).not.toBeUndefined()
     expect(generalChannel).toBeDefined()
-    generalChannelAddress = generalChannel?.address || ''
+    generalChannelId = generalChannel?.id || ''
 
     alice = await factory.create<ReturnType<typeof identityActions.addNewIdentity>['payload']>(
       'Identity',
@@ -61,11 +66,7 @@
         })
       ).payload.message,
       id: Math.random().toString(36).substr(2.9),
-<<<<<<< HEAD
       channelId: generalChannel.id
-=======
-      channelAddress: generalChannelAddress
->>>>>>> 0096fa7c
     }
 
     const spoofedMessage: ChannelMessage = {
@@ -75,11 +76,7 @@
         })
       ).payload.message,
       id: Math.random().toString(36).substr(2.9),
-<<<<<<< HEAD
       channelId: generalChannel.id,
-=======
-      channelAddress: generalChannelAddress,
->>>>>>> 0096fa7c
       pubKey: johnPublicKey
     }
 
@@ -96,11 +93,7 @@
 
     store.dispatch(
       publicChannels.actions.setCurrentChannel({
-<<<<<<< HEAD
         channelId: generalChannel.id
-=======
-        channelAddress: generalChannelAddress
->>>>>>> 0096fa7c
       })
     )
 
