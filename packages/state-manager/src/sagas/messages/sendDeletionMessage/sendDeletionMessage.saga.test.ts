import { setupCrypto } from '@quiet/identity'
import { Store } from '../../store.types'
import { prepareStore } from '../../../utils/tests/prepareStore'
import { getFactory } from '../../..'
import { FactoryGirl } from 'factory-girl'
import { combineReducers } from 'redux'
import { reducers } from '../../reducers'
import { expectSaga } from 'redux-saga-test-plan'
import { identityActions } from '../../identity/identity.slice'
import { communitiesActions } from '../../communities/communities.slice'
import { DateTime } from 'luxon'
import { messagesActions } from '../../messages/messages.slice'
import { publicChannelsActions } from '../../publicChannels/publicChannels.slice'
import { sendDeletionMessageSaga } from './sendDeletionMessage.saga'
<<<<<<< HEAD
import { generateChannelId } from '@quiet/common'
=======
import { Community, Identity, MessageType, PublicChannel, WriteMessagePayload } from '@quiet/types'
>>>>>>> 0096fa7c

describe('sendDeletionMessage', () => {
  let store: Store
  let factory: FactoryGirl

  let community: Community
  let owner: Identity

  let photoChannel: PublicChannel

  beforeAll(async () => {
    setupCrypto()

    store = prepareStore().store
    factory = await getFactory(store)

    community = await factory.create<
      ReturnType<typeof communitiesActions.addNewCommunity>['payload']
    >('Community')

    owner = await factory.create<ReturnType<typeof identityActions.addNewIdentity>['payload']>(
      'Identity',
      { id: community.id, nickname: 'alice' }
    )

<<<<<<< HEAD
    generalChannel = publicChannelsSelectors.generalChannel(store.getState())

=======
>>>>>>> 0096fa7c
    photoChannel = (
      await factory.create<ReturnType<typeof publicChannelsActions.addChannel>['payload']>(
        'PublicChannel',
        {
          channel: {
            name: 'photo',
            description: 'Welcome to #photo',
            timestamp: DateTime.utc().valueOf(),
            owner: owner.nickname,
            id: generateChannelId('photo')
          }
        }
      )
    ).channel
  })

  test('send message after deletion standard channel', async () => {
    const channelId = photoChannel.id
    const message = `@${owner.nickname} deleted #${photoChannel.name}`
    const messagePayload: WriteMessagePayload = {
      type: MessageType.Info,
      message,
      channelId: generalChannel.id
    }
    const reducer = combineReducers(reducers)
    await expectSaga(
      sendDeletionMessageSaga,
      messagesActions.sendDeletionMessage({
        channelId
      })
    )
      .withReducer(reducer)
      .withState(store.getState())
      .put(messagesActions.sendMessage(messagePayload))
      .run()
  })

  test('not send message after deletion general channel', async () => {
    const channelId = 'general'

    const reducer = combineReducers(reducers)
    await expectSaga(
      sendDeletionMessageSaga,
      messagesActions.sendDeletionMessage({
        channelId
      })
    )
      .withReducer(reducer)
      .withState(store.getState())
      .run()
  })
})<|MERGE_RESOLUTION|>--- conflicted
+++ resolved
@@ -12,11 +12,9 @@
 import { messagesActions } from '../../messages/messages.slice'
 import { publicChannelsActions } from '../../publicChannels/publicChannels.slice'
 import { sendDeletionMessageSaga } from './sendDeletionMessage.saga'
-<<<<<<< HEAD
 import { generateChannelId } from '@quiet/common'
-=======
 import { Community, Identity, MessageType, PublicChannel, WriteMessagePayload } from '@quiet/types'
->>>>>>> 0096fa7c
+import { publicChannelsSelectors } from '../../publicChannels/publicChannels.selectors'
 
 describe('sendDeletionMessage', () => {
   let store: Store
@@ -26,6 +24,7 @@
   let owner: Identity
 
   let photoChannel: PublicChannel
+  let generalChannel: PublicChannel
 
   beforeAll(async () => {
     setupCrypto()
@@ -42,11 +41,10 @@
       { id: community.id, nickname: 'alice' }
     )
 
-<<<<<<< HEAD
-    generalChannel = publicChannelsSelectors.generalChannel(store.getState())
+    const generalChannelState = publicChannelsSelectors.generalChannel(store.getState())
+    if (generalChannelState) generalChannel = generalChannelState
+    expect(generalChannel).not.toBeUndefined()
 
-=======
->>>>>>> 0096fa7c
     photoChannel = (
       await factory.create<ReturnType<typeof publicChannelsActions.addChannel>['payload']>(
         'PublicChannel',
