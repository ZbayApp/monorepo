import { setupCrypto } from '@quiet/identity'
import { FactoryGirl } from 'factory-girl'
import { expectSaga } from 'redux-saga-test-plan'
import { getFactory } from '../../../utils/tests/factories'
import { prepareStore } from '../../..//utils/tests/prepareStore'
import { combineReducers, Store } from 'redux'
import { communitiesActions } from '../../communities/communities.slice'
import { identityActions } from '../../identity/identity.slice'
import { publicChannelsActions } from '../../publicChannels/publicChannels.slice'
import {
  publicChannelsSelectors,
  selectGeneralChannel
} from '../../publicChannels/publicChannels.selectors'
import { DateTime } from 'luxon'
import { reducers } from '../../reducers'
import { messagesActions } from '../messages.slice'
import { extendCurrentPublicChannelCacheSaga } from './extendChannelCache.saga'
import { messagesSelectors } from '../messages.selectors'
import { ChannelMessage, Community, Identity, MessageType, PublicChannel } from '@quiet/types'

describe('extendCurrentPublicChannelCacheSaga', () => {
  let store: Store
  let factory: FactoryGirl

  let community: Community
  let alice: Identity

  let generalChannel: PublicChannel | undefined
  let generalChannelAddress: string

  beforeAll(async () => {
    setupCrypto()

    store = prepareStore().store

    factory = await getFactory(store)

    community = await factory.create<
    ReturnType<typeof communitiesActions.addNewCommunity>['payload']
    >('Community')

    alice = await factory.create<ReturnType<typeof identityActions.addNewIdentity>['payload']>(
      'Identity',
      { id: community.id, nickname: 'alice' }
    )

    generalChannel = selectGeneralChannel(store.getState())
    expect(generalChannel).toBeDefined()
    generalChannelAddress = generalChannel?.address || ''
  })

  test('extend current public channel cache', async () => {
    // Set 'general' as active channel
    store.dispatch(
      publicChannelsActions.setCurrentChannel({
<<<<<<< HEAD
        channelId: generalChannel.id
=======
        channelAddress: generalChannelAddress
>>>>>>> 0096fa7c
      })
    )

    // Populate cache with messages
    const messages: ChannelMessage[] = []
    await new Promise(resolve => {
      const iterations = 120
      ;[...Array(iterations)].map(async (_, index) => {
        const item = (
          await factory.create<ReturnType<typeof publicChannelsActions.test_message>['payload']>(
            'Message',
            {
              identity: alice,
              message: {
                id: Math.random().toString(36).substr(2.9),
                type: MessageType.Basic,
                message: 'message',
                createdAt:
                  DateTime.utc().valueOf() + DateTime.utc().minus({ minutes: index }).valueOf(),
<<<<<<< HEAD
                channelId: generalChannel.id,
=======
                channelAddress: generalChannelAddress,
>>>>>>> 0096fa7c
                signature: '',
                pubKey: ''
              },
              verifyAutomatically: true
            }
          )
        ).message
        messages.push(item)
        if (messages.length === iterations) {
          resolve(true)
        }
      })
    })

    await factory.create<ReturnType<typeof publicChannelsActions.cacheMessages>['payload']>(
      'CacheMessages',
      {
        messages: messages.slice(0, 50),
<<<<<<< HEAD
        channelId: generalChannel.id
=======
        channelAddress: generalChannelAddress
>>>>>>> 0096fa7c
      }
    )

    // Confirm cache is full (contains maximum number of messages to display)
    const sortedCurrentChannelMessages = publicChannelsSelectors.sortedCurrentChannelMessages(
      store.getState()
    )
    expect(sortedCurrentChannelMessages.length).toBe(50)

    // Prepare data for assertion
    const messagesEntries = messagesSelectors.sortedCurrentPublicChannelMessagesEntries(
      store.getState()
    )
    const updatedCache = messagesEntries.slice(messagesEntries.length - 100, messagesEntries.length)

    const reducer = combineReducers(reducers)
    await expectSaga(extendCurrentPublicChannelCacheSaga)
      .withReducer(reducer)
      .withState(store.getState())
      .put(
        publicChannelsActions.cacheMessages({
          messages: updatedCache,
<<<<<<< HEAD
          channelId: generalChannel.id
=======
          channelAddress: generalChannelAddress
>>>>>>> 0096fa7c
        })
      )
      .put(
        messagesActions.setDisplayedMessagesNumber({
<<<<<<< HEAD
          channelId: generalChannel.id,
=======
          channelAddress: generalChannelAddress,
>>>>>>> 0096fa7c
          display: 100
        })
      )
      .run()
  })
})<|MERGE_RESOLUTION|>--- conflicted
+++ resolved
@@ -25,8 +25,7 @@
   let community: Community
   let alice: Identity
 
-  let generalChannel: PublicChannel | undefined
-  let generalChannelAddress: string
+  let generalChannel: PublicChannel
 
   beforeAll(async () => {
     setupCrypto()
@@ -36,7 +35,7 @@
     factory = await getFactory(store)
 
     community = await factory.create<
-    ReturnType<typeof communitiesActions.addNewCommunity>['payload']
+      ReturnType<typeof communitiesActions.addNewCommunity>['payload']
     >('Community')
 
     alice = await factory.create<ReturnType<typeof identityActions.addNewIdentity>['payload']>(
@@ -44,20 +43,16 @@
       { id: community.id, nickname: 'alice' }
     )
 
-    generalChannel = selectGeneralChannel(store.getState())
-    expect(generalChannel).toBeDefined()
-    generalChannelAddress = generalChannel?.address || ''
+    const generalChannelState = publicChannelsSelectors.generalChannel(store.getState())
+    if (generalChannelState) generalChannel = generalChannelState
+    expect(generalChannel).not.toBeUndefined()
   })
 
   test('extend current public channel cache', async () => {
     // Set 'general' as active channel
     store.dispatch(
       publicChannelsActions.setCurrentChannel({
-<<<<<<< HEAD
         channelId: generalChannel.id
-=======
-        channelAddress: generalChannelAddress
->>>>>>> 0096fa7c
       })
     )
 
@@ -77,11 +72,7 @@
                 message: 'message',
                 createdAt:
                   DateTime.utc().valueOf() + DateTime.utc().minus({ minutes: index }).valueOf(),
-<<<<<<< HEAD
                 channelId: generalChannel.id,
-=======
-                channelAddress: generalChannelAddress,
->>>>>>> 0096fa7c
                 signature: '',
                 pubKey: ''
               },
@@ -100,11 +91,7 @@
       'CacheMessages',
       {
         messages: messages.slice(0, 50),
-<<<<<<< HEAD
         channelId: generalChannel.id
-=======
-        channelAddress: generalChannelAddress
->>>>>>> 0096fa7c
       }
     )
 
@@ -127,20 +114,12 @@
       .put(
         publicChannelsActions.cacheMessages({
           messages: updatedCache,
-<<<<<<< HEAD
           channelId: generalChannel.id
-=======
-          channelAddress: generalChannelAddress
->>>>>>> 0096fa7c
         })
       )
       .put(
         messagesActions.setDisplayedMessagesNumber({
-<<<<<<< HEAD
           channelId: generalChannel.id,
-=======
-          channelAddress: generalChannelAddress,
->>>>>>> 0096fa7c
           display: 100
         })
       )
