import { setupCrypto } from '@quiet/identity'
import { FactoryGirl } from 'factory-girl'
import { expectSaga } from 'redux-saga-test-plan'
import { getFactory } from '../../../utils/tests/factories'
import { prepareStore } from '../../..//utils/tests/prepareStore'
import { combineReducers, Store } from 'redux'
import { communitiesActions } from '../../communities/communities.slice'
import { identityActions } from '../../identity/identity.slice'
import { publicChannelsActions } from '../../publicChannels/publicChannels.slice'
import {
  publicChannelsSelectors,
  selectGeneralChannel
} from '../../publicChannels/publicChannels.selectors'
import { DateTime } from 'luxon'
import { reducers } from '../../reducers'
import { resetCurrentPublicChannelCacheSaga } from './resetChannelCache.saga'
import { messagesActions } from '../messages.slice'
import { ChannelMessage, Community, Identity, MessageType, PublicChannel } from '@quiet/types'

describe('resetChannelCacheSaga', () => {
  let store: Store
  let factory: FactoryGirl

  let community: Community
  let alice: Identity

  let generalChannel: PublicChannel | undefined
  let generalChannelAddress: string

  beforeAll(async () => {
    setupCrypto()

    store = prepareStore().store

    factory = await getFactory(store)

    community = await factory.create<
    ReturnType<typeof communitiesActions.addNewCommunity>['payload']
    >('Community')

    alice = await factory.create<ReturnType<typeof identityActions.addNewIdentity>['payload']>(
      'Identity',
      { id: community.id, nickname: 'alice' }
    )

    generalChannel = selectGeneralChannel(store.getState())
    expect(generalChannel).toBeDefined()
    generalChannelAddress = generalChannel?.address || ''
  })

  test('reset current public channel cache', async () => {
    // Set 'general' as active channel
    store.dispatch(
      publicChannelsActions.setCurrentChannel({
<<<<<<< HEAD
        channelId: generalChannel.id
=======
        channelAddress: generalChannelAddress
>>>>>>> 0096fa7c
      })
    )

    // Populate cache with messages
    const messages: ChannelMessage[] = []
    await new Promise(resolve => {
      const iterations = 80
      ;[...Array(iterations)].map(async (_, index) => {
        const item = (
          await factory.create<ReturnType<typeof publicChannelsActions.test_message>['payload']>('Message', {
            identity: alice,
            message: {
              id: Math.random().toString(36).substr(2.9),
              type: MessageType.Basic,
              message: 'message',
              createdAt:
                DateTime.utc().valueOf() + DateTime.utc().minus({ minutes: index }).valueOf(),
<<<<<<< HEAD
              channelId: generalChannel.id,
=======
              channelAddress: generalChannelAddress,
>>>>>>> 0096fa7c
              signature: '',
              pubKey: ''
            },
            verifyAutomatically: true
          })
        ).message
        messages.push(item)
        if (messages.length === iterations) {
          resolve(true)
        }
      })
    })

    await factory.create<ReturnType<typeof publicChannelsActions.cacheMessages>['payload']>(
      'CacheMessages',
      {
        messages: messages,
<<<<<<< HEAD
        channelId: generalChannel.id
=======
        channelAddress: generalChannelAddress
>>>>>>> 0096fa7c
      }
    )

    const sortedCurrentChannelMessages = publicChannelsSelectors.sortedCurrentChannelMessages(
      store.getState()
    )
    const updatedCache = sortedCurrentChannelMessages.slice(
      sortedCurrentChannelMessages.length - 50,
      sortedCurrentChannelMessages.length
    )

    const reducer = combineReducers(reducers)
    await expectSaga(resetCurrentPublicChannelCacheSaga)
      .withReducer(reducer)
      .withState(store.getState())
      .put(
        publicChannelsActions.cacheMessages({
          messages: updatedCache,
<<<<<<< HEAD
          channelId: generalChannel.id
=======
          channelAddress: generalChannelAddress
>>>>>>> 0096fa7c
        })
      )
      .put(
        messagesActions.setDisplayedMessagesNumber({
<<<<<<< HEAD
          channelId: generalChannel.id,
=======
          channelAddress: generalChannelAddress,
>>>>>>> 0096fa7c
          display: 50
        })
      )
      .run()
  })
})<|MERGE_RESOLUTION|>--- conflicted
+++ resolved
@@ -24,8 +24,7 @@
   let community: Community
   let alice: Identity
 
-  let generalChannel: PublicChannel | undefined
-  let generalChannelAddress: string
+  let generalChannel: PublicChannel 
 
   beforeAll(async () => {
     setupCrypto()
@@ -43,20 +42,16 @@
       { id: community.id, nickname: 'alice' }
     )
 
-    generalChannel = selectGeneralChannel(store.getState())
-    expect(generalChannel).toBeDefined()
-    generalChannelAddress = generalChannel?.address || ''
+    const generalChannelState = publicChannelsSelectors.generalChannel(store.getState())
+    if (generalChannelState) generalChannel = generalChannelState
+    expect(generalChannel).not.toBeUndefined()
   })
 
   test('reset current public channel cache', async () => {
     // Set 'general' as active channel
     store.dispatch(
       publicChannelsActions.setCurrentChannel({
-<<<<<<< HEAD
         channelId: generalChannel.id
-=======
-        channelAddress: generalChannelAddress
->>>>>>> 0096fa7c
       })
     )
 
@@ -74,11 +69,7 @@
               message: 'message',
               createdAt:
                 DateTime.utc().valueOf() + DateTime.utc().minus({ minutes: index }).valueOf(),
-<<<<<<< HEAD
               channelId: generalChannel.id,
-=======
-              channelAddress: generalChannelAddress,
->>>>>>> 0096fa7c
               signature: '',
               pubKey: ''
             },
@@ -96,11 +87,7 @@
       'CacheMessages',
       {
         messages: messages,
-<<<<<<< HEAD
         channelId: generalChannel.id
-=======
-        channelAddress: generalChannelAddress
->>>>>>> 0096fa7c
       }
     )
 
@@ -119,20 +106,12 @@
       .put(
         publicChannelsActions.cacheMessages({
           messages: updatedCache,
-<<<<<<< HEAD
           channelId: generalChannel.id
-=======
-          channelAddress: generalChannelAddress
->>>>>>> 0096fa7c
         })
       )
       .put(
         messagesActions.setDisplayedMessagesNumber({
-<<<<<<< HEAD
           channelId: generalChannel.id,
-=======
-          channelAddress: generalChannelAddress,
->>>>>>> 0096fa7c
           display: 50
         })
       )
