--- conflicted
+++ resolved
@@ -82,11 +82,6 @@
 
 export { formatBytes } from './utils/functions/formatBytes/formatBytes'
 
-<<<<<<< HEAD
-export { sortPeers } from './utils/functions/sortPeers/sortPeers'
-
-=======
->>>>>>> e4cdc801
 export { getInvitationCodes } from './utils/functions/invitationCode/invitationCode'
 
 export type { Socket } from './types'
