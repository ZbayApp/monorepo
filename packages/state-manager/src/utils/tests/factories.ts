import factoryGirl from 'factory-girl'
import { CustomReduxAdapter } from './reduxAdapter'
import { Store } from '../../sagas/store.types'
<<<<<<< HEAD
=======
import { communities, identity, messages, publicChannels, users, errors } from '../..'
>>>>>>> 0096fa7c
import {
  communities,
  identity,
  messages,
  publicChannels,
  users,
  errors,
  DownloadState
} from '../..'
import { createMessageSignatureTestHelper, createPeerIdTestHelper } from './helpers'
import { getCrypto } from 'pkijs'
import { stringToArrayBuffer } from 'pvutils'
<<<<<<< HEAD
import {
  createRootCertificateTestHelper,
  createUserCertificateTestHelper,
  keyObjectFromString,
  verifySignature
} from '@quiet/identity'
import { MessageType, SendingStatus } from '../../sagas/messages/messages.types'
import { DateTime } from 'luxon'
import { messagesActions } from '../../sagas/messages/messages.slice'
import { publicChannelsActions } from '../../sagas/publicChannels/publicChannels.slice'
import { generateChannelId } from '@quiet/common'
=======
import { createRootCertificateTestHelper, createUserCertificateTestHelper, keyObjectFromString, verifySignature } from '@quiet/identity'
import { DateTime } from 'luxon'
import { messagesActions } from '../../sagas/messages/messages.slice'
import { publicChannelsActions } from '../../sagas/publicChannels/publicChannels.slice'
import { MessageType, SendingStatus } from '@quiet/types'
>>>>>>> 0096fa7c

export const getFactory = async (store: Store) => {
  // @ts-ignore
  const factory = new factoryGirl.FactoryGirl()

  factory.setAdapter(new CustomReduxAdapter(store))
  const registrarUrl = 'http://ugmx77q2tnm5fliyfxfeen5hsuzjtbsz44tsldui2ju7vl5xj4d447yd.onion'
  factory.define(
    'Community',
    communities.actions.addNewCommunity,
    {
      id: factory.sequence('Community.id', n => n),
      name: factory.sequence('Community.name', n => `community_${n}`),
      CA: await createRootCertificateTestHelper(registrarUrl),
      registrarUrl: registrarUrl,
      peerList: [],
      ownerCertificate: ''
    },
    {
      afterCreate: async (
        payload: ReturnType<typeof communities.actions.addNewCommunity>['payload']
      ) => {
        // Set current community if there's no current community set yet
        const currentCommunity = communities.selectors.currentCommunity(store.getState())
        if (!currentCommunity) {
          store.dispatch(communities.actions.setCurrentCommunity(payload.id))
        }
        // Create 'general' channel
       await factory.create('PublicChannel', {
          communityId: payload.id,
          channel: {
            name: 'general',
            description: 'Welcome to channel #general',
            timestamp: DateTime.utc().toSeconds(),
            owner: 'alice',
            id: generateChannelId('general')
          }
        })
        return payload
      }
    }
  )

  factory.define(
    'Identity',
    identity.actions.addNewIdentity,
    {
      id: factory.assoc('Community', 'id'),
      hiddenService: {
        onionAddress: 'putnxiwutblglde5i2mczpo37h5n4dvoqkqg2mkxzov7riwqu2owiaid.onion',
        privateKey:
          'ED25519-V3:WND1FoFZyY+c1f0uD6FBWgKvSYl4CdKSizSR7djRekW/rqw5fTw+gN80sGk0gl01sL5i25noliw85zF1BUBRDQ=='
      },
      peerId: createPeerIdTestHelper(),
      dmKeys: {
        publicKey: '9f016defcbe48829db163e86b28efb10318faf3b109173105e3dc024e951bb1b',
        privateKey: '4dcebbf395c0e9415bc47e52c96fcfaf4bd2485a516f45118c2477036b45fc0b'
      },
      nickname: factory.sequence('Identity.nickname', n => `user_${n}`),
      userCertificate: undefined,
      // 21.09.2022 - may be useful for testing purposes
      joinTimestamp: 1663747464000
    },
    {
      afterBuild: async (action: ReturnType<typeof identity.actions.addNewIdentity>) => {
        const requestCertificate = action.payload.userCertificate === undefined
        const community = communities.selectors.selectEntities(store.getState())[action.payload.id]
        if (requestCertificate && community?.CA) {
          const userCertData = await createUserCertificateTestHelper(
            {
              nickname: action.payload.nickname,
              commonName: action.payload.hiddenService.onionAddress,
              peerId: action.payload.peerId.id,
              dmPublicKey: action.payload.dmKeys.publicKey
            },
            community.CA
          )
          action.payload.userCsr = userCertData.userCsr
          action.payload.userCertificate = userCertData.userCert.userCertString
          // Store user's certificate even if the user won't be stored itself
          // (to be able to display messages sent by this user)
          await factory.create('UserCertificate', {
            certificate: action.payload.userCertificate
          })
          if (!community.ownerCertificate) {
            store.dispatch(
              communities.actions.addOwnerCertificate({
                communityId: community.id,
                ownerCertificate: action.payload.userCertificate
              })
            )
          }
        }
        return action
      }
    }
  )

  factory.define('UserCertificate', users.actions.storeUserCertificate, {
    certificate: factory.assoc('Identity', 'userCertificate')
  })

  factory.define('PublicChannelsMessagesBase', messages.actions.addPublicChannelsMessagesBase, {
    channelId: factory.assoc('PublicChannel', 'id')
  })

  factory.define('PublicChannelSubscription', publicChannels.actions.setChannelSubscribed, {
    channelId: factory.assoc('PublicChannel', 'id')
  })

  factory.define(
    'PublicChannel',
    publicChannels.actions.addChannel,
    {
      channel: {
        name: factory.sequence('PublicChannel.name', n => `public-channel-${n}`),
        description: 'Description',
        timestamp: DateTime.utc().toSeconds(),
        owner: factory.assoc('Identity', 'nickname'),
        id: generateChannelId(
          factory.sequence('PublicChannel.name', n => `publicChannel${n}`).toString()
        )
      }
    },
    {
      afterCreate: async (
        payload: ReturnType<typeof publicChannels.actions.addChannel>['payload']
      ) => {
        await factory.create('PublicChannelsMessagesBase', {
          channelId: payload.channel.id
        })
        await factory.create('PublicChannelSubscription', {
          channelId: payload.channel.id
        })
        return payload
      }
    }
  )

  factory.define(
    'Message',
    publicChannels.actions.test_message,
    {
      identity: factory.assoc('Identity'),
      message: {
        id: factory.sequence('Message.id', n => `${n}`),
        type: MessageType.Basic,
        message: factory.sequence('Message.message', n => `message_${n}`),
        createdAt: DateTime.utc().valueOf(),
        channelId: generateChannelId('general'),
        signature: '',
        pubKey: ''
      },
      verifyAutomatically: false
    },
    {
      afterBuild: async (action: ReturnType<typeof publicChannels.actions.test_message>) => {
        let signatureGenerated: boolean = false

        // Generate signature if not specified
        if (action.payload.message.signature === '') {
          const userCertificate = action.payload.identity.userCertificate || ''
          const userKey = action.payload.identity.userCsr?.userKey || ''
          signatureGenerated = true
          const { signature, pubKey } = await createMessageSignatureTestHelper(
            action.payload.message.message,
            userCertificate,
            userKey
          )
          action.payload.message.signature = signature
          action.payload.message.pubKey = pubKey
        }

        if (action.payload.verifyAutomatically) {
          // Mock verification status (which will always be true as the signature has been generated by the factory)
          if (signatureGenerated) {
            await factory.create('MessageVerificationStatus', {
              message: action.payload.message,
              isVerified: true
            })
          } else {
            // Verify the signature
            const crypto = getCrypto()
            const cryptoKey = await keyObjectFromString(action.payload.message.pubKey, crypto)
            const signature = stringToArrayBuffer(action.payload.message.signature)
            const isVerified = await verifySignature(
              signature,
              action.payload.message.message,
              cryptoKey
            )
            await factory.create('MessageVerificationStatus', {
              message: action.payload.message,
              isVerified
            })
          }
        }
        return action
      },
      afterCreate: async (
        payload: ReturnType<typeof publicChannels.actions.test_message>['payload']
      ) => {
        store.dispatch(
          messagesActions.incomingMessages({
            messages: [payload.message]
          })
        )

        return payload
      }
    }
  )

  factory.define('CacheMessages', publicChannelsActions.cacheMessages, {
    messages: [],
    channelId: factory.assoc('PublicChannel', 'id'),
    communityId: factory.assoc('Community', 'id')
  })

  factory.define('MessageVerificationStatus', messages.actions.test_message_verification_status, {
    message: factory.assoc('Message'),
    isVerified: true
  })

  factory.define('MessageSendingStatus', messages.actions.addMessagesSendingStatus, {
    id: factory.assoc('Message', 'id'),
    status: SendingStatus.Pending
  })

  factory.define('Error', errors.actions.addError, {
    type: 'community',
    code: 500,
    message: 'Community error',
    community: factory.assoc('Community', 'id')
  })

  return factory
}<|MERGE_RESOLUTION|>--- conflicted
+++ resolved
@@ -1,41 +1,22 @@
 import factoryGirl from 'factory-girl'
 import { CustomReduxAdapter } from './reduxAdapter'
 import { Store } from '../../sagas/store.types'
-<<<<<<< HEAD
-=======
 import { communities, identity, messages, publicChannels, users, errors } from '../..'
->>>>>>> 0096fa7c
-import {
-  communities,
-  identity,
-  messages,
-  publicChannels,
-  users,
-  errors,
-  DownloadState
-} from '../..'
 import { createMessageSignatureTestHelper, createPeerIdTestHelper } from './helpers'
 import { getCrypto } from 'pkijs'
 import { stringToArrayBuffer } from 'pvutils'
-<<<<<<< HEAD
+
+import { DateTime } from 'luxon'
+import { messagesActions } from '../../sagas/messages/messages.slice'
+import { publicChannelsActions } from '../../sagas/publicChannels/publicChannels.slice'
+import { generateChannelId } from '@quiet/common'
 import {
   createRootCertificateTestHelper,
   createUserCertificateTestHelper,
   keyObjectFromString,
   verifySignature
 } from '@quiet/identity'
-import { MessageType, SendingStatus } from '../../sagas/messages/messages.types'
-import { DateTime } from 'luxon'
-import { messagesActions } from '../../sagas/messages/messages.slice'
-import { publicChannelsActions } from '../../sagas/publicChannels/publicChannels.slice'
-import { generateChannelId } from '@quiet/common'
-=======
-import { createRootCertificateTestHelper, createUserCertificateTestHelper, keyObjectFromString, verifySignature } from '@quiet/identity'
-import { DateTime } from 'luxon'
-import { messagesActions } from '../../sagas/messages/messages.slice'
-import { publicChannelsActions } from '../../sagas/publicChannels/publicChannels.slice'
 import { MessageType, SendingStatus } from '@quiet/types'
->>>>>>> 0096fa7c
 
 export const getFactory = async (store: Store) => {
   // @ts-ignore
@@ -64,7 +45,7 @@
           store.dispatch(communities.actions.setCurrentCommunity(payload.id))
         }
         // Create 'general' channel
-       await factory.create('PublicChannel', {
+        await factory.create('PublicChannel', {
           communityId: payload.id,
           channel: {
             name: 'general',
