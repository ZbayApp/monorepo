--- conflicted
+++ resolved
@@ -1,10 +1,6 @@
 {
   "name": "@quiet/state-manager",
-<<<<<<< HEAD
   "version": "2.0.0-alpha.2",
-=======
-  "version": "1.9.1",
->>>>>>> bb9b417e
   "description": "",
   "main": "lib/index.js",
   "scripts": {
@@ -26,15 +22,9 @@
   "author": "",
   "license": "ISC",
   "dependencies": {
-<<<<<<< HEAD
     "@quiet/common": "^2.0.0-alpha.1",
     "@quiet/logger": "^1.7.0-alpha.1",
     "@quiet/types": "^2.0.0-alpha.1",
-=======
-    "@quiet/common": "^1.8.1",
-    "@quiet/logger": "^1.6.0",
-    "@quiet/types": "^1.8.1",
->>>>>>> bb9b417e
     "@reduxjs/toolkit": "^1.9.1",
     "factory-girl": "^5.0.4",
     "get-port": "^5.1.1",
@@ -53,13 +43,8 @@
     "@babel/preset-env": "^7.22.5",
     "@babel/preset-typescript": "^7.22.5",
     "@peculiar/webcrypto": "1.4.3",
-<<<<<<< HEAD
     "@quiet/eslint-config": "^1.4.0-alpha.0",
     "@quiet/identity": "^2.0.0-alpha.1",
-=======
-    "@quiet/eslint-config": "^1.3.0",
-    "@quiet/identity": "^1.8.1",
->>>>>>> bb9b417e
     "@types/factory-girl": "^5.0.8",
     "@types/jest": "^26.0.24",
     "@types/luxon": "^2.0.0",
