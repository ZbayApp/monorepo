{
  "name": "@quiet/state-manager",
  "version": "1.2.0",
  "description": "",
  "main": "lib/index.js",
  "scripts": {
    "build": "tsc -p tsconfig.build.json",
    "prepare": "npm run build",
    "test": "cross-env DEBUG=state-manager* TZ=UTC jest",
    "lint": "eslint --ext .ts ./src/ --fix",
    "lint-ci": "eslint --ext .ts ./src/",
    "prettier": "prettier",
    "rmDist": "rimraf lib/"
  },
  "files": [
    "lib/**/*",
    "@types/**/*"
  ],
  "publishConfig": {
    "access": "public"
  },
  "author": "",
  "license": "ISC",
  "dependencies": {
<<<<<<< HEAD
    "@quiet/common": "^1.2.0-alpha.22",
    "@quiet/logger": "^1.2.0-alpha.21",
    "@reduxjs/toolkit": "2.0.0-alpha.1",
=======
    "@quiet/common": "^1.2.0",
    "@quiet/logger": "^1.2.0",
    "@reduxjs/toolkit": "^1.9.1",
>>>>>>> 7c06ea19
    "factory-girl": "^5.0.4",
    "get-port": "^5.1.1",
    "luxon": "^2.0.2",
    "redux": "^4.1.1",
    "redux-persist": "^6.0.0",
    "redux-saga": "^1.2.2",
    "redux-thunk": "^2.4.0",
    "reselect": "^4.1.4",
    "socket.io-client": "^4.1.3",
    "typed-redux-saga": "^1.3.1",
    "wait-for-expect": "^3.0.2"
  },
  "devDependencies": {
    "@babel/core": "^7.15.0",
    "@babel/preset-env": "^7.15.0",
    "@babel/preset-typescript": "^7.15.0",
    "@peculiar/webcrypto": "1.4.1",
    "@quiet/identity": "^1.2.0",
    "@types/factory-girl": "^5.0.8",
    "@types/jest": "^26.0.24",
    "@types/luxon": "^2.0.0",
    "@types/redux-saga": "^0.10.5",
    "@typescript-eslint/eslint-plugin": "^4.33.0",
    "babel-jest": "^27.0.6",
    "cross-env": "^7.0.3",
    "eslint": "^7.32.0",
    "eslint-config-airbnb-base": "^14.2.1",
    "eslint-config-airbnb-typescript": "^13.0.0",
    "eslint-config-prettier": "^8.3.0",
    "eslint-plugin-import": "^2.24.1",
    "eslint-plugin-jsx-a11y": "^6.4.1",
    "eslint-plugin-prettier": "^3.4.0",
    "eslint-plugin-react": "^7.24.0",
    "eslint-plugin-react-hooks": "^4.6.0",
    "factory-girl": "^5.0.4",
    "jest": "^27.0.6",
    "libp2p-websockets": "*",
    "pkijs": "^3.0.8",
    "prettier": "^2.3.2",
    "pvutils": "*",
    "redux-saga-test-plan": "^4.0.3",
    "tmp": "^0.2.1",
    "typescript": "^4.9.3"
  },
  "jest": {
    "extensionsToTreatAsEsm": [
      ".ts"
    ],
    "moduleFileExtensions": [
      "ts",
      "tsx",
      "js",
      "jsx",
      "json",
      "node"
    ],
    "rootDir": "src",
    "setupFiles": [
      "./setupTests.ts"
    ]
  }
}<|MERGE_RESOLUTION|>--- conflicted
+++ resolved
@@ -22,15 +22,9 @@
   "author": "",
   "license": "ISC",
   "dependencies": {
-<<<<<<< HEAD
     "@quiet/common": "^1.2.0-alpha.22",
     "@quiet/logger": "^1.2.0-alpha.21",
     "@reduxjs/toolkit": "2.0.0-alpha.1",
-=======
-    "@quiet/common": "^1.2.0",
-    "@quiet/logger": "^1.2.0",
-    "@reduxjs/toolkit": "^1.9.1",
->>>>>>> 7c06ea19
     "factory-girl": "^5.0.4",
     "get-port": "^5.1.1",
     "luxon": "^2.0.2",
