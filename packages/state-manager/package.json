{
  "name": "@quiet/state-manager",
  "version": "1.2.1-alpha.4",
  "description": "",
  "main": "lib/index.js",
  "scripts": {
    "build": "tsc -p tsconfig.build.json",
    "prepare": "npm run build",
    "test": "cross-env DEBUG=state-manager* TZ=UTC jest",
    "lint": "eslint --ext .ts ./src/ --fix",
    "lint-ci": "eslint --ext .ts ./src/",
    "prettier": "prettier",
    "rmDist": "rimraf lib/"
  },
  "files": [
    "lib/**/*",
    "@types/**/*"
  ],
  "publishConfig": {
    "access": "public"
  },
  "author": "",
  "license": "ISC",
  "dependencies": {
<<<<<<< HEAD
    "@quiet/common": "^1.2.1-alpha.3",
    "@quiet/logger": "^1.2.1-alpha.2",
    "@quiet/types": "^1.2.1-alpha.2",
    "@reduxjs/toolkit": "2.0.0-alpha.1",
=======
    "@quiet/common": "^1.2.1-alpha.4",
    "@quiet/logger": "^1.2.1-alpha.3",
    "@quiet/types": "^1.2.1-alpha.3",
    "@reduxjs/toolkit": "^1.9.1",
>>>>>>> 7c7c67ac
    "factory-girl": "^5.0.4",
    "get-port": "^5.1.1",
    "luxon": "^2.0.2",
    "redux": "^4.1.1",
    "redux-persist": "^6.0.0",
    "redux-saga": "^1.2.2",
    "redux-thunk": "^2.4.0",
    "reselect": "^4.1.4",
    "socket.io-client": "^4.1.3",
    "typed-redux-saga": "^1.3.1",
    "wait-for-expect": "^3.0.2"
  },
  "devDependencies": {
    "@babel/core": "^7.15.0",
    "@babel/preset-env": "^7.15.0",
    "@babel/preset-typescript": "^7.15.0",
    "@peculiar/webcrypto": "1.4.3",
    "@quiet/identity": "^1.2.1-alpha.3",
    "@types/factory-girl": "^5.0.8",
    "@types/jest": "^26.0.24",
    "@types/luxon": "^2.0.0",
    "@types/redux-saga": "^0.10.5",
    "@typescript-eslint/eslint-plugin": "^5.13.0",
    "@typescript-eslint/parser": "^5.0.0",
    "babel-jest": "^27.0.6",
    "cross-env": "^7.0.3",
    "eslint": "^8.40.0",
    "eslint-config-airbnb-base": "^15.0.0",
    "eslint-config-airbnb-typescript": "^17.0.0",
    "eslint-config-prettier": "^8.8.0",
    "eslint-plugin-import": "^2.27.5",
    "eslint-plugin-jsx-a11y": "^6.7.1",
    "eslint-plugin-prettier": "^4.2.1",
    "eslint-plugin-react": "^7.32.2",
    "eslint-plugin-react-hooks": "^4.6.0",
    "factory-girl": "^5.0.4",
    "jest": "^27.0.6",
    "libp2p-websockets": "*",
    "pkijs": "^3.0.8",
    "prettier": "^2.3.2",
    "pvutils": "*",
    "redux-saga-test-plan": "^4.0.3",
    "tmp": "^0.2.1",
    "typescript": "^4.9.3"
  },
  "jest": {
    "extensionsToTreatAsEsm": [
      ".ts"
    ],
    "moduleFileExtensions": [
      "ts",
      "tsx",
      "js",
      "jsx",
      "json",
      "node"
    ],
    "rootDir": "src",
    "setupFiles": [
      "./setupTests.ts"
    ]
  }
}<|MERGE_RESOLUTION|>--- conflicted
+++ resolved
@@ -22,17 +22,10 @@
   "author": "",
   "license": "ISC",
   "dependencies": {
-<<<<<<< HEAD
     "@quiet/common": "^1.2.1-alpha.3",
     "@quiet/logger": "^1.2.1-alpha.2",
     "@quiet/types": "^1.2.1-alpha.2",
     "@reduxjs/toolkit": "2.0.0-alpha.1",
-=======
-    "@quiet/common": "^1.2.1-alpha.4",
-    "@quiet/logger": "^1.2.1-alpha.3",
-    "@quiet/types": "^1.2.1-alpha.3",
-    "@reduxjs/toolkit": "^1.9.1",
->>>>>>> 7c7c67ac
     "factory-girl": "^5.0.4",
     "get-port": "^5.1.1",
     "luxon": "^2.0.2",
