{
  "name": "@quiet/state-manager",
  "version": "1.0.0-alpha.20",
  "description": "",
  "main": "lib/index.js",
  "scripts": {
    "build": "tsc -p tsconfig.build.json",
    "prepare": "npm run build",
    "test": "cross-env DEBUG=state-manager* TZ=UTC jest sagas/*",
    "lint": "eslint --ext .ts ./src/ --fix",
    "lint-ci": "eslint --ext .ts ./src/",
    "prettier": "prettier",
    "rmDist": "rimraf lib/"
  },
  "files": [
    "lib/**/*",
    "@types/**/*"
  ],
  "publishConfig": {
    "access": "public"
  },
  "author": "",
  "license": "ISC",
  "dependencies": {
<<<<<<< HEAD
    "@quiet/logger": "^1.0.0-alpha.5",
    "@reduxjs/toolkit": "2.0.0-alpha.1",
=======
    "@quiet/logger": "^1.0.0-alpha.20",
    "@reduxjs/toolkit": "^1.9.1",
>>>>>>> a51f76cd
    "factory-girl": "^5.0.4",
    "get-port": "^5.1.1",
    "luxon": "^2.0.2",
    "redux": "^4.1.1",
    "redux-persist": "^6.0.0",
    "redux-saga": "^1.2.2",
    "redux-thunk": "^2.4.0",
    "reselect": "^4.1.4",
    "socket.io-client": "^4.1.3",
    "typed-redux-saga": "^1.3.1",
    "wait-for-expect": "^3.0.2"
  },
  "devDependencies": {
    "@babel/core": "^7.15.0",
    "@babel/preset-env": "^7.15.0",
    "@babel/preset-typescript": "^7.15.0",
    "@peculiar/webcrypto": "1.4.1",
    "@quiet/identity": "^1.0.0-alpha.20",
    "@types/factory-girl": "^5.0.8",
    "@types/jest": "^26.0.24",
    "@types/luxon": "^2.0.0",
    "@types/redux-saga": "^0.10.5",
    "@typescript-eslint/eslint-plugin": "^4.33.0",
    "babel-jest": "^27.0.6",
    "cross-env": "^7.0.3",
    "eslint": "^7.32.0",
    "eslint-config-airbnb-base": "^14.2.1",
    "eslint-config-airbnb-typescript": "^13.0.0",
    "eslint-config-prettier": "^8.3.0",
    "eslint-plugin-import": "^2.24.1",
    "eslint-plugin-jsx-a11y": "^6.4.1",
    "eslint-plugin-prettier": "^3.4.0",
    "eslint-plugin-react": "^7.24.0",
    "eslint-plugin-react-hooks": "^4.6.0",
    "factory-girl": "^5.0.4",
    "jest": "^27.0.6",
    "libp2p-websockets": "*",
    "pkijs": "^3.0.8",
    "prettier": "^2.3.2",
    "pvutils": "*",
    "redux-saga-test-plan": "^4.0.3",
    "tmp": "^0.2.1",
    "typescript": "^4.9.3"
  },
  "jest": {
    "extensionsToTreatAsEsm": [
      ".ts"
    ],
    "moduleFileExtensions": [
      "ts",
      "tsx",
      "js",
      "jsx",
      "json",
      "node"
    ],
    "rootDir": "src",
    "setupFiles": [
      "./setupTests.ts"
    ]
  }
}<|MERGE_RESOLUTION|>--- conflicted
+++ resolved
@@ -22,13 +22,8 @@
   "author": "",
   "license": "ISC",
   "dependencies": {
-<<<<<<< HEAD
-    "@quiet/logger": "^1.0.0-alpha.5",
-    "@reduxjs/toolkit": "2.0.0-alpha.1",
-=======
     "@quiet/logger": "^1.0.0-alpha.20",
     "@reduxjs/toolkit": "^1.9.1",
->>>>>>> a51f76cd
     "factory-girl": "^5.0.4",
     "get-port": "^5.1.1",
     "luxon": "^2.0.2",
