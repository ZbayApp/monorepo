--- conflicted
+++ resolved
@@ -40,13 +40,8 @@
     "@babel/core": "^7.15.0",
     "@babel/preset-env": "^7.15.0",
     "@babel/preset-typescript": "^7.15.0",
-<<<<<<< HEAD
     "@peculiar/webcrypto": "1.4.1",
-    "@quiet/identity": "^0.11.0",
-=======
-    "@peculiar/webcrypto": "*",
     "@quiet/identity": "^0.15.0",
->>>>>>> e547e55f
     "@types/factory-girl": "^5.0.8",
     "@types/jest": "^26.0.24",
     "@types/luxon": "^2.0.0",
