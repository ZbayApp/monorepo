--- conflicted
+++ resolved
@@ -23,16 +23,10 @@
   "author": "",
   "license": "ISC",
   "dependencies": {
-<<<<<<< HEAD
     "@ipld/dag-cbor": "^6.0.15",
-    "@quiet/common": "^2.0.1-alpha.3",
-    "@quiet/logger": "^2.0.1-alpha.3",
-    "@quiet/types": "^2.0.1-alpha.3",
-=======
     "@quiet/common": "^2.0.2-alpha.0",
     "@quiet/logger": "^2.0.2-alpha.0",
     "@quiet/types": "^2.0.2-alpha.0",
->>>>>>> b0c6e2d1
     "@reduxjs/toolkit": "^1.9.1",
     "factory-girl": "^5.0.4",
     "get-port": "^5.1.1",
