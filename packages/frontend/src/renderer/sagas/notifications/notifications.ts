--- conflicted
+++ resolved
@@ -99,11 +99,7 @@
         isMessageFromLoggedTime && (!isMessageFromCurrentChannel || !isAppInForeground)) {
         let message: string
         let title: string
-<<<<<<< HEAD
-        if (messageData.type === MessageType.IMAGE) {
-=======
         if (messageData.type == MessageType.Image) {
->>>>>>> 8ba3e8a2
           title = `${senderName} in #${publicChannelFromMessage.name || 'Unnamed'}`
           message = 'shared this image'
         } else {
