import React, { useCallback } from 'react'
import { useDispatch, useSelector } from 'react-redux'

import NotificationsComponent from '../../../components/widgets/channelSettings/Notifications'
<<<<<<< HEAD
=======
import channelSelectors from '../../../store/selectors/channel'
import appHandlers from '../../../store/handlers/app'
import contactsSelectors from '../../../store/selectors/contacts'
>>>>>>> 2c286730
import { ModalName } from '../../../sagas/modals/modals.types'
import { useModal } from '../../hooks'

interface useNotificationsDataReturnType {
<<<<<<< HEAD
  currentFilter: number
  channelData: any
=======
  channelData: Contact
>>>>>>> 2c286730
}

export const useNotificationsData = (): useNotificationsDataReturnType => {
  const data = {
<<<<<<< HEAD
    currentFilter: null,
    channelData: null
=======
    channelData: useSelector(contactsSelectors.contact(channel))
>>>>>>> 2c286730
  }
  return data
}

export const useNotificationsActions = () => {
  const dispatch = useDispatch()

<<<<<<< HEAD
  const setChannelsNotification = useCallback(() => {}, [dispatch, currentFilter])

  const openNotificationsTab = useCallback(() => {}, [dispatch])
=======
  const openNotificationsTab = useCallback(() => {
    dispatch(appHandlers.actions.setModalTab('notifications'))
  }, [dispatch])
>>>>>>> 2c286730

  return { openNotificationsTab }
}

export const Notifications = () => {
  const { channelData } = useNotificationsData()
  const { openNotificationsTab } = useNotificationsActions()

  const openSettingsModal = useModal(ModalName.accountSettingsModal)

  return (
    <NotificationsComponent
      channelData={channelData}
      openNotificationsTab={openNotificationsTab}
      openSettingsModal={openSettingsModal.handleOpen}
    />
  )
}

export default Notifications<|MERGE_RESOLUTION|>--- conflicted
+++ resolved
@@ -2,32 +2,18 @@
 import { useDispatch, useSelector } from 'react-redux'
 
 import NotificationsComponent from '../../../components/widgets/channelSettings/Notifications'
-<<<<<<< HEAD
-=======
-import channelSelectors from '../../../store/selectors/channel'
-import appHandlers from '../../../store/handlers/app'
-import contactsSelectors from '../../../store/selectors/contacts'
->>>>>>> 2c286730
 import { ModalName } from '../../../sagas/modals/modals.types'
 import { useModal } from '../../hooks'
 
 interface useNotificationsDataReturnType {
-<<<<<<< HEAD
   currentFilter: number
   channelData: any
-=======
-  channelData: Contact
->>>>>>> 2c286730
 }
 
 export const useNotificationsData = (): useNotificationsDataReturnType => {
   const data = {
-<<<<<<< HEAD
     currentFilter: null,
     channelData: null
-=======
-    channelData: useSelector(contactsSelectors.contact(channel))
->>>>>>> 2c286730
   }
   return data
 }
@@ -35,15 +21,7 @@
 export const useNotificationsActions = () => {
   const dispatch = useDispatch()
 
-<<<<<<< HEAD
-  const setChannelsNotification = useCallback(() => {}, [dispatch, currentFilter])
-
   const openNotificationsTab = useCallback(() => {}, [dispatch])
-=======
-  const openNotificationsTab = useCallback(() => {
-    dispatch(appHandlers.actions.setModalTab('notifications'))
-  }, [dispatch])
->>>>>>> 2c286730
 
   return { openNotificationsTab }
 }
