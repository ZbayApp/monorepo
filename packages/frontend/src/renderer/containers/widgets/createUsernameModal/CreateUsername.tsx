--- conflicted
+++ resolved
@@ -66,18 +66,11 @@
     }
   }, [isUnregisteredCommunity])
   useEffect(() => {
-<<<<<<< HEAD
-    if (!createUsernameModal.communityAction) {
-      isOwner ? createUsernameModal.communityAction = CommunityAction.Create : createUsernameModal.communityAction = CommunityAction.Join
-    }
-    if (certificate && allCommunitiesInitialized && !isInitializedCommunity &&
-=======
     // when Quiet is reopening in create username modal, we need to set createUsernameModal.communityAction
     if (!createUsernameModal.communityAction) {
       isOwner ? createUsernameModal.communityAction = CommunityAction.Create : createUsernameModal.communityAction = CommunityAction.Join
     }
     if (certificate && allCommunitiesInitialized && !isCommunityWithoutUserIdentity &&
->>>>>>> a85e5e46
       ((createUsernameModal.communityAction === CommunityAction.Join && channels.length) ||
         (createUsernameModal.communityAction === CommunityAction.Create && invitationUrl))) {
       loadingCommunityModal.handleClose()
