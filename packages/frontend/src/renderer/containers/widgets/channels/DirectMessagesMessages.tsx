--- conflicted
+++ resolved
@@ -11,11 +11,7 @@
   // const contact = useSelector(contactsSelectors.contact(contactId))
   const contact = 'contact'
 
-<<<<<<< HEAD
-  return <ChannelMessagesComponent channel={contact} />
-=======
-  return <ChannelMessagesComponent username='user' channel={contact.address} />
->>>>>>> e7fdc626
+  return <ChannelMessagesComponent username='user' channel={contact} />
 }
 
 export default ChannelMessages