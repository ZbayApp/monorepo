import React from 'react'
import { useSelector } from 'react-redux'
import SettingsModal from '../../../components/widgets/settings/SettingsModal'
import { ModalName } from '../../../sagas/modals/modals.types'
import { useModal } from '../../hooks'
import { communities, identity } from '@quiet/nectar'

const SettingsModalContainer = () => {
  const modal = useModal(ModalName.accountSettingsModal)

<<<<<<< HEAD
  const owner = useSelector(communities.selectors.isOwner)
=======
  const user = useSelector(identity.selectors.currentIdentity)?.nickname || 'Settings'
  const community = useSelector(communities.selectors.currentCommunity)
  const owner = Boolean(community?.CA)
>>>>>>> d257fe60

  return <SettingsModal title={'Settings'} owner={owner} {...modal} />
}

export default SettingsModalContainer<|MERGE_RESOLUTION|>--- conflicted
+++ resolved
@@ -8,13 +8,9 @@
 const SettingsModalContainer = () => {
   const modal = useModal(ModalName.accountSettingsModal)
 
-<<<<<<< HEAD
-  const owner = useSelector(communities.selectors.isOwner)
-=======
   const user = useSelector(identity.selectors.currentIdentity)?.nickname || 'Settings'
   const community = useSelector(communities.selectors.currentCommunity)
   const owner = Boolean(community?.CA)
->>>>>>> d257fe60
 
   return <SettingsModal title={'Settings'} owner={owner} {...modal} />
 }
