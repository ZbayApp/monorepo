import { NotificationsOptions, NotificationsSounds, settings } from '@quiet/nectar'
import React, { useCallback } from 'react'
import { useDispatch, useSelector } from 'react-redux'
<<<<<<< HEAD
=======

>>>>>>> 2c286730
import NotificationsComponent from '../../../components/widgets/settings/Notifications'

interface useNotificationsDataReturnType {
  notificationsOption: NotificationsOptions
  notificationsSound: NotificationsSounds
}

export const useNotificationsData = (): useNotificationsDataReturnType => {
  const data = {
<<<<<<< HEAD
    userFilterType: null,
    userSound: null
=======
    notificationsOption: useSelector(settings.selectors.getNotificationsOption),
    notificationsSound: useSelector(settings.selectors.getNotificationsSound)
>>>>>>> 2c286730
  }
  return data
}

export const useNotificationsActions = (notificationsOption: NotificationsOptions, notificationsSound: NotificationsSounds) => {
  const dispatch = useDispatch()

<<<<<<< HEAD
  const setUserNotification = useCallback(() => {
    // dispatch(notificationCenterHandlers.epics.setUserNotification(userFilterType))
  }, [dispatch, userFilterType])

  const setUserNotificationsSound = useCallback(() => {
    // dispatch(notificationCenterHandlers.epics.setUserNotificationsSound(sound))
  }, [dispatch, sound])
=======
  const setNotificationsOption = useCallback((option) => {
    dispatch(settings.actions.setNotificationsOption(option))
  }, [dispatch, notificationsOption])

  const setNotificationsSound = useCallback((sound) => {
    dispatch(settings.actions.setNotificationsSound(sound))
  }, [dispatch, notificationsSound])
>>>>>>> 2c286730

  return { setNotificationsOption, setNotificationsSound }
}

export const Notifications = () => {
  const { notificationsOption, notificationsSound } = useNotificationsData()
  const { setNotificationsOption, setNotificationsSound } =
    useNotificationsActions(notificationsOption, notificationsSound)

  return (
    <NotificationsComponent
      notificationsOption={notificationsOption}
      notificationsSound={notificationsSound}
      setNotificationsOption={setNotificationsOption}
      setNotificationsSound={setNotificationsSound}
    />
  )
}

export default Notifications<|MERGE_RESOLUTION|>--- conflicted
+++ resolved
@@ -1,10 +1,6 @@
 import { NotificationsOptions, NotificationsSounds, settings } from '@quiet/nectar'
 import React, { useCallback } from 'react'
 import { useDispatch, useSelector } from 'react-redux'
-<<<<<<< HEAD
-=======
-
->>>>>>> 2c286730
 import NotificationsComponent from '../../../components/widgets/settings/Notifications'
 
 interface useNotificationsDataReturnType {
@@ -14,13 +10,8 @@
 
 export const useNotificationsData = (): useNotificationsDataReturnType => {
   const data = {
-<<<<<<< HEAD
-    userFilterType: null,
-    userSound: null
-=======
     notificationsOption: useSelector(settings.selectors.getNotificationsOption),
     notificationsSound: useSelector(settings.selectors.getNotificationsSound)
->>>>>>> 2c286730
   }
   return data
 }
@@ -28,15 +19,6 @@
 export const useNotificationsActions = (notificationsOption: NotificationsOptions, notificationsSound: NotificationsSounds) => {
   const dispatch = useDispatch()
 
-<<<<<<< HEAD
-  const setUserNotification = useCallback(() => {
-    // dispatch(notificationCenterHandlers.epics.setUserNotification(userFilterType))
-  }, [dispatch, userFilterType])
-
-  const setUserNotificationsSound = useCallback(() => {
-    // dispatch(notificationCenterHandlers.epics.setUserNotificationsSound(sound))
-  }, [dispatch, sound])
-=======
   const setNotificationsOption = useCallback((option) => {
     dispatch(settings.actions.setNotificationsOption(option))
   }, [dispatch, notificationsOption])
@@ -44,7 +26,6 @@
   const setNotificationsSound = useCallback((sound) => {
     dispatch(settings.actions.setNotificationsSound(sound))
   }, [dispatch, notificationsSound])
->>>>>>> 2c286730
 
   return { setNotificationsOption, setNotificationsSound }
 }
