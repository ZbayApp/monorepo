import React from 'react'
import { AutoSizer } from 'react-virtualized'
import { Scrollbars } from 'rc-scrollbars'
import Grid from '@material-ui/core/Grid'
import Typography from '@material-ui/core/Typography'
import { makeStyles } from '@material-ui/core/styles'

<<<<<<< HEAD
import Icon from '../../ui/Icon/Icon'
import radioChecked from '../../../static/images/radioChecked.svg'
import radioUnselected from '../../../static/images/radioUnselected.svg'
import { notificationFilterType } from '../../../../shared/static'
=======
import Button from '@material-ui/core/Button'
import { Contact } from '../../../store/handlers/contacts'
>>>>>>> 2c286730

const useStyles = makeStyles((theme) => ({
  title: {},
  addModerator: {
    color: theme.palette.colors.lushSky,
    '&:hover': {
      color: theme.palette.colors.trueBlack
    },
    cursor: 'pointer'
  },
  titleDiv: {
    marginBottom: 0
  },
  channelNameDiv: {
    marginBottom: 24
  },
  radioDiv: {
    marginLeft: 4
  },
  radioIcon: {
    '& .MuiCheckbox-root': {
      backgroundColor: 'transparent',
      '&:hover': {
        backgroundColor: 'transparent'
      }
    },
    '& .MuiIconButton-colorSecondary': {
      color: theme.palette.colors.quietBlue
    },
    '& .MuiTypography-body1': {
      fontSize: '14px',
      lineHeight: '25px'
    }
  },
  infoDiv: {
    marginTop: 5
  },
  button: {
    marginTop: 14,
    height: 60,
    width: 180,
    fontSize: 16,
    backgroundColor: theme.palette.colors.quietBlue
  },
  captionDiv: {
    marginTop: 16
  },
  captions: {
    color: theme.palette.colors.darkGray,
    lineHeight: '20px'
  },
  link: {
    cursor: 'pointer',
    color: theme.palette.colors.lushSky
  }
}))

interface NotificationsProps {
<<<<<<< HEAD
  currentFilter: number
  setChannelsNotification: (type: number) => void
  channelData: any
=======
  channelData: Contact
>>>>>>> 2c286730
  openNotificationsTab: () => void
  openSettingsModal: () => void
}

export const Notifications: React.FC<NotificationsProps> = ({
  channelData,
  openNotificationsTab,
  openSettingsModal
}) => {
  const classes = useStyles({})
  return (
    <AutoSizer>
      {({ width, height }) => (
        <Scrollbars
          autoHideTimeout={500}
          style={{ width: width, height: height, overflowX: 'hidden' }}
        >
          <Grid container direction='column'>
            <Grid
              container
              direction='column'
              item
              justify='space-between'
              alignItems='center'
              className={classes.titleDiv}
            >
              <Grid item className={classes.title}>
                <Typography variant='h3'>Notifications</Typography>
              </Grid>
            </Grid>
            <Grid item className={classes.channelNameDiv}>
              <Typography variant='body2'>#{channelData.username}</Typography>
            </Grid>

            <Grid item container direction='column'>
              <Grid item>
                <Typography variant='h4'>
                  You've muted this channel
                </Typography>
              </Grid>
              <Grid item className={classes.infoDiv}>
                <Typography variant='body2'>
                  Unmute this channel to change your notification settings.
                </Typography>
              </Grid>
              <Grid>
                <Button
                  variant='contained'
                  size='large'
                  color='primary'
                  type='submit'
                  fullWidth
                  className={classes.button}
                  onClick={() => { }}
                >
                  Unmute Channel
                </Button>
              </Grid>
            </Grid>

            <Grid item className={classes.captionDiv}>
              <Typography variant='caption' className={classes.captions}>
                You can choose how to be alerted or turn off all Quiet
                notifications in your{' '}
                <span
                  className={classes.link}
                  onClick={() => {
                    openSettingsModal()
                    openNotificationsTab()
                  }}
                >
                  Notification Settings
                </span>
                .
              </Typography>
            </Grid>
          </Grid>
        </Scrollbars>
      )}
    </AutoSizer>
  )
}

export default Notifications<|MERGE_RESOLUTION|>--- conflicted
+++ resolved
@@ -5,15 +5,7 @@
 import Typography from '@material-ui/core/Typography'
 import { makeStyles } from '@material-ui/core/styles'
 
-<<<<<<< HEAD
-import Icon from '../../ui/Icon/Icon'
-import radioChecked from '../../../static/images/radioChecked.svg'
-import radioUnselected from '../../../static/images/radioUnselected.svg'
-import { notificationFilterType } from '../../../../shared/static'
-=======
 import Button from '@material-ui/core/Button'
-import { Contact } from '../../../store/handlers/contacts'
->>>>>>> 2c286730
 
 const useStyles = makeStyles((theme) => ({
   title: {},
@@ -72,13 +64,7 @@
 }))
 
 interface NotificationsProps {
-<<<<<<< HEAD
-  currentFilter: number
-  setChannelsNotification: (type: number) => void
   channelData: any
-=======
-  channelData: Contact
->>>>>>> 2c286730
   openNotificationsTab: () => void
   openSettingsModal: () => void
 }
