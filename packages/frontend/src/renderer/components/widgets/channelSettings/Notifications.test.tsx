import React from 'react'
import { renderComponent } from '../../../testUtils/renderComponent'
import { Notifications } from './Notifications'
<<<<<<< HEAD
=======
import { Contact } from '../../../store/handlers/contacts'
import { NotificationsOptions } from '@quiet/nectar'
>>>>>>> 2c286730

describe('Notifications', () => {
  it('renders component', () => {
    const contact = {
      username: 'username'
    }
    const result = renderComponent(
      <Notifications
        channelData={contact}
        openNotificationsTab={() => {}}
        openSettingsModal={() => {}}
      />
    )
    expect(result.baseElement).toMatchInlineSnapshot(`
      <body>
        <div>
          <div
            style="overflow: visible; height: 0px; width: 0px;"
          >
            <div
              class="rc-scrollbars-container"
              style="position: relative; overflow: hidden; width: 0px; height: 0px; overflow-x: hidden;"
            >
              <div
                class="rc-scrollbars-view"
                style="position: absolute; top: 0px; left: 0px; right: 0px; bottom: 0px; overflow: scroll; margin-right: 0px; margin-bottom: 0px;"
              >
                <div
                  class="MuiGrid-root MuiGrid-container MuiGrid-direction-xs-column"
                >
                  <div
                    class="MuiGrid-root makeStyles-titleDiv-3 MuiGrid-container MuiGrid-item MuiGrid-direction-xs-column MuiGrid-align-items-xs-center MuiGrid-justify-xs-space-between"
                  >
                    <div
                      class="MuiGrid-root makeStyles-title-1 MuiGrid-item"
                    >
                      <h3
                        class="MuiTypography-root MuiTypography-h3"
                      >
                        Notifications
                      </h3>
                    </div>
                  </div>
                  <div
                    class="MuiGrid-root makeStyles-channelNameDiv-4 MuiGrid-item"
                  >
                    <p
                      class="MuiTypography-root MuiTypography-body2"
                    >
                      #
                      username
                    </p>
                  </div>
                  <div
                    class="MuiGrid-root MuiGrid-container MuiGrid-item MuiGrid-direction-xs-column"
                  >
                    <div
                      class="MuiGrid-root MuiGrid-item"
                    >
                      <h4
                        class="MuiTypography-root MuiTypography-h4"
                      >
                        You've muted this channel
                      </h4>
                    </div>
                    <div
                      class="MuiGrid-root makeStyles-infoDiv-7 MuiGrid-item"
                    >
                      <p
                        class="MuiTypography-root MuiTypography-body2"
                      >
                        Unmute this channel to change your notification settings.
                      </p>
                    </div>
                    <div
                      class="MuiGrid-root"
                    >
                      <button
                        class="MuiButtonBase-root MuiButton-root MuiButton-contained makeStyles-button-8 MuiButton-containedPrimary MuiButton-containedSizeLarge MuiButton-sizeLarge MuiButton-fullWidth"
                        tabindex="0"
                        type="submit"
                      >
                        <span
                          class="MuiButton-label"
                        >
                          Unmute Channel
                        </span>
                        <span
                          class="MuiTouchRipple-root"
                        />
                      </button>
                    </div>
                  </div>
                  <div
                    class="MuiGrid-root makeStyles-captionDiv-9 MuiGrid-item"
                  >
                    <span
                      class="MuiTypography-root makeStyles-captions-10 MuiTypography-caption"
                    >
                      You can choose how to be alerted or turn off all Quiet notifications in your
                       
                      <span
                        class="makeStyles-link-11"
                      >
                        Notification Settings
                      </span>
                      .
                    </span>
                  </div>
                </div>
              </div>
              <div
                class="rc-scrollbars-track rc-scrollbars-track-h"
                style="position: absolute; right: 2px; bottom: 2px; z-index: 100; border-radius: 3px; left: 2px; height: 6px; display: none;"
              >
                <div
                  class="rc-scrollbars-thumb rc-scrollbars-thumb-h"
                  style="position: relative; display: block; height: 100%; cursor: pointer; border-radius: inherit; background-color: rgba(0, 0, 0, 0.2);"
                />
              </div>
              <div
                class="rc-scrollbars-track rc-scrollbars-track-v"
                style="position: absolute; right: 2px; bottom: 2px; z-index: 100; border-radius: 3px; top: 2px; width: 6px; display: none;"
              >
                <div
                  class="rc-scrollbars-thumb rc-scrollbars-thumb-v"
                  style="position: relative; display: block; height: 100%; cursor: pointer; border-radius: inherit; background-color: rgba(0, 0, 0, 0.2);"
                />
              </div>
            </div>
          </div>
          <div
            class="resize-triggers"
          >
            <div
              class="expand-trigger"
            >
              <div
                style="width: 1px; height: 1px;"
              />
            </div>
            <div
              class="contract-trigger"
            />
          </div>
        </div>
      </body>
    `)
  })
})<|MERGE_RESOLUTION|>--- conflicted
+++ resolved
@@ -1,11 +1,7 @@
 import React from 'react'
 import { renderComponent } from '../../../testUtils/renderComponent'
 import { Notifications } from './Notifications'
-<<<<<<< HEAD
-=======
-import { Contact } from '../../../store/handlers/contacts'
 import { NotificationsOptions } from '@quiet/nectar'
->>>>>>> 2c286730
 
 describe('Notifications', () => {
   it('renders component', () => {
