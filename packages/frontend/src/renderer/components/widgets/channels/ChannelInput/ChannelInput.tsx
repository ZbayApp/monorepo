import React, { useCallback } from 'react'
import classNames from 'classnames'
import ContentEditable, { ContentEditableEvent } from 'react-contenteditable'
import Picker from 'emoji-picker-react'
import Grid from '@material-ui/core/Grid'
import { makeStyles } from '@material-ui/core/styles'
import orange from '@material-ui/core/colors/orange'
import ClickAwayListener from '@material-ui/core/ClickAwayListener'
import ChannelInputInfoMessage from './ChannelInputInfoMessage'
import { INPUT_STATE } from './InputState.enum'
import Icon from '../../../ui/Icon/Icon'
import emojiGray from '../../../../static/images/emojiGray.svg'
import emojiBlack from '../../../../static/images/emojiBlack.svg'
import PlusIconWithBorder from '../../../ui/assets/icons/PlusIconWithBorder'
import IconButton from '@material-ui/core/IconButton'
import { ipcRenderer } from 'electron'
import UploadFilesPreviewsComponent, { FilePreviewData } from '../UploadedFilesPreviews'

const useStyles = makeStyles(theme => ({
  root: {
    background: '#fff',
    height: '100%',
    width: '100%'
  },
  '@keyframes blinker': {
    from: { opacity: 0 },
    to: { opacity: 1 }
  },
  input: {
    width: '100%',
    fontSize: 14,
    outline: 'none',
    padding: '12px 16px',
    lineHeight: '24px',
    '&:empty': {
      '&:before': {
        content: 'attr(placeholder)',
        display: 'block',
        color: '#aaa'
      }
    },
    wordBreak: 'break-word',
    position: 'relative',
    paddingRight: '60px'
  },
  textfield: {
    border: `1px solid ${theme.palette.colors.veryLightGray}`,
    maxHeight: 300,
    'overflow-y': 'auto',
    borderRadius: 4,
    '&:hover': {
      borderColor: theme.palette.colors.trueBlack
    },
    display: 'flex',
    flexDirection: 'column',
    flexWrap: 'nowrap',
    justifyContent: 'flexStart',
    alignItems: 'stretch',
    alignContent: 'stretch',
    width: '100%',
    position: 'relative'
  },
  inputsDiv: {
    paddingLeft: '20px',
    paddingRight: '20px',
    width: '100%',
    margin: '0px',
    position: 'relative'
  },
  disabledBottomMargin: {
    marginBottom: 0
  },
  warningIcon: {
    color: orange[500]
  },
  blinkAnimation: {
    animationName: '$blinker',
    animationDuration: '1s',
    animationTimingFunction: 'linear',
    animationIterationCount: 1
  },
  backdrop: {
    height: 'auto',
    padding: `${theme.spacing(1)}px`,
    backgroundColor: 'rgba(0, 0, 0, 0.75)',
    WebkitTapHighlightColor: 'transparent',
    pointerEvents: 'none',
    touchAction: 'none'
  },
  focused: {
    borderColor: theme.palette.colors.trueBlack
  },
  iconButton: {
    cursor: 'pointer',
    right: '0px'
  },
  emoji: {
    cursor: 'pointer',
    float: 'right'
  },
  highlight: {
    color: theme.palette.colors.lushSky,
    backgroundColor: theme.palette.colors.lushSky12,
    padding: 5,
    borderRadius: 4
  },

  actions: {
    postion: 'relative',
    float: 'right'
  },
  picker: {
    position: 'absolute',
    bottom: 60,
    right: 15
  },
  errorIcon: {
    display: 'flex',
    justify: 'center',
    alignItems: 'center',
    marginLeft: 20,
    marginRight: 5
  },
  errorText: {
    color: theme.palette.colors.trueBlack
  },
  errorBox: {
    marginTop: 5
  },
  linkBlue: {
    fontWeight: 'normal',
    fontStyle: 'normal',
    cursor: 'pointer',
    color: theme.palette.colors.linkBlue
  },
  notAllowed: {
    cursor: 'not-allowed'
  },
  inputFiles: {
    position: 'relative',
    float: 'left'
  },
  icons: {
    position: 'absolute',
    float: 'left',
    right: '0px',
    bottom: '0px',
    display: 'flex',
    flexDirection: 'row',
    flexWrap: 'wrap',
    justifyContent: 'flexStart',
    alignItems: 'center',
    alignCntent: 'stretch'
  }
}))

export interface ChannelInputProps {
  channelAddress: string
  channelName?: string
  channelParticipants?: Array<{ nickname: string }>
  inputPlaceholder: string
  inputState?: INPUT_STATE
  initialMessage?: string
  onChange: (arg: string) => void
  onKeyPress: (input: string, files: FilePreviewData) => void
  infoClass: string
  setInfoClass: (arg: string) => void
}

export const ChannelInputComponent: React.FC<ChannelInputProps> = ({
  channelAddress,
  channelParticipants = [],
  inputPlaceholder,
  inputState = INPUT_STATE.AVAILABLE,
  initialMessage = '',
  onChange,
  onKeyPress,
  infoClass,
  setInfoClass
}) => {
  const classes = useStyles({})

  const [_anchorEl, setAnchorEl] = React.useState<HTMLDivElement>(null)
  const [mentionsToSelect, setMentionsToSelect] = React.useState([])
  const [uploadingFiles, setUploadingFiles] = React.useState({})
  const messageRef = React.useRef<string>()
  const refSelected = React.useRef<number>()
  const isFirstRenderRef = React.useRef(true)

  const mentionsToSelectRef = React.useRef<any[]>()

  const inputRef = React.createRef<ContentEditable & HTMLDivElement & any>() // any for updater.enqueueForceUpdate

  const [focused, setFocused] = React.useState(false)
  const [selected, setSelected] = React.useState(0)
  const [initEvent, _setInitEvent] = React.useState(true)

  const [emojiHovered, setEmojiHovered] = React.useState(false)
  const [openEmoji, setOpenEmoji] = React.useState(false)

  const [openFileExplorer, setOpenFileExplorer] = React.useState(false)

  const [htmlMessage, setHtmlMessage] = React.useState<string>(initialMessage)
  const [message, setMessage] = React.useState(initialMessage)

  window.onfocus = () => {
    inputRef?.current?.el.current.focus()
    setFocused(true)
  }

  React.useEffect(() => {
    inputRef.current.updater.enqueueForceUpdate(inputRef.current)
  }, [inputPlaceholder, channelAddress])

  // Use reference to bypass memorization
  React.useEffect(() => {
    refSelected.current = selected
  }, [selected])

  const isRefSelected = (refSelected: number | undefined): refSelected is number => {
    return typeof refSelected === 'number'
  }

  React.useEffect(() => {
    mentionsToSelectRef.current = mentionsToSelect
  }, [mentionsToSelect])

  React.useEffect(() => {
    if (!message) {
      setHtmlMessage('')
    }
  }, [message])

  React.useEffect(() => {
    console.log('openFileExplorer changed')
    if (openFileExplorer) {
      console.log('opened')
      ipcRenderer.send('openUploadFileDialog')
      setOpenFileExplorer(false)
    }
  }, [openFileExplorer])

<<<<<<< HEAD
  // React.useEffect(() => {
  //   console.log('Uploading files changes', uploadingFiles)
  //   if (uploadingFiles.length > 0) {
  //     console.log('Adding files preview to text input')
  //     const filesIcons = uploadingFiles.map(file => `<span class="file">${<FilePresentIcon />}</span>`)

  //     setHtmlMessage(htmlMessage => htmlMessage + filesIcons.join())
  //     setMessage(message + uploadingFiles.map(file => ``))
  //     setUploadingFiles([])
  //   } 

  // }, [uploadingFiles])
=======
  React.useEffect(() => {
    console.log('useeffect initEvent')
    if (initEvent) {
      ipcRenderer.on('openedFiles', (e, filesData: FilePreviewData) => {
        console.log('filesList', filesData)
        setUploadingFiles(existingFiles => {
          const updatedFiles = Object.assign(existingFiles, filesData)
          console.log('updated files', updatedFiles)
          return updatedFiles
        })
      })
    }
  }, [initEvent])
>>>>>>> 928185cf

  React.useEffect(() => {
    setMessage(initialMessage)
    setHtmlMessage(initialMessage)
    if (!isFirstRenderRef.current) {
      return () => {
        if (messageRef?.current) {
          onChange(messageRef.current)
        }
      }
    }
    isFirstRenderRef.current = false
  }, [channelAddress])

  React.useEffect(() => {
    messageRef.current = message
  }, [message])

  const findMentions = React.useCallback(
    (text: string) => {
      console.log('Finding mentions', text)
      // Search for any mention in message string
      const result: string = text.replace(
        /(<span([^>]*)>)?@([a-z0-9]?\w*)(<\/span>)?/gi,
        (match, span, _class, nickname) => {
          // Ignore already established mentions
          if (span?.includes('class')) {
            return match
          }

          nickname = nickname ?? ''
          const possibleMentions = channelParticipants.filter(
            user =>
              user.nickname.startsWith(nickname) &&
              !channelParticipants.find(user => user.nickname === nickname)
          )

          if (JSON.stringify(mentionsToSelect) !== JSON.stringify(possibleMentions)) {
            setMentionsToSelect(possibleMentions)
            setTimeout(() => {
              setSelected(0)
            }, 0)
          }

          // Wrap mention in spans to be able to treat it as an anchor for popper
          console.log('Returning wrapped mentions', nickname)
          return `<span>@${nickname}</span>`
        }
      )

      return result
    },
    [mentionsToSelect, setMentionsToSelect]
  )

  const sanitizedHtml = findMentions(htmlMessage)

  const onChangeCb = useCallback(
    (e: ContentEditableEvent) => {
      if (inputState === INPUT_STATE.AVAILABLE) {
        // @ts-expect-error
        setMessage(e.nativeEvent.target.innerText)
        //// @ts-expect-error
        // console.log('setMessage(e.nativeEvent.target.innerText)', e.nativeEvent.target.innerText)
        // @ts-expect-error
        if (!e.nativeEvent.target.innerText) {
          // console.log('!e.nativeEvent.target.innerText: setHtmlMessage("")')
          setHtmlMessage('')
        } else {
          // console.log('setHtmlMessage(e.target.value)', e.target.value)
          setHtmlMessage(e.target.value)
        }
      }
      setAnchorEl(e.currentTarget.lastElementChild)
    },
    [setAnchorEl, onChange, setHtmlMessage]
  )

  const inputStateRef = React.useRef(inputState)
  React.useEffect(() => {
    inputStateRef.current = inputState
  })

  const mentionSelectAction = (e: React.MouseEvent | React.KeyboardEvent) => {
    e.preventDefault()
    const nickname = mentionsToSelectRef.current[refSelected.current].nickname
    setHtmlMessage(htmlMessage => {
      const wrapped = `<span class="${classes.highlight}">@${nickname}</span>&nbsp;`
      return htmlMessage.replace(/<span>[^/]*<\/span>$/g, wrapped)
    })
    // Replace mentions characters with full nickname in original message string
    setMessage(message.replace(/(\b(\w+)$)/, `${nickname} `))
    // Clear popper items after choosing mention
    setMentionsToSelect([])
    inputRef.current?.el.current.focus()
  }

  const onKeyDownCb = useCallback(
    e => {
      if (!isRefSelected(refSelected.current)) {
        throw new Error('refSelected is on unexpected type')
      }
      if (!mentionsToSelectRef?.current) {
        return
      }
      if (mentionsToSelectRef.current.length) {
        if (e.nativeEvent.keyCode === 40) {
          if (refSelected.current + 1 >= mentionsToSelectRef.current.length) {
            setSelected(0)
          } else {
            setSelected(refSelected.current + 1)
          }
          e.preventDefault()
        }
        if (e.nativeEvent.keyCode === 38) {
          if (refSelected.current - 1 < 0) {
            setSelected(mentionsToSelectRef.current.length - 1)
          } else {
            setSelected(refSelected.current - 1)
          }
          e.preventDefault()
        }
        if (e.nativeEvent.keyCode === 13 || e.nativeEvent.keyCode === 9) {
          mentionSelectAction(e)
        }
      }

      if (
        inputStateRef.current === INPUT_STATE.AVAILABLE &&
        e.nativeEvent.keyCode === 13
      ) {
        console.log('PRESSED ENTER:', uploadingFiles)
        e.preventDefault()
        onChange(e.target.innerText)
        onKeyPress(e.target.innerText, uploadingFiles)
        setMessage('')
        setHtmlMessage('')
        setUploadingFiles({})
        console.log('After sending files:', uploadingFiles)
      } else {
        if (e.nativeEvent.keyCode === 13) {
          e.preventDefault()
          if (infoClass !== classNames(classes.backdrop, classes.blinkAnimation)) {
            setInfoClass(classNames(classes.backdrop, classes.blinkAnimation))
            setTimeout(() => setInfoClass(classNames(classes.backdrop)), 1000)
          }
        }
      }
    },
    [
      inputState,
      message,
      mentionsToSelectRef,
      onChange,
      onKeyPress,
      setMessage,
      setHtmlMessage,
      infoClass,
      setInfoClass,
      setSelected
    ]
  )

  return (
    <Grid
      className={classNames({
        [classes.root]: true,
        [classes.notAllowed]: inputState !== INPUT_STATE.AVAILABLE
      })}>
      <Grid
        container
        className={classNames({
          [classes.root]: true
        })}
        direction='column'
        justify='center'>
        {/* <MentionPoper anchorEl={anchorEl} selected={selected}>
          {mentionsToSelect.map((target, index) => (
            <MentionElement
              key={index}
              name={target.nickname}
              highlight={index === selected}
              onMouseEnter={() => {
                setSelected(index)
              }}
              channelName={channelName}
              onClick={e => {
                mentionSelectAction(e)
              }}
            />
          ))}
        </MentionPoper> */}
        <Grid
          container
          direction='row'
          alignItems='center'
          justify='center'
          spacing={0}
          className={classNames({
            [classes.inputsDiv]: true
          })}>
          <ClickAwayListener
            onClickAway={() => {
              setFocused(false)
            }}>
            <Grid
              item
              xs
              container
              className={classNames({
                [classes.textfield]: true,
                [classes.focused]: focused
              })}
              justify='center'
              alignItems='center'>
              <Grid item xs>
                <ContentEditable
                  ref={inputRef}
                  placeholder={`Message ${inputPlaceholder}`}
                  className={classes.input}
                  onClick={() => {
                    if (!focused) {
                      setFocused(true)
                    }
                  }}
                  html={sanitizedHtml}
                  onChange={onChangeCb}
                  onKeyDown={onKeyDownCb}
                  onPaste={(e) => {
                    e.preventDefault()
                    const text = e.clipboardData.getData('text/plain')
                    document.execCommand('insertHTML', false, text)
                  }}
                  data-testid='messageInput'
                />
              </Grid>
<<<<<<< HEAD
              <UploadFilesPreviewsComponent
                filesData={uploadingFiles}
                removeFile={(id) => setUploadingFiles(files => uploadingFiles.filter(fileData => fileData.id !== id))}
              />
              <div className={classes.icons}>
=======
              <div>
                <UploadFilesPreviewsComponent
                  filesData={uploadingFiles} 
                  removeFile={(id) => setUploadingFiles(existingFiles => {
                    console.log('Deleting id', id)
                    console.log('Existing files', existingFiles)
                    delete existingFiles[id]
                    return existingFiles
                  })}
                />
>>>>>>> 928185cf
                <Grid item className={classes.actions}>
                  <Grid container justify='center' alignItems='center'>
                    <IconButton
                      className={classes.iconButton}
                      onClick={event => {
                        event.persist()
                        setOpenFileExplorer(true)
                        console.log('clicked')
                      }}
                      edge='start'
                      data-testid={'uploadFilesButton'}>
                      <PlusIconWithBorder color='black' />
                    </IconButton>
                  </Grid>
                </Grid>
                <Grid item className={classes.actions}>
                  <Grid container justify='center' alignItems='center'>
                    <Icon
                      className={classes.emoji}
                      src={emojiHovered ? emojiBlack : emojiGray}
                      onClickHandler={() => {
                        setOpenEmoji(true)
                      }}
                      onMouseEnterHandler={() => {
                        setEmojiHovered(true)
                      }}
                      onMouseLeaveHandler={() => {
                        setEmojiHovered(false)
                      }}
                    />
                  </Grid>
                  {openEmoji && (
                    <ClickAwayListener
                      onClickAway={() => {
                        setOpenEmoji(false)
                      }}>
                      <div className={classes.picker}>
                        <Picker
                          /* eslint-disable */
                          onEmojiClick={(_e, emoji) => {
                            setHtmlMessage(htmlMessage => htmlMessage + emoji.emoji)
                            setMessage(message + emoji.emoji)
                            setOpenEmoji(false)
                          }}
                        /* eslint-enable */
                        />
                      </div>
                    </ClickAwayListener>
                  )}
                </Grid>
              </div>
            </Grid>
          </ClickAwayListener>
        </Grid>
        <ChannelInputInfoMessage
          showInfoMessage={inputState !== INPUT_STATE.AVAILABLE}
          inputState={inputState}
        />
      </Grid>
    </Grid>
  )
}

export default ChannelInputComponent<|MERGE_RESOLUTION|>--- conflicted
+++ resolved
@@ -240,20 +240,6 @@
     }
   }, [openFileExplorer])
 
-<<<<<<< HEAD
-  // React.useEffect(() => {
-  //   console.log('Uploading files changes', uploadingFiles)
-  //   if (uploadingFiles.length > 0) {
-  //     console.log('Adding files preview to text input')
-  //     const filesIcons = uploadingFiles.map(file => `<span class="file">${<FilePresentIcon />}</span>`)
-
-  //     setHtmlMessage(htmlMessage => htmlMessage + filesIcons.join())
-  //     setMessage(message + uploadingFiles.map(file => ``))
-  //     setUploadingFiles([])
-  //   } 
-
-  // }, [uploadingFiles])
-=======
   React.useEffect(() => {
     console.log('useeffect initEvent')
     if (initEvent) {
@@ -267,7 +253,6 @@
       })
     }
   }, [initEvent])
->>>>>>> 928185cf
 
   React.useEffect(() => {
     setMessage(initialMessage)
@@ -504,24 +489,16 @@
                   data-testid='messageInput'
                 />
               </Grid>
-<<<<<<< HEAD
               <UploadFilesPreviewsComponent
                 filesData={uploadingFiles}
-                removeFile={(id) => setUploadingFiles(files => uploadingFiles.filter(fileData => fileData.id !== id))}
+                removeFile={(id) => setUploadingFiles(existingFiles => {
+                  console.log('Deleting id', id)
+                  console.log('Existing files', existingFiles)
+                  delete existingFiles[id]
+                  return existingFiles
+                })}
               />
               <div className={classes.icons}>
-=======
-              <div>
-                <UploadFilesPreviewsComponent
-                  filesData={uploadingFiles} 
-                  removeFile={(id) => setUploadingFiles(existingFiles => {
-                    console.log('Deleting id', id)
-                    console.log('Existing files', existingFiles)
-                    delete existingFiles[id]
-                    return existingFiles
-                  })}
-                />
->>>>>>> 928185cf
                 <Grid item className={classes.actions}>
                   <Grid container justify='center' alignItems='center'>
                     <IconButton
