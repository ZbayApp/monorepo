import React from 'react'

import { makeStyles } from '@material-ui/core/styles'
import List from '@material-ui/core/List'

import MessagesDivider from '../MessagesDivider'
import BasicMessageComponent from './BasicMessage'

<<<<<<< HEAD
import { MessagesDailyGroups, MessageSendingStatus } from '@quiet/nectar'
import { Dictionary } from '@reduxjs/toolkit'
=======
import { MessagesDailyGroups } from '@quiet/nectar'
import SpinnerLoader from '../../ui/Spinner/SpinnerLoader'
>>>>>>> cc5ffe73

const useStyles = makeStyles(theme => ({
  spinner: {
    top: '50%',
    textAlign: 'center',
    position: 'relative',
    transform: 'translate(0, -50%)'
  },
  scroll: {
    overflow: 'scroll',
    overflowX: 'hidden',
    height: '100%'
  },
  list: {
    backgroundColor: theme.palette.colors.white,
    padding: '0 4px',
    width: '100%'
  },
  link: {
    color: theme.palette.colors.lushSky,
    cursor: 'pointer'
  },
  info: {
    color: theme.palette.colors.trueBlack,
    letterSpacing: '0.4px'
  },
  root: {
    width: '100%',
    padding: '8px 16px'
  },
  item: {
    backgroundColor: theme.palette.colors.gray03,
    padding: '9px 16px'
  },
  bold: {
    fontWeight: 'bold'
  }
}))

export const fetchingChannelMessagesText = 'Fetching channel messages...'

export interface IChannelMessagesProps {
  messages?: MessagesDailyGroups
  pendingMessages?: Dictionary<MessageSendingStatus>
  scrollbarRef
  onScroll: () => void
}

export const ChannelMessagesComponent: React.FC<IChannelMessagesProps> = ({
  messages = {},
  pendingMessages = {},
  scrollbarRef,
  onScroll
}) => {
  const classes = useStyles({})
  return (
    <div
      className={classes.scroll}
      ref={scrollbarRef}
      onScroll={onScroll}
      data-testid='channelContent'>
      {Object.values(messages).length < 1 && (
        <SpinnerLoader
          size={40}
          message={fetchingChannelMessagesText}
          className={classes.spinner}
          color={'black'}
        />
      )}
      <List disablePadding className={classes.list} id='messages-scroll'>
        {Object.keys(messages).map(day => {
          return (
            <div key={day}>
              <MessagesDivider title={day} />
              {messages[day].map(items => {
                const data = items[0]
                return <BasicMessageComponent key={data.id} messages={items} pendingMessages={pendingMessages} />
              })}
            </div>
          )
        })}
      </List>
    </div>
  )
}

export default ChannelMessagesComponent<|MERGE_RESOLUTION|>--- conflicted
+++ resolved
@@ -1,4 +1,5 @@
 import React from 'react'
+import { Dictionary } from '@reduxjs/toolkit'
 
 import { makeStyles } from '@material-ui/core/styles'
 import List from '@material-ui/core/List'
@@ -6,13 +7,9 @@
 import MessagesDivider from '../MessagesDivider'
 import BasicMessageComponent from './BasicMessage'
 
-<<<<<<< HEAD
+import SpinnerLoader from '../../ui/Spinner/SpinnerLoader'
+
 import { MessagesDailyGroups, MessageSendingStatus } from '@quiet/nectar'
-import { Dictionary } from '@reduxjs/toolkit'
-=======
-import { MessagesDailyGroups } from '@quiet/nectar'
-import SpinnerLoader from '../../ui/Spinner/SpinnerLoader'
->>>>>>> cc5ffe73
 
 const useStyles = makeStyles(theme => ({
   spinner: {
