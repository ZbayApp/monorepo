import React, { useEffect, useState } from 'react'
import { makeStyles } from '@material-ui/core'
import { DisplayableMessage } from '@quiet/nectar'
import { useModal } from '../../../containers/hooks'
import { ModalName } from '../../../sagas/modals/modals.types'
import UploadedFileModal from './UploadedFileModal'

const useStyles = makeStyles(() => ({
  image: {
    maxWidth: '100%'
  },
  container: {
    maxWidth: '400px'
  }
}))

export interface UploadedFileProps {
  message: DisplayableMessage
}

export const UploadedFile = ({ message }) => {
  const classes = useStyles({})
<<<<<<< HEAD

  const image = URL.createObjectURL(
    new Blob([message.message], { type: 'image/png' } /* (1) */)
  )

  const [showImage, setShowImage] = useState<boolean>(false)
  const uploadedFileModal = useModal(ModalName.uploadedFileModal)

  useEffect(() => {
    if (uploadedFileModal.open) {
      setShowImage(false)
    }
  }, [uploadedFileModal.open])

  useEffect(() => {
    if (showImage) {
      uploadedFileModal.handleOpen({
        src: image
      })
    }
  }, [showImage])

  return (
    <>
      <div className={classes.container} onClick={() => { setShowImage(true) }}>
        <img className={classes.image} src={image} />
      </div>
      <UploadedFileModal {...uploadedFileModal} />
    </>
=======
  // const image = URL.createObjectURL(
  //   new Blob([message.message], { type: 'image/png' } /* (1) */)
  // );
  console.log('File', message)
  return (
    <div className={classes.container}>
      <img className={classes.image} src={message.media?.path} />
    </div>
>>>>>>> 8ba3e8a2
  )
}

export default UploadedFile<|MERGE_RESOLUTION|>--- conflicted
+++ resolved
@@ -20,11 +20,10 @@
 
 export const UploadedFile = ({ message }) => {
   const classes = useStyles({})
-<<<<<<< HEAD
 
-  const image = URL.createObjectURL(
-    new Blob([message.message], { type: 'image/png' } /* (1) */)
-  )
+  // const image = URL.createObjectURL(
+  //   new Blob([message.message], { type: 'image/png' } /* (1) */)
+  // )
 
   const [showImage, setShowImage] = useState<boolean>(false)
   const uploadedFileModal = useModal(ModalName.uploadedFileModal)
@@ -38,28 +37,18 @@
   useEffect(() => {
     if (showImage) {
       uploadedFileModal.handleOpen({
-        src: image
+        src: message.media?.path
       })
     }
   }, [showImage])
 
   return (
     <>
-      <div className={classes.container} onClick={() => { setShowImage(true) }}>
-        <img className={classes.image} src={image} />
+      <div className={classes.container} onClick={() => { setShowImage(true) }} >
+        <img className={classes.image} src={message.media?.path} />
       </div>
       <UploadedFileModal {...uploadedFileModal} />
     </>
-=======
-  // const image = URL.createObjectURL(
-  //   new Blob([message.message], { type: 'image/png' } /* (1) */)
-  // );
-  console.log('File', message)
-  return (
-    <div className={classes.container}>
-      <img className={classes.image} src={message.media?.path} />
-    </div>
->>>>>>> 8ba3e8a2
   )
 }
 
