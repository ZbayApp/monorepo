import React from 'react'
import { makeStyles } from '@material-ui/core/styles'
import FilePresentIcon from '@material-ui/icons/AttachFile'
import { FileContent } from '@quiet/nectar'

export interface FilePreviewData {
  [id: string]: FileContent
}

export interface FilePreviewComponentProps {
  fileData: FileContent
  onClick: () => void
}

const useStyles = makeStyles(() => ({
  inputFiles: {
    display: 'flex',
    flexDirection: 'row',
    flexWrap: 'wrap',
    justifyContent: 'flexStart',
    alignItems: 'baseline',
    alignContent: 'stretch',
    paddingRight: '50px'
  },
  image: {
    width: '64px',
    height: '64px',
    borderRadius: '15%',
    marginLeft: '10px'
  }
}))

<<<<<<< HEAD
const FilePreviewComponent: React.FC<FilePreviewComponentProps> = ({ fileData, onClick }) => {
  console.log('received data:', fileData)
  const classes = useStyles({})
  //@ts-expect-error
  const base64StringImage = btoa(new Uint8Array(fileData.buffer).reduce(function (data, byte) {
    return data + String.fromCharCode(byte);
  }, ''));

  return <div onClick={onClick}>
    <img src={`data:image/png;base64,${base64StringImage}`} alt={fileData.name} className={classes.image} />
  </div>
=======
const FilePreviewComponent: React.FC<FilePreviewComponentProps> = ({fileData, onClick}) => {
  return <FilePresentIcon onClick={onClick}/>
>>>>>>> 928185cf
}

export interface UploadFilesPreviewsProps {
  filesData: FilePreviewData
  removeFile: (id: string) => void
}


const UploadFilesPreviewsComponent: React.FC<UploadFilesPreviewsProps> = ({
  filesData,
  removeFile
}) => {
  const classes = useStyles({})

  return (
<<<<<<< HEAD
    <div className={classes.inputFiles}>
      {filesData.map((fileData) => <FilePreviewComponent fileData={fileData} onClick={() => removeFile(fileData.id)} />)}
    </div>
=======
    <React.Fragment>
      {Object.entries(filesData).map((fileData) => <FilePreviewComponent fileData={fileData[1]} onClick={() => removeFile(fileData[0])}/>)}
    </React.Fragment>
>>>>>>> 928185cf
  )
}

export default UploadFilesPreviewsComponent<|MERGE_RESOLUTION|>--- conflicted
+++ resolved
@@ -30,7 +30,6 @@
   }
 }))
 
-<<<<<<< HEAD
 const FilePreviewComponent: React.FC<FilePreviewComponentProps> = ({ fileData, onClick }) => {
   console.log('received data:', fileData)
   const classes = useStyles({})
@@ -42,10 +41,6 @@
   return <div onClick={onClick}>
     <img src={`data:image/png;base64,${base64StringImage}`} alt={fileData.name} className={classes.image} />
   </div>
-=======
-const FilePreviewComponent: React.FC<FilePreviewComponentProps> = ({fileData, onClick}) => {
-  return <FilePresentIcon onClick={onClick}/>
->>>>>>> 928185cf
 }
 
 export interface UploadFilesPreviewsProps {
@@ -61,15 +56,9 @@
   const classes = useStyles({})
 
   return (
-<<<<<<< HEAD
     <div className={classes.inputFiles}>
-      {filesData.map((fileData) => <FilePreviewComponent fileData={fileData} onClick={() => removeFile(fileData.id)} />)}
+      {Object.entries(filesData).map((fileData) => <FilePreviewComponent fileData={fileData[1]} onClick={() => removeFile(fileData[0])} />)}
     </div>
-=======
-    <React.Fragment>
-      {Object.entries(filesData).map((fileData) => <FilePreviewComponent fileData={fileData[1]} onClick={() => removeFile(fileData[0])}/>)}
-    </React.Fragment>
->>>>>>> 928185cf
   )
 }
 
