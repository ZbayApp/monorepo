import React from 'react'
import theme from '../../../theme'
import { Grid, makeStyles, Typography } from '@material-ui/core'
import { DisplayableMessage, MessageType, SendingStatus } from '@quiet/nectar'
import classNames from 'classnames'
import UploadedFile from './UploadedFile'

const useStyles = makeStyles(() => ({
  message: {
    marginTop: '-3px',
    fontSize: '0.855rem',
    whiteSpace: 'pre-line',
    lineHeight: '21px',
    overflowWrap: 'anywhere'
  },
  firstMessage: {
    paddingTop: 0
  },
  nextMessage: {
    paddingTop: 4
  },
  pending: {
    color: theme.palette.colors.lightGray
  }
}))

export interface NestedMessageContentProps {
  message: DisplayableMessage
  pending: boolean
  index: number
}

export const NestedMessageContent: React.FC<NestedMessageContentProps> = ({ message, pending, index }) => {
  const classes = useStyles({})

  const outerDivStyle = index > 0 ? classes.nextMessage : classes.firstMessage
  console.log('message', message.message, message.type)

  return (
    <Grid item className={outerDivStyle}>
      <Typography
        className={classNames({
          [classes.message]: true,
          [classes.pending]: pending
        })}
        data-testid={`messagesGroupContent-${message.id}`}>
<<<<<<< HEAD
        {
          message.type === 1 ? message.message : <UploadedFile message={message} />
        }
=======
          {
            message.type === MessageType.Basic ? message.message : <UploadedFile message={message} />
          }
>>>>>>> 8ba3e8a2
      </Typography>
    </Grid>
  )
}

export default NestedMessageContent<|MERGE_RESOLUTION|>--- conflicted
+++ resolved
@@ -44,15 +44,9 @@
           [classes.pending]: pending
         })}
         data-testid={`messagesGroupContent-${message.id}`}>
-<<<<<<< HEAD
         {
-          message.type === 1 ? message.message : <UploadedFile message={message} />
+          message.type === MessageType.Basic ? message.message : <UploadedFile message={message} />
         }
-=======
-          {
-            message.type === MessageType.Basic ? message.message : <UploadedFile message={message} />
-          }
->>>>>>> 8ba3e8a2
       </Typography>
     </Grid>
   )
