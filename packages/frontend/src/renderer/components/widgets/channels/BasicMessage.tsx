import React from 'react'
import { makeStyles, Theme } from '@material-ui/core/styles'
import classNames from 'classnames'

import Grid from '@material-ui/core/Grid'
import Typography from '@material-ui/core/Typography'
import ListItem from '@material-ui/core/ListItem'
import ListItemText from '@material-ui/core/ListItemText'

import red from '@material-ui/core/colors/red'

import Jdenticon from 'react-jdenticon'

// import SendMessagePopover from '../../../containers/widgets/channels/SendMessagePopover'

import { DisplayableMessage, MessageSendingStatus, SendingStatus } from '@quiet/nectar'
import { NestedMessageContent } from './NestedMessageContent'
import { messagesSendingStatus } from 'packages/nectar/src/sagas/messages/messages.selectors'
import { Dictionary } from '@reduxjs/toolkit'

const useStyles = makeStyles((theme: Theme) => ({
  messageCard: {
    padding: 0
  },
  wrapper: {
    backgroundColor: theme.palette.colors.white
  },
  clickable: {
    cursor: 'pointer'
  },
  wrapperPending: {
    background: theme.palette.colors.white
  },
  username: {
    fontSize: 16,
    fontWeight: 500,
    marginTop: -4,
    marginRight: 5
  },
  statusIcon: {
    color: theme.palette.colors.lightGray,
    fontSize: 21,
    marginLeft: theme.spacing(1)
  },
  broadcasted: {
    color: theme.palette.colors.lightGray
  },
  failed: {
    color: red[500]
  },
  avatar: {
    minHeight: 36,
    minWidth: 36,
    marginRight: 10,
    marginBottom: 4,
    borderRadius: 4,
    backgroundColor: theme.palette.colors.grayBackgroud
  },
  alignAvatar: {
    marginTop: 2,
    marginLeft: 2,
    width: 32,
    height: 32
  },
  moderation: {
    cursor: 'pointer',
    marginRight: 10
  },
  time: {
    color: theme.palette.colors.lightGray,
    fontSize: 14,
    marginTop: -4,
    marginRight: 5
  },
  iconBox: {
    marginTop: -4
  },
  pending: {
    color: theme.palette.colors.lightGray
  }
}))

export const getTimeFormat = () => {
  return 't'
}

export const transformToLowercase = (string: string) => {
  const hasPM = string.search('PM')
  return hasPM !== -1 ? string.replace('PM', 'pm') : string.replace('AM', 'am')
}

export interface BasicMessageProps {
  messages: DisplayableMessage[]
  pendingMessages?: Dictionary<MessageSendingStatus>
  // setActionsOpen: (open: boolean) => void
  // actionsOpen: boolean
  // allowModeration?: boolean
}

export const BasicMessageComponent: React.FC<BasicMessageProps> = ({
  messages,
  pendingMessages = {}
}) => {
  const classes = useStyles({})

  // const [anchorEl, setAnchorEl] = React.useState<HTMLDivElement | null>(null)

  // const handleClick: React.ComponentProps<typeof Grid>['onClick'] = event => {
  //   if (event) {
  //     setAnchorEl(event.currentTarget)
  //   }
  // }

  // const handleClose = () => setAnchorEl(null)

  const messageDisplayData = messages[0]

  let pending = false
  for (const message of messages) {
    if (pendingMessages[message.id]) pending = true
  }

  return (
    <ListItem
      className={classNames({
        [classes.wrapper]: true,
        [classes.clickable]: ['failed', 'cancelled'].includes(status),
        [classes.wrapperPending]: status !== 'broadcasted'
      })}
      // onClick={() => setActionsOpen(!actionsOpen)}
      onMouseOver={() => {}}
      onMouseLeave={() => {}}>
      <ListItemText
        disableTypography
        className={classes.messageCard}
        primary={
          <Grid
            container
            direction='row'
            justify='flex-start'
            alignItems='flex-start'
            wrap={'nowrap'}>
            {/* <SendMessagePopover
              username={message.nickname}
              anchorEl={anchorEl}
              handleClose={handleClose}
            /> */}
            <Grid item className={classes.avatar}>
              <div className={classes.alignAvatar}>
                <Jdenticon size='32' value={messageDisplayData.nickname} />
              </div>
            </Grid>
            <Grid container item direction='row'>
              <Grid container item direction='row' justify='space-between'>
                <Grid
                  container
                  item
                  xs
                  alignItems='flex-start'
                  wrap='nowrap'
                  // onClick={e => handleClick(e)}
                >
                  <Grid item>
                    <Typography
                      color='textPrimary'
                      className={classNames({
                        [classes.username]: true,
                        [classes.pending]: pending
                      })}>
                      {messageDisplayData.nickname}
                    </Typography>
                  </Grid>
                  {status !== 'failed' && (
                    <Grid item>
                      <Typography className={classes.time}>{messageDisplayData.date}</Typography>
                    </Grid>
                  )}
                </Grid>
                {/* {hovered && allowModeration && (
                <ClickAwayListener
                  onClickAway={() => {
                    setOpen(false)
                  }}>
                  <Grid
                    item
                    className={classes.moderation}
                    onClick={e => {
                      setOpen(!open)
                      setAnchorModeration(e.currentTarget)
                    }}>
                    <Icon src={dotsIcon} />

                    <ModeratorActionsPopper
                      address={message.sender.replyTo}
                      name={username}
                      open={open}
                      anchorEl={anchorModeration}
                      publicKey={message.pubKey}
                      txid={message.id}
                    />
                  </Grid>
                </ClickAwayListener>
              )} */}
              </Grid>
              <Grid
                container
                direction='column'
                data-testid={`userMessages-${messageDisplayData.nickname}-${messageDisplayData.id}`}>
                {messages.map((message, index) => {
<<<<<<< HEAD
                  const status = pendingMessages[message.id]
                    ? SendingStatus.Pending
                    : SendingStatus.Sent
                  return (
                    <NestedMessageContent message={message} sendingStatus={status} index={index} />
                  )
=======
                  return <NestedMessageContent message={message} index={index} key={index} />
>>>>>>> cc5ffe73
                })}
              </Grid>
            </Grid>
          </Grid>
        }
      />
    </ListItem>
  )
}

export default BasicMessageComponent<|MERGE_RESOLUTION|>--- conflicted
+++ resolved
@@ -207,16 +207,12 @@
                 direction='column'
                 data-testid={`userMessages-${messageDisplayData.nickname}-${messageDisplayData.id}`}>
                 {messages.map((message, index) => {
-<<<<<<< HEAD
                   const status = pendingMessages[message.id]
                     ? SendingStatus.Pending
                     : SendingStatus.Sent
                   return (
-                    <NestedMessageContent message={message} sendingStatus={status} index={index} />
+                    <NestedMessageContent message={message} sendingStatus={status} index={index} key={index} />
                   )
-=======
-                  return <NestedMessageContent message={message} index={index} key={index} />
->>>>>>> cc5ffe73
                 })}
               </Grid>
             </Grid>
