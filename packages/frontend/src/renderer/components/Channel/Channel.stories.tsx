--- conflicted
+++ resolved
@@ -7,62 +7,10 @@
 import { DisplayableMessage } from '@quiet/nectar'
 
 const Template: ComponentStory<typeof ChannelComponent> = args => {
-<<<<<<< HEAD
-  return (
-    <ChannelComponent
-      {...args}
-    />
-  )
-}
-
-export const Component = Template.bind({})
-
-// eslint-disable-next-line @typescript-eslint/naming-convention
-const args: ChannelComponentProps = {
-  user: {
-    id: 'id',
-    nickname: 'vader',
-    hiddenService: {
-      onionAddress: 'onionAddress',
-      privateKey: 'privateKey'
-    },
-    peerId: {
-      id: 'id',
-      privKey: 'privKey',
-      pubKey: 'pubKey'
-    },
-    dmKeys: {
-      publicKey: 'publicKey',
-      privateKey: 'privateKey'
-    },
-    userCsr: {
-      userCsr: 'userCsr',
-      userKey: 'userKey',
-      pkcs10: {
-        publicKey: 'publicKey',
-        privateKey: 'privateKey',
-        pkcs10: 'pkcs10'
-      }
-    },
-    userCertificate: 'userCertificate'
-  },
-  channelSettingsModal: {
-    open: false,
-    handleOpen: function (_args?: any): any {},
-    handleClose: function (): any {}
-  },
-  channelInfoModal: {
-    open: false,
-    handleOpen: function (_args?: any): any {},
-    handleClose: function (): any {}
-  },
-  messages: {
-=======
-  const [messages, setMessages] = useState<{
+  const [messages] = useState<{
     count: number
     groups: { [day: string]: DisplayableMessage[][] }
   }>({
->>>>>>> e679da16
     count: undefined,
     groups: {
       '26 Oct': [
