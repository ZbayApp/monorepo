--- conflicted
+++ resolved
@@ -303,18 +303,7 @@
         throw new Error(`mainWindow is on unexpected type ${mainWindow}`)
       }
       await checkForUpdate(mainWindow)
-<<<<<<< HEAD
-      setInterval(async () => {
-        if (!isBrowserWindow(mainWindow)) {
-          /// / eslint-disable-next-line
-          throw new Error(`mainWindow is on unexpected type ${mainWindow}`)
-        }
-        await checkForUpdate(mainWindow)
-      }, 15 * 60000)
-    }
-=======
     }, updaterInterval)
->>>>>>> 589f49cb
   })
 
   ipcMain.on('proceed-update', () => {
