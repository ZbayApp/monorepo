import './loadMainEnvs' // Needs to be at the top of imports
import { app, BrowserWindow, Menu, ipcMain, session } from 'electron'
import fs from 'fs'
import path from 'path'
import { autoUpdater } from 'electron-updater'
import electronLocalshortcut from 'electron-localshortcut'
import url from 'url'
import { DataServer, ConnectionsManager } from '@quiet/waggle'
<<<<<<< HEAD
import { runWaggle } from './waggleManager'

=======
import { waggleVersion, runWaggle } from './waggleManager'
>>>>>>> e7fdc626
import { setEngine, CryptoEngine } from 'pkijs'
import { Crypto } from '@peculiar/webcrypto'
import { initSentry } from '../shared/sentryConfig'
import logger from './logger'

initSentry()

const log = logger('main')

<<<<<<< HEAD
const appDataPath = app.getPath('appData')
=======
console.log('')
>>>>>>> e7fdc626

export const isDev = process.env.NODE_ENV === 'development'
export const isE2Etest = process.env.E2E_TEST === 'true'
const webcrypto = new Crypto()

if (isDev || process.env.DATA_DIR) {
  const dataDir = process.env.DATA_DIR || 'Quietdev'
  const appDataPath = path.join(app.getPath('appData'), dataDir)

  if (!fs.existsSync(appDataPath)) {
    fs.mkdirSync(appDataPath)
  }

  const newUserDataPath = path.join(appDataPath, 'Quiet')

  app.setPath('appData', appDataPath)
  app.setPath('userData', newUserDataPath)
}

electronStore.set('appDataPath', app.getPath('appData'))
electronStore.set('waggleVersion', waggleVersion)

interface IWindowSize {
  width: number
  height: number
}

const windowSize: IWindowSize = {
  width: 800,
  height: 540
}

setEngine(
  'newEngine',
  webcrypto,
  new CryptoEngine({
    name: '',
    crypto: webcrypto,
    subtle: webcrypto.subtle
  })
)

console.log('aAaaaaaaaaaa')

let mainWindow: BrowserWindow | null

const isBrowserWindow = (window: BrowserWindow | null): window is BrowserWindow => {
  return window instanceof BrowserWindow
}

const gotTheLock = app.requestSingleInstanceLock()

const extensionsFolderPath = `${app.getPath('userData')}/extensions`

const applyDevTools = async () => {
  /* eslint-disable */
  if (!isDev || isE2Etest) return
  /* eslint-disable */
  require('electron-debug')({
    showDevTools: true
  })
  const installer = require('electron-devtools-installer')
  const { REACT_DEVELOPER_TOOLS, REDUX_DEVTOOLS } = require('electron-devtools-installer')
  /* eslint-enable */
  const extensionsData = [
    {
      name: REACT_DEVELOPER_TOOLS,
      path: `${extensionsFolderPath}/${REACT_DEVELOPER_TOOLS.id}`
    },
    {
      name: REDUX_DEVTOOLS,
      path: `${extensionsFolderPath}/${REDUX_DEVTOOLS.id}`
    }
  ]
  await Promise.all(
    extensionsData.map(async extension => {
      await installer.default(extension.name)
    })
  )
  await Promise.all(
    extensionsData.map(async extension => {
      await session.defaultSession.loadExtension(extension.path, { allowFileAccess: true })
    })
  )
}

if (!gotTheLock) {
  app.quit()
} else {
  app.on('second-instance', _commandLine => {
    if (mainWindow) {
      if (mainWindow.isMinimized()) mainWindow.restore()
      mainWindow.focus()
    }
  })
}

app.on('open-url', (event, url) => {
  event.preventDefault()
  const data = new URL(url)
  if (mainWindow) {
    if (data.searchParams.has('invitation')) {
      mainWindow.webContents.send('newInvitation', {
        invitation: data.searchParams.get('invitation')
      })
    }
    if (data.searchParams.has('importchannel')) {
      mainWindow.webContents.send('newChannel', {
        channelParams: data.searchParams.get('importchannel')
      })
    }
  }
})

const checkForPayloadOnStartup = (payload: string) => {
  const isInvitation = payload.includes('invitation')
  const isNewChannel = payload.includes('importchannel')
  if (mainWindow && (isInvitation || isNewChannel)) {
    const data = new URL(payload)
    if (data.searchParams.has('invitation')) {
      mainWindow.webContents.send('newInvitation', {
        invitation: data.searchParams.get('invitation')
      })
    }
    if (data.searchParams.has('importchannel')) {
      mainWindow.webContents.send('newChannel', {
        channelParams: data.searchParams.get('importchannel')
      })
    }
  }
}

let browserWidth: number
let browserHeight: number

const createWindow = async () => {
  mainWindow = new BrowserWindow({
    width: windowSize.width,
    height: windowSize.height,
    titleBarStyle: 'hidden',
    webPreferences: {
      nodeIntegration: true,
      contextIsolation: false
    },
    autoHideMenuBar: true
  })
  mainWindow.setMinimumSize(600, 400)
  /* eslint-disable */
  mainWindow.loadURL(
    url.format({
      pathname: path.join(__dirname, './index.html'),
      protocol: 'file:',
      slashes: true,
      hash: '/'
    })
  )
  /* eslint-enable */
  // Emitted when the window is closed.
  mainWindow.on('closed', () => {
    mainWindow = null
  })
  mainWindow.on('resize', () => {
    if (isBrowserWindow(mainWindow)) {
      const [width, height] = mainWindow.getSize()
      browserHeight = height
      browserWidth = width
    }
  })
  electronLocalshortcut.register(mainWindow, 'CommandOrControl+L', () => {
    if (isBrowserWindow(mainWindow)) {
      mainWindow.webContents.send('openLogs')
    }
  })
  electronLocalshortcut.register(mainWindow, 'F12', () => {
    if (isBrowserWindow(mainWindow)) {
      mainWindow.webContents.openDevTools()
    }
  })
}

let isUpdatedStatusCheckingStarted = false

const isNetworkError = (errorObject: { message: string }) => {
  return (
    errorObject.message === 'net::ERR_INTERNET_DISCONNECTED' ||
    errorObject.message === 'net::ERR_PROXY_CONNECTION_FAILED' ||
    errorObject.message === 'net::ERR_CONNECTION_RESET' ||
    errorObject.message === 'net::ERR_CONNECTION_CLOSE' ||
    errorObject.message === 'net::ERR_NAME_NOT_RESOLVED' ||
    errorObject.message === 'net::ERR_CONNECTION_TIMED_OUT'
  )
}

export const checkForUpdate = async (win: BrowserWindow) => {
  if (!isUpdatedStatusCheckingStarted) {
    try {
      await autoUpdater.checkForUpdates()
    } catch (error) {
      if (isNetworkError(error)) {
        log.error('Network Error')
      } else {
        log.error('Unknown Error')
        log.error(error == null ? 'unknown' : (error.stack || error).toString())
      }
    }
    autoUpdater.on('checking-for-update', () => {
      log('checking for updates...')
    })
    autoUpdater.on('error', error => {
      log(error)
    })
    autoUpdater.on('update-not-available', () => {
      log('event no update')
    })
    autoUpdater.on('update-available', info => {
      log(info)
    })

    autoUpdater.on('update-downloaded', () => {
      win.webContents.send('newUpdateAvailable')
    })
    isUpdatedStatusCheckingStarted = true
  }
  try {
    await autoUpdater.checkForUpdates()
  } catch (error) {
    if (isNetworkError(error)) {
      log.error('Network Error')
    } else {
      log.error('Unknown Error')
      log.error(error == null ? 'unknown' : (error.stack || error).toString())
    }
  }
}

let waggleProcess: { connectionsManager: ConnectionsManager; dataServer: DataServer } | null = null

app.on('ready', async () => {
  if (process.platform === 'darwin') {
    Menu.setApplicationMenu(null)
  } else {
    Menu.setApplicationMenu(null)
  }

  await applyDevTools()

  await createWindow()
  log('created windows')

  if (!isBrowserWindow(mainWindow)) {
    throw new Error('mainWindow is on unexpected type {mainWindow}')
  }

  mainWindow.webContents.on('did-fail-load', () => {
    log('failed loading')
  })

  mainWindow.once('close', e => {
    e.preventDefault()
    log('Closing window')
    mainWindow.webContents.send('force-save-state')
  })

  ipcMain.on('state-saved', e => {
    mainWindow.close()
    log('Saved state, closed window')
  })

  mainWindow.webContents.once('did-finish-load', async () => {
    if (!isBrowserWindow(mainWindow)) {
      throw new Error('mainWindow is on unexpected type {mainWindow}')
    }
    if (process.platform === 'win32' && process.argv) {
      const payload = process.argv[1]
      if (payload) {
        checkForPayloadOnStartup(payload)
      }
    }

    // TEMPORARY DISABLE UPDATER FOR LINUX

    if (!isDev && process.platform !== 'linux') {
      await checkForUpdate(mainWindow)
      setInterval(async () => {
        if (!isBrowserWindow(mainWindow)) {
          throw new Error(`mainWindow is on unexpected type ${mainWindow}`)
        }
        await checkForUpdate(mainWindow)
      }, 15 * 60000)
    }
  })

  ipcMain.on('proceed-update', () => {
    autoUpdater.quitAndInstall()
  })

  ipcMain.on('start-waggle', async () => {
    await waggleProcess?.connectionsManager.closeAllServices()
    await waggleProcess?.dataServer.close()
    waggleProcess = await runWaggle(mainWindow.webContents, appDataPath)
  })
})

app.setAsDefaultProtocolClient('quiet')

<<<<<<< HEAD
app.on('before-quit', async e => {
  e.preventDefault()
  if (waggleProcess !== null) {
    await waggleProcess.connectionsManager.closeAllServices()
    await waggleProcess.dataServer.close()
  }
  process.exit()
=======
app.on('before-quit', () => {
  if (browserWidth && browserHeight) {
    electronStore.set('windowSize', {
      width: browserWidth,
      height: browserHeight
    })
  }
>>>>>>> e7fdc626
})

// Quit when all windows are closed.
app.on('window-all-closed', async () => {
  if (waggleProcess !== null) {
    await waggleProcess.connectionsManager.closeAllServices()
    await waggleProcess.dataServer.close()
  }
  // On macOS it is common for applications and their menu bar
  // to stay active until the user quits explicitly with Cmd + Q
  // NOTE: temporarly quit macos when using 'X'. Reloading the app loses the connection with waggle. To be fixed.
  app.quit()
})

app.on('activate', async () => {
  // On macOS it's common to re-create a window in the app when the
  // dock icon is clicked and there are no other windows open.
  if (mainWindow === null) {
    await createWindow()
  }
})<|MERGE_RESOLUTION|>--- conflicted
+++ resolved
@@ -6,12 +6,8 @@
 import electronLocalshortcut from 'electron-localshortcut'
 import url from 'url'
 import { DataServer, ConnectionsManager } from '@quiet/waggle'
-<<<<<<< HEAD
 import { runWaggle } from './waggleManager'
 
-=======
-import { waggleVersion, runWaggle } from './waggleManager'
->>>>>>> e7fdc626
 import { setEngine, CryptoEngine } from 'pkijs'
 import { Crypto } from '@peculiar/webcrypto'
 import { initSentry } from '../shared/sentryConfig'
@@ -21,12 +17,6 @@
 
 const log = logger('main')
 
-<<<<<<< HEAD
-const appDataPath = app.getPath('appData')
-=======
-console.log('')
->>>>>>> e7fdc626
-
 export const isDev = process.env.NODE_ENV === 'development'
 export const isE2Etest = process.env.E2E_TEST === 'true'
 const webcrypto = new Crypto()
@@ -34,19 +24,18 @@
 if (isDev || process.env.DATA_DIR) {
   const dataDir = process.env.DATA_DIR || 'Quietdev'
   const appDataPath = path.join(app.getPath('appData'), dataDir)
-
+  
   if (!fs.existsSync(appDataPath)) {
     fs.mkdirSync(appDataPath)
   }
-
+  
   const newUserDataPath = path.join(appDataPath, 'Quiet')
-
+  
   app.setPath('appData', appDataPath)
   app.setPath('userData', newUserDataPath)
 }
 
-electronStore.set('appDataPath', app.getPath('appData'))
-electronStore.set('waggleVersion', waggleVersion)
+const appDataPath = app.getPath('appData')
 
 interface IWindowSize {
   width: number
@@ -331,25 +320,6 @@
 
 app.setAsDefaultProtocolClient('quiet')
 
-<<<<<<< HEAD
-app.on('before-quit', async e => {
-  e.preventDefault()
-  if (waggleProcess !== null) {
-    await waggleProcess.connectionsManager.closeAllServices()
-    await waggleProcess.dataServer.close()
-  }
-  process.exit()
-=======
-app.on('before-quit', () => {
-  if (browserWidth && browserHeight) {
-    electronStore.set('windowSize', {
-      width: browserWidth,
-      height: browserHeight
-    })
-  }
->>>>>>> e7fdc626
-})
-
 // Quit when all windows are closed.
 app.on('window-all-closed', async () => {
   if (waggleProcess !== null) {
