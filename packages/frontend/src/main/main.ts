import { app, BrowserWindow, Menu, ipcMain, session } from 'electron'
import { autoUpdater } from 'electron-updater'
import electronLocalshortcut from 'electron-localshortcut'
import debug from 'debug'
import path from 'path'
import url from 'url'
<<<<<<< HEAD
=======
import fs from 'fs'
import config from './config'
>>>>>>> 9d934227
import { DataServer, ConnectionsManager } from '@quiet/waggle'
import { runWaggle } from './waggleManager'

import { setEngine, CryptoEngine } from 'pkijs'
import { Crypto } from '@peculiar/webcrypto'
import { initSentry } from '../shared/sentryConfig'

initSentry()

const log = Object.assign(debug('frontend:main'), {
  error: debug('frontend:main:err')
})

<<<<<<< HEAD
const appDataPath = app.getPath('appData')

=======
>>>>>>> 9d934227
export const isDev = process.env.NODE_ENV === 'development'
export const isE2Etest = process.env.E2E_TEST === 'true'
const webcrypto = new Crypto()

if (isDev || process.env.DATA_DIR) {
  const dataDir = process.env.DATA_DIR || 'Quietdev'
  const appDataPath = path.join(app.getPath('appData'), dataDir)

  if (!fs.existsSync(appDataPath)) {
    fs.mkdirSync(appDataPath)
  }

  const newUserDataPath = path.join(appDataPath, 'Quiet')

  app.setPath('appData', appDataPath)
  app.setPath('userData', newUserDataPath)

  electronStore.set('appDataPath', app.getPath('appData'))
  electronStore.set('waggleVersion', waggleVersion)
}

interface IWindowSize {
  width: number
  height: number
}

const windowSize: IWindowSize = {
  width: 800,
  height: 540
}

setEngine(
  'newEngine',
  webcrypto,
  new CryptoEngine({
    name: '',
    crypto: webcrypto,
    subtle: webcrypto.subtle
  })
)

let mainWindow: BrowserWindow | null

const isBrowserWindow = (window: BrowserWindow | null): window is BrowserWindow => {
  return window instanceof BrowserWindow
}

const gotTheLock = app.requestSingleInstanceLock()

const extensionsFolderPath = `${app.getPath('userData')}/extensions`

const applyDevTools = async () => {
  /* eslint-disable */
  if (!isDev || isE2Etest) return
  /* eslint-disable */
  require('electron-debug')({
    showDevTools: true
  })
  const installer = require('electron-devtools-installer')
  const { REACT_DEVELOPER_TOOLS, REDUX_DEVTOOLS } = require('electron-devtools-installer')
  /* eslint-enable */
  const extensionsData = [
    {
      name: REACT_DEVELOPER_TOOLS,
      path: `${extensionsFolderPath}/${REACT_DEVELOPER_TOOLS.id}`
    },
    {
      name: REDUX_DEVTOOLS,
      path: `${extensionsFolderPath}/${REDUX_DEVTOOLS.id}`
    }
  ]
  await Promise.all(
    extensionsData.map(async extension => {
      await installer.default(extension.name)
    })
  )
  await Promise.all(
    extensionsData.map(async extension => {
      await session.defaultSession.loadExtension(extension.path, { allowFileAccess: true })
    })
  )
}

if (!gotTheLock) {
  app.quit()
} else {
  app.on('second-instance', _commandLine => {
    if (mainWindow) {
      if (mainWindow.isMinimized()) mainWindow.restore()
      mainWindow.focus()
    }
  })
}

app.on('open-url', (event, url) => {
  event.preventDefault()
  const data = new URL(url)
  if (mainWindow) {
    if (data.searchParams.has('invitation')) {
      mainWindow.webContents.send('newInvitation', {
        invitation: data.searchParams.get('invitation')
      })
    }
    if (data.searchParams.has('importchannel')) {
      mainWindow.webContents.send('newChannel', {
        channelParams: data.searchParams.get('importchannel')
      })
    }
  }
})

const checkForPayloadOnStartup = (payload: string) => {
  const isInvitation = payload.includes('invitation')
  const isNewChannel = payload.includes('importchannel')
  if (mainWindow && (isInvitation || isNewChannel)) {
    const data = new URL(payload)
    if (data.searchParams.has('invitation')) {
      mainWindow.webContents.send('newInvitation', {
        invitation: data.searchParams.get('invitation')
      })
    }
    if (data.searchParams.has('importchannel')) {
      mainWindow.webContents.send('newChannel', {
        channelParams: data.searchParams.get('importchannel')
      })
    }
  }
}

let browserWidth: number
let browserHeight: number

const createWindow = async () => {
  mainWindow = new BrowserWindow({
    width: windowSize.width,
    height: windowSize.height,
    titleBarStyle: 'hidden',
    webPreferences: {
      nodeIntegration: true,
      contextIsolation: false
    },
    autoHideMenuBar: true
  })
  mainWindow.setMinimumSize(600, 400)
  /* eslint-disable */
  mainWindow.loadURL(
    url.format({
      pathname: path.join(__dirname, './index.html'),
      protocol: 'file:',
      slashes: true,
      hash: '/'
    })
  )
  /* eslint-enable */
  // Emitted when the window is closed.
  mainWindow.on('closed', () => {
    mainWindow = null
  })
  mainWindow.on('resize', () => {
    if (isBrowserWindow(mainWindow)) {
      const [width, height] = mainWindow.getSize()
      browserHeight = height
      browserWidth = width
    }
  })
  electronLocalshortcut.register(mainWindow, 'CommandOrControl+L', () => {
    if (isBrowserWindow(mainWindow)) {
      mainWindow.webContents.send('openLogs')
    }
  })
  electronLocalshortcut.register(mainWindow, 'F12', () => {
    if (isBrowserWindow(mainWindow)) {
      mainWindow.webContents.openDevTools()
    }
  })
}

let isUpdatedStatusCheckingStarted = false

const isNetworkError = (errorObject: { message: string }) => {
  return (
    errorObject.message === 'net::ERR_INTERNET_DISCONNECTED' ||
    errorObject.message === 'net::ERR_PROXY_CONNECTION_FAILED' ||
    errorObject.message === 'net::ERR_CONNECTION_RESET' ||
    errorObject.message === 'net::ERR_CONNECTION_CLOSE' ||
    errorObject.message === 'net::ERR_NAME_NOT_RESOLVED' ||
    errorObject.message === 'net::ERR_CONNECTION_TIMED_OUT'
  )
}

export const checkForUpdate = async (win: BrowserWindow) => {
  if (!isUpdatedStatusCheckingStarted) {
    try {
      await autoUpdater.checkForUpdates()
    } catch (error) {
      if (isNetworkError(error)) {
        log.error('Network Error')
      } else {
        log.error('Unknown Error')
        log.error(error == null ? 'unknown' : (error.stack || error).toString())
      }
    }
    autoUpdater.on('checking-for-update', () => {
      log('checking for updates...')
    })
    autoUpdater.on('error', error => {
      log(error)
    })
    autoUpdater.on('update-not-available', () => {
      log('event no update')
    })
    autoUpdater.on('update-available', info => {
      log(info)
    })

    autoUpdater.on('update-downloaded', () => {
      win.webContents.send('newUpdateAvailable')
    })
    isUpdatedStatusCheckingStarted = true
  }
  try {
    await autoUpdater.checkForUpdates()
  } catch (error) {
    if (isNetworkError(error)) {
      log.error('Network Error')
    } else {
      log.error('Unknown Error')
      log.error(error == null ? 'unknown' : (error.stack || error).toString())
    }
  }
}

let waggleProcess: { connectionsManager: ConnectionsManager; dataServer: DataServer } | null = null

app.on('ready', async () => {
  if (process.platform === 'darwin') {
    Menu.setApplicationMenu(null)
  } else {
    Menu.setApplicationMenu(null)
  }

  await applyDevTools()

  await createWindow()
  log('created windows')

  if (!isBrowserWindow(mainWindow)) {
    throw new Error('mainWindow is on unexpected type {mainWindow}')
  }

  mainWindow.webContents.on('did-fail-load', () => {
    log('failed loading')
  })

  mainWindow.once('close', e => {
    e.preventDefault()
    log('Closing window')
    mainWindow.webContents.send('force-save-state')
  })

  ipcMain.on('state-saved', e => {
    mainWindow.close()
    log('Saved state, closed window')
  })

  mainWindow.webContents.once('did-finish-load', async () => {
    if (!isBrowserWindow(mainWindow)) {
      throw new Error('mainWindow is on unexpected type {mainWindow}')
    }
    if (process.platform === 'win32' && process.argv) {
      const payload = process.argv[1]
      if (payload) {
        checkForPayloadOnStartup(payload)
      }
    }

    // TEMPORARY DISABLE UPDATER

    // if (!isDev) {
    //   await checkForUpdate(mainWindow)
    //   setInterval(async () => {
    //     if (!isBrowserWindow(mainWindow)) {
    //       throw new Error(`mainWindow is on unexpected type ${mainWindow}`)
    //     }
    //     await checkForUpdate(mainWindow)
    //   }, 15 * 60000)
    // }
  })

  ipcMain.on('proceed-update', () => {
    autoUpdater.quitAndInstall()
  })

  ipcMain.on('start-waggle', async () => {
    await waggleProcess?.connectionsManager.closeAllServices()
    await waggleProcess?.dataServer.close()
    waggleProcess = await runWaggle(mainWindow.webContents, appDataPath)
  })
})

app.setAsDefaultProtocolClient('quiet')

<<<<<<< HEAD
app.on('before-quit', async e => {
  if (waggleProcess !== null) {
    await waggleProcess.connectionsManager.closeAllServices()
    await waggleProcess.dataServer.close()
  }
  process.exit()
=======
app.on('before-quit', () => {
  if (browserWidth && browserHeight) {
    electronStore.set('windowSize', {
      width: browserWidth,
      height: browserHeight
    })
  }
>>>>>>> 9d934227
})

// Quit when all windows are closed.
app.on('window-all-closed', async () => {
  if (waggleProcess !== null) {
    await waggleProcess.connectionsManager.closeAllServices()
    await waggleProcess.dataServer.close()
  }
  // On macOS it is common for applications and their menu bar
  // to stay active until the user quits explicitly with Cmd + Q
  // NOTE: temporarly quit macos when using 'X'. Reloading the app loses the connection with waggle. To be fixed.
  app.quit()
})

app.on('activate', async () => {
  // On macOS it's common to re-create a window in the app when the
  // dock icon is clicked and there are no other windows open.
  if (mainWindow === null) {
    await createWindow()
  }
})<|MERGE_RESOLUTION|>--- conflicted
+++ resolved
@@ -4,11 +4,8 @@
 import debug from 'debug'
 import path from 'path'
 import url from 'url'
-<<<<<<< HEAD
-=======
 import fs from 'fs'
 import config from './config'
->>>>>>> 9d934227
 import { DataServer, ConnectionsManager } from '@quiet/waggle'
 import { runWaggle } from './waggleManager'
 
@@ -22,11 +19,6 @@
   error: debug('frontend:main:err')
 })
 
-<<<<<<< HEAD
-const appDataPath = app.getPath('appData')
-
-=======
->>>>>>> 9d934227
 export const isDev = process.env.NODE_ENV === 'development'
 export const isE2Etest = process.env.E2E_TEST === 'true'
 const webcrypto = new Crypto()
@@ -45,7 +37,6 @@
   app.setPath('userData', newUserDataPath)
 
   electronStore.set('appDataPath', app.getPath('appData'))
-  electronStore.set('waggleVersion', waggleVersion)
 }
 
 interface IWindowSize {
@@ -329,24 +320,6 @@
 
 app.setAsDefaultProtocolClient('quiet')
 
-<<<<<<< HEAD
-app.on('before-quit', async e => {
-  if (waggleProcess !== null) {
-    await waggleProcess.connectionsManager.closeAllServices()
-    await waggleProcess.dataServer.close()
-  }
-  process.exit()
-=======
-app.on('before-quit', () => {
-  if (browserWidth && browserHeight) {
-    electronStore.set('windowSize', {
-      width: browserWidth,
-      height: browserHeight
-    })
-  }
->>>>>>> 9d934227
-})
-
 // Quit when all windows are closed.
 app.on('window-all-closed', async () => {
   if (waggleProcess !== null) {
