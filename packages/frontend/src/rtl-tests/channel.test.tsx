import React from 'react'
import '@testing-library/jest-dom/extend-expect'
import { act } from 'react-dom/test-utils'
import { screen } from '@testing-library/dom'
import { apply, take } from 'typed-redux-saga'
import MockedSocket from 'socket.io-mock'
import { ioMock } from '../shared/setupTests'
import { socketEventData } from '../renderer/testUtils/socket'
import { renderComponent } from '../renderer/testUtils/renderComponent'
import { prepareStore } from '../renderer/testUtils/prepareStore'

import Channel from '../renderer/components/Channel/Channel'

import {
  identity,
  communities,
  publicChannels,
  getFactory,
  SocketActionTypes,
  ChannelMessage,
  messages,
  users
} from '@quiet/nectar'

import { keyFromCertificate, parseCertificate } from '@quiet/identity'
import { fetchingChannelMessagesText } from '../renderer/components/widgets/channels/ChannelMessages'

jest.setTimeout(20_000)

const notification = jest.fn().mockImplementation(() => {
  return jest.fn()
})
// @ts-expect-error
window.Notification = notification

jest.mock('electron', () => {
  return {
    remote: {
      BrowserWindow: {
        getAllWindows: () => {
          return [
            {
              show: jest.fn(),
              isFocused: jest.fn()
            }
          ]
        }
      }
    }
  }
})

jest.mock('../shared/sounds', () => ({
  // @ts-expect-error
  ...jest.requireActual('../shared/sounds'),
  soundTypeToAudio: {
    pow: {
      play: jest.fn()
    }
  }
}))

describe('Channel', () => {
  let socket: MockedSocket

  beforeEach(() => {
    socket = new MockedSocket()
    ioMock.mockImplementation(() => socket)
    window.ResizeObserver = jest.fn().mockImplementation(() => ({
      observe: jest.fn(),
      unobserve: jest.fn(),
      disconnect: jest.fn()
    }))
  })

  it("causes no error if there's no data yet", async () => {
    const { store } = await prepareStore(
      {},
      socket // Fork Nectar's sagas
    )

    renderComponent(
      <>
        <Channel />
      </>,
      store
    )

    const channelName = screen.queryByText('#')
    expect(channelName).toBeNull()
  })

  it('displays properly on app (re)start', async () => {
    const { store } = await prepareStore(
      {},
      socket // Fork Nectar's sagas
    )

    const factory = await getFactory(store)

    // const community = await factory.create<
    // ReturnType<typeof communitiesActions.addNewCommunity>['payload']
    // >('Community')

    const alice = await factory.create<
    ReturnType<typeof identity.actions.addNewIdentity>['payload']
    >('Identity', { nickname: 'alice' })

    window.HTMLElement.prototype.scrollTo = jest.fn()

    renderComponent(
      <>
        <Channel />
      </>,
      store
    )

    const channelName = screen.getByText('#general')
    expect(channelName).toBeVisible()

    const messageInput = screen.getByPlaceholderText(`Message #general as @${alice.nickname}`)
    expect(messageInput).toBeVisible()
  })

  it('asks for missing messages and displays them', async () => {
    const { store, runSaga } = await prepareStore(
      {},
      socket // Fork Nectar's sagas
    )

    const factory = await getFactory(store)

    const community = await factory.create<
    ReturnType<typeof communities.actions.addNewCommunity>['payload']
    >('Community')

    const alice = await factory.create<
    ReturnType<typeof identity.actions.addNewIdentity>['payload']
    >('Identity', { id: community.id, nickname: 'alice' })

    await factory.create<ReturnType<typeof users.actions.storeUserCertificate>['payload']>(
      'UserCertificate',
      {
        certificate: alice.userCertificate
      }
    )

    const aliceMessage = await factory.create<
    ReturnType<typeof publicChannels.actions.test_message>['payload']
    >('Message', {
      identity: alice,
      verifyAutomatically: true
    })

    // Data from below will build but it won't be stored
    const john = (
      await factory.build<typeof identity.actions.addNewIdentity>('Identity', {
        id: community.id,
        nickname: 'john'
      })
    ).payload

    await factory.create<ReturnType<typeof users.actions.storeUserCertificate>['payload']>(
      'UserCertificate',
      {
        certificate: john.userCertificate
      }
    )

    const johnMessage = (
      await factory.build<typeof publicChannels.actions.test_message>('Message', {
        identity: john
      })
    ).payload

    window.HTMLElement.prototype.scrollTo = jest.fn()

    renderComponent(
      <>
        <Channel />
      </>,
      store
    )

    jest.spyOn(socket, 'emit').mockImplementation((action: SocketActionTypes, ...input: any[]) => {
      if (action === SocketActionTypes.ASK_FOR_MESSAGES) {
        const data = (
          input as socketEventData<
          [
            {
              peerId: string
              channelAddress: string
              ids: string[]
              communityId: string
            }
          ]
          >
        )[0]
        if (data.ids.length > 1) {
          fail('Requested too many massages')
        }
        if (data.ids[0] !== johnMessage.message.id) {
          fail('Missing message has not been requested')
        }
        return socket.socketClient.emit(SocketActionTypes.INCOMING_MESSAGES, {
          messages: [johnMessage.message],
          communityId: data.communityId
        })
      }
    })

    // Log all the dispatched actions in order
    const actions = []
    runSaga(function* (): Generator {
      while (true) {
        const action = yield* take()
        actions.push(action.type)
      }
    })

    // Old message is already loaded
    const persistedMessage = await screen.findByText(aliceMessage.message.message)
    expect(persistedMessage).toBeVisible()

    // New message is not yet fetched from db
    expect(screen.queryByText(johnMessage.message.message)).toBeNull()

    await act(async () => {
      await runSaga(mockSendMessagesIds).toPromise()
    })

    // New message is displayed
    const newMessage = await screen.findByText(johnMessage.message.message)
    expect(newMessage).toBeVisible()

    expect(actions).toMatchInlineSnapshot(`
      Array [
        "PublicChannels/responseSendMessagesIds",
        "PublicChannels/askForMessages",
        "PublicChannels/incomingMessages",
        "PublicChannels/markUnreadMessages",
        "Messages/addPublicKeyMapping",
        "Messages/addMessageVerificationStatus",
      ]
    `)

    function* mockSendMessagesIds(): Generator {
      yield* apply(socket.socketClient, socket.socketClient.emit, [
        SocketActionTypes.SEND_MESSAGES_IDS,
        {
          peerId: alice.peerId.id,
          channelAddress: 'general',
          ids: [aliceMessage.message.id, johnMessage.message.id],
          communityId: community.id
        }
      ])
    }
  })

  it('filters out suspicious messages', async () => {
    const { store, runSaga } = await prepareStore(
      {},
      socket // Fork Nectar's sagas
    )

    const factory = await getFactory(store)

    const community = await factory.create<
    ReturnType<typeof communities.actions.addNewCommunity>['payload']
    >('Community')

    const alice = await factory.create<
    ReturnType<typeof identity.actions.addNewIdentity>['payload']
    >('Identity', { id: community.id, nickname: 'alice' })

    await factory.create<ReturnType<typeof users.actions.storeUserCertificate>['payload']>(
      'UserCertificate',
      {
        certificate: alice.userCertificate
      }
    )

    const john = await factory.create<
    ReturnType<typeof identity.actions.addNewIdentity>['payload']
    >('Identity', { id: community.id, nickname: 'john' })

    await factory.create<ReturnType<typeof users.actions.storeUserCertificate>['payload']>(
      'UserCertificate',
      {
        certificate: john.userCertificate
      }
    )

    const johnPublicKey = keyFromCertificate(parseCertificate(john.userCertificate))

    const authenticMessage: ChannelMessage = {
      ...(
        await factory.build<typeof publicChannels.actions.test_message>('Message', {
          identity: alice
        })
      ).payload.message,
      id: Math.random().toString(36).substr(2.9)
    }

    const spoofedMessage: ChannelMessage = {
      ...(
        await factory.build<typeof publicChannels.actions.test_message>('Message', {
          identity: alice
        })
      ).payload.message,
      id: Math.random().toString(36).substr(2.9),
      pubKey: johnPublicKey
    }

    window.HTMLElement.prototype.scrollTo = jest.fn()

    renderComponent(
      <>
        <Channel />
      </>,
      store
    )

    await act(async () => {
      await runSaga(mockIncomingMessages).toPromise()
    })

    // Verified message is shown
    const persistedMessage = await screen.findByText(authenticMessage.message)
    expect(persistedMessage).toBeVisible()

    // Spoofed message doesn't exist
    expect(screen.queryByText(spoofedMessage.message)).toBeNull()

    function* mockIncomingMessages(): Generator {
      yield* apply(socket.socketClient, socket.socketClient.emit, [
        SocketActionTypes.INCOMING_MESSAGES,
        {
          messages: [authenticMessage, spoofedMessage],
          communityId: community.id
        }
      ])
    }
  })

  it('validates and displays persisted messages even if verification status cache is invalid', async () => {
    const { store, runSaga } = await prepareStore(
      {},
      socket // Fork Nectar's sagas
    )

    const factory = await getFactory(store)

    const community = await factory.create<
    ReturnType<typeof communities.actions.addNewCommunity>['payload']
    >('Community')

    const alice = await factory.create<
    ReturnType<typeof identity.actions.addNewIdentity>['payload']
    >('Identity', { id: community.id, nickname: 'alice' })

    await factory.create<ReturnType<typeof users.actions.storeUserCertificate>['payload']>(
      'UserCertificate',
      {
        certificate: alice.userCertificate
      }
    )

    const aliceMessage = (
      await factory.build<typeof publicChannels.actions.test_message>('Message', {
        identity: alice
      })
    ).payload.message

    store.dispatch(
      messages.actions.addPublicKeyMapping({
        publicKey: aliceMessage.pubKey,
        cryptoKey: undefined
      })
    )

    window.HTMLElement.prototype.scrollTo = jest.fn()

    renderComponent(
      <>
        <Channel />
      </>,
      store
    )

    await act(async () => {
      await runSaga(mockIncomingMessages).toPromise()
    })

    // Mssage is shown
    const persistedMessage = await screen.findByText(aliceMessage.message)
    expect(persistedMessage).toBeVisible()

    function* mockIncomingMessages(): Generator {
      yield* apply(socket.socketClient, socket.socketClient.emit, [
        SocketActionTypes.INCOMING_MESSAGES,
        {
          messages: [aliceMessage],
          communityId: community.id
        }
      ])
    }
  })

<<<<<<< HEAD
  it('do not display messages with unknown author', async () => {
=======
  it("displays messages loading spinner if there's no messages", async () => {
>>>>>>> cc5ffe73
    const { store } = await prepareStore(
      {},
      socket // Fork Nectar's sagas
    )

    const factory = await getFactory(store)

<<<<<<< HEAD
    const community = await factory.create<
    ReturnType<typeof communities.actions.addNewCommunity>['payload']
    >('Community')

    await factory.create<ReturnType<typeof identity.actions.addNewIdentity>['payload']>(
      'Identity',
      {
        id: community.id
      }
=======
    await factory.create<ReturnType<typeof communities.actions.addNewCommunity>['payload']>(
      'Community'
>>>>>>> cc5ffe73
    )

    renderComponent(
      <>
        <Channel />
      </>,
      store
    )

<<<<<<< HEAD
    const goose = (
      await factory.build<typeof identity.actions.addNewIdentity>('Identity', {
        nickname: 'goose',
        id: community.id
      })
    ).payload

    const message = (
      await factory.build<typeof publicChannels.actions.test_message>('Message', {
        identity: goose,
        verifyAutomatically: false
      })
    ).payload.message

    store.dispatch(
      publicChannels.actions.incomingMessages({
        messages: [message],
        communityId: community.id
      })
    )

    expect(users.selectors.certificatesMapping(store.getState())[message.pubKey]).toBeUndefined()
    expect(publicChannels.selectors.validCurrentChannelMessages(store.getState()).length).toBe(0)

    expect(screen.queryByText(message.message)).toBeNull()

    await factory.create<ReturnType<typeof users.actions.storeUserCertificate>['payload']>(
      'UserCertificate',
      {
        certificate: goose.userCertificate
      }
    )

    expect(users.selectors.certificatesMapping(store.getState())[message.pubKey].username).toBe(goose.nickname)

    await act(async () => {})

    expect(await screen.findByText(message.message)).toBeVisible()
=======
    // Confirm there are no messages to display
    const messages = publicChannels.selectors.currentChannelMessagesMergedBySender(store.getState())
    expect(Object.values(messages).length).toBe(0)

    // Verify loading spinner is visible
    const spinner = screen.getByText(fetchingChannelMessagesText)
    expect(spinner).toBeVisible()
  })

  it.skip("doesn't display messages loading spinner if there's at least one message", async () => {
    const { store } = await prepareStore(
      {},
      socket // Fork Nectar's sagas
    )

    const factory = await getFactory(store)

    const community = await factory.create<
    ReturnType<typeof communities.actions.addNewCommunity>['payload']
    >('Community')

    const alice = await factory.create<
    ReturnType<typeof identity.actions.addNewIdentity>['payload']
    >('Identity', { nickname: 'alice' })

    await factory.create<ReturnType<typeof publicChannels.actions.test_message>['payload']>(
      'Message',
      {
        identity: alice
      }
    )

    renderComponent(
      <>
        <Channel />
      </>,
      store
    )

    // Confirm there are messages to display
    const messages = publicChannels.selectors.currentChannelMessagesMergedBySender(store.getState())
    expect(Object.values(messages).length).toBe(1)

    // Verify loading spinner is not visible
    const spinner = await screen.queryByText(fetchingChannelMessagesText)
    expect(spinner).toBeNull()
>>>>>>> cc5ffe73
  })
})<|MERGE_RESOLUTION|>--- conflicted
+++ resolved
@@ -103,7 +103,7 @@
     // >('Community')
 
     const alice = await factory.create<
-    ReturnType<typeof identity.actions.addNewIdentity>['payload']
+      ReturnType<typeof identity.actions.addNewIdentity>['payload']
     >('Identity', { nickname: 'alice' })
 
     window.HTMLElement.prototype.scrollTo = jest.fn()
@@ -131,11 +131,11 @@
     const factory = await getFactory(store)
 
     const community = await factory.create<
-    ReturnType<typeof communities.actions.addNewCommunity>['payload']
+      ReturnType<typeof communities.actions.addNewCommunity>['payload']
     >('Community')
 
     const alice = await factory.create<
-    ReturnType<typeof identity.actions.addNewIdentity>['payload']
+      ReturnType<typeof identity.actions.addNewIdentity>['payload']
     >('Identity', { id: community.id, nickname: 'alice' })
 
     await factory.create<ReturnType<typeof users.actions.storeUserCertificate>['payload']>(
@@ -146,7 +146,7 @@
     )
 
     const aliceMessage = await factory.create<
-    ReturnType<typeof publicChannels.actions.test_message>['payload']
+      ReturnType<typeof publicChannels.actions.test_message>['payload']
     >('Message', {
       identity: alice,
       verifyAutomatically: true
@@ -186,14 +186,14 @@
       if (action === SocketActionTypes.ASK_FOR_MESSAGES) {
         const data = (
           input as socketEventData<
-          [
-            {
-              peerId: string
-              channelAddress: string
-              ids: string[]
-              communityId: string
-            }
-          ]
+            [
+              {
+                peerId: string
+                channelAddress: string
+                ids: string[]
+                communityId: string
+              }
+            ]
           >
         )[0]
         if (data.ids.length > 1) {
@@ -266,11 +266,11 @@
     const factory = await getFactory(store)
 
     const community = await factory.create<
-    ReturnType<typeof communities.actions.addNewCommunity>['payload']
+      ReturnType<typeof communities.actions.addNewCommunity>['payload']
     >('Community')
 
     const alice = await factory.create<
-    ReturnType<typeof identity.actions.addNewIdentity>['payload']
+      ReturnType<typeof identity.actions.addNewIdentity>['payload']
     >('Identity', { id: community.id, nickname: 'alice' })
 
     await factory.create<ReturnType<typeof users.actions.storeUserCertificate>['payload']>(
@@ -281,7 +281,7 @@
     )
 
     const john = await factory.create<
-    ReturnType<typeof identity.actions.addNewIdentity>['payload']
+      ReturnType<typeof identity.actions.addNewIdentity>['payload']
     >('Identity', { id: community.id, nickname: 'john' })
 
     await factory.create<ReturnType<typeof users.actions.storeUserCertificate>['payload']>(
@@ -352,11 +352,11 @@
     const factory = await getFactory(store)
 
     const community = await factory.create<
-    ReturnType<typeof communities.actions.addNewCommunity>['payload']
+      ReturnType<typeof communities.actions.addNewCommunity>['payload']
     >('Community')
 
     const alice = await factory.create<
-    ReturnType<typeof identity.actions.addNewIdentity>['payload']
+      ReturnType<typeof identity.actions.addNewIdentity>['payload']
     >('Identity', { id: community.id, nickname: 'alice' })
 
     await factory.create<ReturnType<typeof users.actions.storeUserCertificate>['payload']>(
@@ -407,11 +407,7 @@
     }
   })
 
-<<<<<<< HEAD
   it('do not display messages with unknown author', async () => {
-=======
-  it("displays messages loading spinner if there's no messages", async () => {
->>>>>>> cc5ffe73
     const { store } = await prepareStore(
       {},
       socket // Fork Nectar's sagas
@@ -419,9 +415,8 @@
 
     const factory = await getFactory(store)
 
-<<<<<<< HEAD
     const community = await factory.create<
-    ReturnType<typeof communities.actions.addNewCommunity>['payload']
+      ReturnType<typeof communities.actions.addNewCommunity>['payload']
     >('Community')
 
     await factory.create<ReturnType<typeof identity.actions.addNewIdentity>['payload']>(
@@ -429,20 +424,15 @@
       {
         id: community.id
       }
-=======
-    await factory.create<ReturnType<typeof communities.actions.addNewCommunity>['payload']>(
-      'Community'
->>>>>>> cc5ffe73
-    )
-
-    renderComponent(
-      <>
-        <Channel />
-      </>,
-      store
-    )
-
-<<<<<<< HEAD
+    )
+
+    renderComponent(
+      <>
+        <Channel />
+      </>,
+      store
+    )
+
     const goose = (
       await factory.build<typeof identity.actions.addNewIdentity>('Identity', {
         nickname: 'goose',
@@ -476,12 +466,81 @@
       }
     )
 
-    expect(users.selectors.certificatesMapping(store.getState())[message.pubKey].username).toBe(goose.nickname)
+    expect(users.selectors.certificatesMapping(store.getState())[message.pubKey].username).toBe(
+      goose.nickname
+    )
 
     await act(async () => {})
 
     expect(await screen.findByText(message.message)).toBeVisible()
-=======
+  })
+
+  it("displays messages loading spinner if there's no messages", async () => {
+    const { store } = await prepareStore(
+      {},
+      socket // Fork Nectar's sagas
+    )
+
+    const factory = await getFactory(store)
+
+    const community = await factory.create<
+      ReturnType<typeof communities.actions.addNewCommunity>['payload']
+    >('Community')
+
+    await factory.create<ReturnType<typeof identity.actions.addNewIdentity>['payload']>(
+      'Identity',
+      {
+        id: community.id
+      }
+    )
+
+    renderComponent(
+      <>
+        <Channel />
+      </>,
+      store
+    )
+
+    const goose = (
+      await factory.build<typeof identity.actions.addNewIdentity>('Identity', {
+        nickname: 'goose',
+        id: community.id
+      })
+    ).payload
+
+    const message = (
+      await factory.build<typeof publicChannels.actions.test_message>('Message', {
+        identity: goose,
+        verifyAutomatically: false
+      })
+    ).payload.message
+
+    store.dispatch(
+      publicChannels.actions.incomingMessages({
+        messages: [message],
+        communityId: community.id
+      })
+    )
+
+    expect(users.selectors.certificatesMapping(store.getState())[message.pubKey]).toBeUndefined()
+    expect(publicChannels.selectors.validCurrentChannelMessages(store.getState()).length).toBe(0)
+
+    expect(screen.queryByText(message.message)).toBeNull()
+
+    await factory.create<ReturnType<typeof users.actions.storeUserCertificate>['payload']>(
+      'UserCertificate',
+      {
+        certificate: goose.userCertificate
+      }
+    )
+
+    expect(users.selectors.certificatesMapping(store.getState())[message.pubKey].username).toBe(
+      goose.nickname
+    )
+
+    await act(async () => {})
+
+    expect(await screen.findByText(message.message)).toBeVisible()
     // Confirm there are no messages to display
     const messages = publicChannels.selectors.currentChannelMessagesMergedBySender(store.getState())
     expect(Object.values(messages).length).toBe(0)
@@ -528,6 +587,5 @@
     // Verify loading spinner is not visible
     const spinner = await screen.queryByText(fetchingChannelMessagesText)
     expect(spinner).toBeNull()
->>>>>>> cc5ffe73
   })
 })