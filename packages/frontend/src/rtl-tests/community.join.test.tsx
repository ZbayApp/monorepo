import React from 'react'
import '@testing-library/jest-dom/extend-expect'
import { act } from 'react-dom/test-utils'
import { screen } from '@testing-library/dom'
import userEvent from '@testing-library/user-event'
import { take } from 'typed-redux-saga'
import { renderComponent } from '../renderer/testUtils/renderComponent'
import { prepareStore } from '../renderer/testUtils/prepareStore'
import { modalsActions } from '../renderer/sagas/modals/modals.slice'
import JoinCommunity from '../renderer/components/CreateJoinCommunity/JoinCommunity/JoinCommunity'
import CreateUsername from '../renderer/components/CreateUsername/CreateUsername'
import LoadingPanel from '../renderer/containers/widgets/loadingPanel/loadingPanel'
import { ModalName } from '../renderer/sagas/modals/modals.types'
import { JoinCommunityDictionary } from '../renderer/components/CreateJoinCommunity/community.dictionary'
import MockedSocket from 'socket.io-mock'
import { ioMock } from '../shared/setupTests'
import { socketEventData } from '../renderer/testUtils/socket'
import {
  identity,
  communities,
  SocketActionTypes,
  RegisterUserCertificatePayload,
  InitCommunityPayload,
  Community,
  createUserCertificateTestHelper,
  ErrorCodes,
  ErrorMessages,
  getFactory,
  errors
} from '@quiet/nectar'
import Channel from '../renderer/components/Channel/Channel'

jest.setTimeout(20_000)

describe('User', () => {
  let socket: MockedSocket

  beforeEach(() => {
    socket = new MockedSocket()
    ioMock.mockImplementation(() => socket)
  })

  it('joins community and registers username', async () => {
    const { store, runSaga } = await prepareStore(
      {},
      socket // Fork Nectar's sagas
    )

    store.dispatch(modalsActions.openModal({ name: ModalName.joinCommunityModal }))

    renderComponent(
      <>
        <JoinCommunity />
        <CreateUsername />
        <Channel />
      </>,
      store
    )

    const factory = await getFactory(store)

    jest
      .spyOn(socket, 'emit')
      .mockImplementation(async (action: SocketActionTypes, ...input: any[]) => {
        if (action === SocketActionTypes.CREATE_NETWORK) {
          const data = input as socketEventData<[Community]>
          const payload = data[0]
          return socket.socketClient.emit(SocketActionTypes.NETWORK, {
            community: payload,
            network: {
              hiddenService: {
                onionAddress: 'onionAddress',
                privKey: 'privKey'
              },
              peerId: {
                id: 'peerId'
              }
            }
          })
        }
        if (action === SocketActionTypes.REGISTER_USER_CERTIFICATE) {
          const data = input as socketEventData<[RegisterUserCertificatePayload]>
          const payload = data[0]
          const user = identity.selectors.currentIdentity(store.getState())
          // This community serves only as a mocked object for generating valid crytpo data (certificate, rootCA)
          const communityHelper = (
            await factory.build<typeof communities.actions.addNewCommunity>('Community', {
              id: data[0]
            })
          ).payload
          const certificateHelper = await createUserCertificateTestHelper(
            {
              nickname: user.nickname,
              commonName: communityHelper.registrarUrl,
              peerId: user.peerId.id
            },
            communityHelper.CA
          )
          const certificate = certificateHelper.userCert.userCertObject.certificate
          const rootCa = communityHelper.CA.rootCertString
          return socket.socketClient.emit(SocketActionTypes.SEND_USER_CERTIFICATE, {
            communityId: payload.communityId,
            payload: {
              certificate: certificate,
              rootCa: rootCa
            }
          })
        }
        if (action === SocketActionTypes.LAUNCH_COMMUNITY) {
          const data = input as socketEventData<[InitCommunityPayload]>
          const payload = data[0]
          const community = communities.selectors.currentCommunity(store.getState())
          expect(payload.id).toEqual(community.id)
          socket.socketClient.emit(SocketActionTypes.COMMUNITY, {
            id: payload.id
          })
          socket.socketClient.emit(SocketActionTypes.RESPONSE_GET_PUBLIC_CHANNELS, {
            communityId: community.id,
            channels: {
              general: {
                name: 'general',
                description: 'string',
                owner: 'owner',
                timestamp: 0,
                address: 'general'
              }
            }
          })
        }
      })

    // Log all the dispatched actions in order
    const actions = []
    runSaga(function* (): Generator {
      while (true) {
        const action = yield* take()
        actions.push(action.type)
      }
    })

    // Confirm proper modal title is displayed
    const dictionary = JoinCommunityDictionary()
    const joinCommunityTitle = screen.getByText(dictionary.header)
    expect(joinCommunityTitle).toBeVisible()

    // Enter community address and hit button
    const joinCommunityInput = screen.getByPlaceholderText(dictionary.placeholder)
    const joinCommunityButton = screen.getByText(dictionary.button)
    userEvent.type(joinCommunityInput, '3lyn5yjwwb74he5olv43eej7knt34folvrgrfsw6vzitvkxmc5wpe4yd')
    userEvent.click(joinCommunityButton)

    // Confirm user is being redirected to username registration
    const createUsernameTitle = await screen.findByText('Register a username')
    expect(createUsernameTitle).toBeVisible()

    // Enter username and hit button
    const createUsernameInput = screen.getByPlaceholderText('Enter a username')
    const createUsernameButton = screen.getByText('Register')
    userEvent.type(createUsernameInput, 'alice')
    userEvent.click(createUsernameButton)

    // Wait for the actions that updates the store
    await act(async () => {})

    // Check if join/username modals are gone
    expect(joinCommunityTitle).not.toBeVisible()
    expect(createUsernameTitle).not.toBeVisible()

    // Check if channel page is visible
    const channelPage = await screen.findByText('#general')
    expect(channelPage).toBeVisible()

    expect(actions).toMatchInlineSnapshot(`
      Array [
        "Communities/createNetwork",
        "Communities/responseCreateNetwork",
        "Communities/addNewCommunity",
        "Communities/setCurrentCommunity",
        "PublicChannels/addPublicChannelsList",
        "Identity/addNewIdentity",
        "Modals/closeModal",
        "Modals/openModal",
        "Identity/registerUsername",
<<<<<<< HEAD
        "Identity/updateUsername",
        "Identity/createUserCsr",
=======
>>>>>>> d257fe60
        "Identity/registerCertificate",
        "Communities/storePeerList",
        "Identity/storeUserCertificate",
        "Modals/closeModal",
        "Communities/updateCommunity",
        "Communities/updateCommunityData",
        "Communities/launchCommunity",
        "Communities/launchRegistrar",
        "Connection/addInitializedCommunity",
        "PublicChannels/responseGetPublicChannels",
        "PublicChannels/subscribeToAllTopics",
        "PublicChannels/subscribeToTopic",
        "PublicChannels/addChannel",
        "PublicChannels/setChannelLoadingSlice",
      ]
    `)
  })

  it('sees proper registration error when trying to join with already taken username', async () => {
    const { store, runSaga } = await prepareStore(
      {},
      socket // Fork Nectar's sagas
    )

    store.dispatch(modalsActions.openModal({ name: ModalName.joinCommunityModal }))

    renderComponent(
      <>
        <LoadingPanel />
        <JoinCommunity />
        <CreateUsername />
        <Channel />
      </>,
      store
    )

    jest
      .spyOn(socket, 'emit')
      .mockImplementation(async (action: SocketActionTypes, ...input: any[]) => {
        if (action === SocketActionTypes.CREATE_NETWORK) {
          const data = input as socketEventData<[Community]>
          const payload = data[0]
          return socket.socketClient.emit(SocketActionTypes.NETWORK, {
            community: payload,
            network: {
              hiddenService: {
                onionAddress: 'onionAddress',
                privKey: 'privKey'
              },
              peerId: {
                id: 'peerId'
              }
            }
          })
        }
        if (action === SocketActionTypes.REGISTER_USER_CERTIFICATE) {
          const data = input as socketEventData<[RegisterUserCertificatePayload]>
          const payload = data[0]
          const community = communities.selectors.currentCommunity(store.getState())
          expect(payload.communityId).toEqual(community.id)
          socket.socketClient.emit(SocketActionTypes.ERROR, {
            type: SocketActionTypes.REGISTRAR,
            code: ErrorCodes.FORBIDDEN,
            message: ErrorMessages.USERNAME_TAKEN,
            community: community.id
          })
        }
      })

    // Log all the dispatched actions in order
    const actions = []
    runSaga(function* (): Generator {
      while (true) {
        const action = yield* take()
        actions.push(action.type)
      }
    })

    // Confirm proper modal title is displayed
    const dictionary = JoinCommunityDictionary()
    const joinCommunityTitle = screen.getByText(dictionary.header)
    expect(joinCommunityTitle).toBeVisible()

    // Enter community address and hit button
    const joinCommunityInput = screen.getByPlaceholderText(dictionary.placeholder)
    const joinCommunityButton = screen.getByText(dictionary.button)
    userEvent.type(joinCommunityInput, '3lyn5yjwwb74he5olv43eej7knt34folvrgrfsw6vzitvkxmc5wpe4yd')
    userEvent.click(joinCommunityButton)

    // Confirm user is being redirected to username registration
    const createUsernameTitle = await screen.findByText('Register a username')
    expect(createUsernameTitle).toBeVisible()

    // Enter username and hit button
    const createUsernameInput = screen.getByPlaceholderText('Enter a username')
    const createUsernameButton = screen.getByText('Register')
    userEvent.type(createUsernameInput, 'bob')
    userEvent.click(createUsernameButton)

    // Wait for the actions that updates the store
    await act(async () => {})

    // Check if 'username taken' error message is visible
    expect(createUsernameTitle).toBeVisible()
    const usernameTakenErrorMessage = await screen.findByText(ErrorMessages.USERNAME_TAKEN)
    expect(usernameTakenErrorMessage).toBeVisible()

    expect(actions).toMatchInlineSnapshot(`
      Array [
        "Communities/createNetwork",
        "Communities/responseCreateNetwork",
        "Communities/addNewCommunity",
        "Communities/setCurrentCommunity",
        "PublicChannels/addPublicChannelsList",
        "Identity/addNewIdentity",
        "Modals/closeModal",
        "Modals/openModal",
        "Identity/registerUsername",
<<<<<<< HEAD
        "Identity/updateUsername",
        "Identity/createUserCsr",
=======
>>>>>>> d257fe60
        "Identity/registerCertificate",
        "Errors/addError",
      ]
    `)
  })

  it('clears error before sending another username registration request', async () => {
    const { store, runSaga } = await prepareStore(
      {},
      socket // Fork Nectar's sagas
    )

    store.dispatch(modalsActions.openModal({ name: ModalName.joinCommunityModal }))

    renderComponent(
      <>
        <LoadingPanel />
        <JoinCommunity />
        <CreateUsername />
        <Channel />
      </>,
      store
    )

    jest
      .spyOn(socket, 'emit')
      .mockImplementation(async (action: SocketActionTypes, ...input: any[]) => {
        if (action === SocketActionTypes.CREATE_NETWORK) {
          const data = input as socketEventData<[Community]>
          const payload = data[0]
          return socket.socketClient.emit(SocketActionTypes.NETWORK, {
            community: payload,
            network: {
              hiddenService: {
                onionAddress: 'onionAddress',
                privKey: 'privKey'
              },
              peerId: {
                id: 'peerId'
              }
            }
          })
        }
      })

    // Log all the dispatched actions in order
    const actions = []
    runSaga(function* (): Generator {
      while (true) {
        const action = yield* take()
        actions.push(action.type)
      }
    })

    // Confirm proper modal title is displayed
    const dictionary = JoinCommunityDictionary()
    const joinCommunityTitle = screen.getByText(dictionary.header)
    expect(joinCommunityTitle).toBeVisible()

    // Enter community address and hit button
    const joinCommunityInput = screen.getByPlaceholderText(dictionary.placeholder)
    const joinCommunityButton = screen.getByText(dictionary.button)
    userEvent.type(joinCommunityInput, '3lyn5yjwwb74he5olv43eej7knt34folvrgrfsw6vzitvkxmc5wpe4yd')
    userEvent.click(joinCommunityButton)

    // Confirm user is being redirected to username registration
    const createUsernameTitle = await screen.findByText('Register a username')
    expect(createUsernameTitle).toBeVisible()

    await act(async () => {
      const community = communities.selectors.currentCommunity(store.getState())
      store.dispatch(
        errors.actions.addError({
          type: SocketActionTypes.REGISTRAR,
          code: ErrorCodes.FORBIDDEN,
          message: ErrorMessages.USERNAME_TAKEN,
          community: community.id
        })
      )
    })

    // Check if 'username taken' error message is visible
    expect(createUsernameTitle).toBeVisible()
    expect(await screen.findByText(ErrorMessages.USERNAME_TAKEN)).toBeVisible()

    // Enter username and hit button
    const createUsernameInput = screen.getByPlaceholderText('Enter a username')
    const createUsernameButton = screen.getByText('Register')
    userEvent.type(createUsernameInput, 'bob')
    userEvent.click(createUsernameButton)

    // Wait for the actions that updates the store
    await act(async () => {})

    // Check if 'username taken' error message disappeared
    expect(await screen.queryByText(ErrorMessages.USERNAME_TAKEN)).toBeNull()

    expect(actions).toMatchInlineSnapshot(`
      Array [
        "Communities/createNetwork",
        "Communities/responseCreateNetwork",
        "Communities/addNewCommunity",
        "Communities/setCurrentCommunity",
        "PublicChannels/addPublicChannelsList",
        "Identity/addNewIdentity",
        "Modals/closeModal",
        "Modals/openModal",
        "Errors/addError",
        "Errors/clearError",
        "Identity/registerUsername",
        "Identity/registerCertificate",
      ]
    `)
  })
})<|MERGE_RESOLUTION|>--- conflicted
+++ resolved
@@ -160,7 +160,7 @@
     userEvent.click(createUsernameButton)
 
     // Wait for the actions that updates the store
-    await act(async () => {})
+    await act(async () => { })
 
     // Check if join/username modals are gone
     expect(joinCommunityTitle).not.toBeVisible()
@@ -181,11 +181,6 @@
         "Modals/closeModal",
         "Modals/openModal",
         "Identity/registerUsername",
-<<<<<<< HEAD
-        "Identity/updateUsername",
-        "Identity/createUserCsr",
-=======
->>>>>>> d257fe60
         "Identity/registerCertificate",
         "Communities/storePeerList",
         "Identity/storeUserCertificate",
@@ -286,7 +281,7 @@
     userEvent.click(createUsernameButton)
 
     // Wait for the actions that updates the store
-    await act(async () => {})
+    await act(async () => { })
 
     // Check if 'username taken' error message is visible
     expect(createUsernameTitle).toBeVisible()
@@ -304,11 +299,6 @@
         "Modals/closeModal",
         "Modals/openModal",
         "Identity/registerUsername",
-<<<<<<< HEAD
-        "Identity/updateUsername",
-        "Identity/createUserCsr",
-=======
->>>>>>> d257fe60
         "Identity/registerCertificate",
         "Errors/addError",
       ]
@@ -401,7 +391,7 @@
     userEvent.click(createUsernameButton)
 
     // Wait for the actions that updates the store
-    await act(async () => {})
+    await act(async () => { })
 
     // Check if 'username taken' error message disappeared
     expect(await screen.queryByText(ErrorMessages.USERNAME_TAKEN)).toBeNull()
