--- conflicted
+++ resolved
@@ -151,7 +151,7 @@
     userEvent.click(createUsernameButton)
 
     // Wait for the actions that updates the store
-    await act(async () => {})
+    await act(async () => { })
 
     // Check if create/username modals are gone
     expect(createCommunityTitle).not.toBeVisible()
@@ -171,11 +171,6 @@
         "Modals/closeModal",
         "Modals/openModal",
         "Identity/registerUsername",
-<<<<<<< HEAD
-        "Identity/updateUsername",
-        "Identity/createUserCsr",
-=======
->>>>>>> d257fe60
         "Identity/registerCertificate",
         "Communities/storePeerList",
         "Identity/storeUserCertificate",
@@ -310,7 +305,7 @@
     userEvent.click(createUsernameButton)
 
     // Wait for the actions that updates the store
-    await act(async () => {})
+    await act(async () => { })
 
     // Check if 'creating community' loading panel is displayed
     // await waitFor(() => {
@@ -340,11 +335,6 @@
         "Modals/closeModal",
         "Modals/openModal",
         "Identity/registerUsername",
-<<<<<<< HEAD
-        "Identity/updateUsername",
-        "Identity/createUserCsr",
-=======
->>>>>>> d257fe60
         "Identity/registerCertificate",
         "Communities/storePeerList",
         "Identity/storeUserCertificate",
