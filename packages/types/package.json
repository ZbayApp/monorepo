{
  "name": "@quiet/types",
<<<<<<< HEAD
  "version": "2.0.0-alpha.1",
=======
  "version": "1.8.1",
>>>>>>> bb9b417e
  "description": "Common monorepo types",
  "main": "lib/index.js",
  "types": "lib/index.d.ts",
  "files": [
    "lib/**/*"
  ],
  "scripts": {
    "build": "tsc -p tsconfig.build.json",
    "prepare": "npm run build",
    "lint": "eslint --ext .ts . --fix",
    "lint-ci": "eslint --ext .ts .",
    "test": "exit 0",
    "prettier": "prettier",
    "rmDist": "rimraf lib/"
  },
  "devDependencies": {
    "@quiet/eslint-config": "^1.4.0-alpha.0",
    "@reduxjs/toolkit": "^1.9.1",
    "@types/jest": "^26.0.23",
    "@types/node": "^17.0.21",
    "jest": "^26.6.3",
    "ts-jest": "^26.5.2",
    "typescript": "^4.9.3"
  },
  "dependencies": {
    "cross-env": "^5.2.0",
    "debug": "^4.3.1"
  },
  "jest": {
    "transform": {
      "^.+\\.tsx?$": "ts-jest"
    },
    "testPathIgnorePatterns": [
      "node_modules/"
    ],
    "testRegex": ".*\\.test\\.(t|j)s$",
    "testEnvironment": "node",
    "rootDir": "src"
  },
  "author": "",
  "license": "ISC"
}<|MERGE_RESOLUTION|>--- conflicted
+++ resolved
@@ -1,10 +1,6 @@
 {
   "name": "@quiet/types",
-<<<<<<< HEAD
   "version": "2.0.0-alpha.1",
-=======
-  "version": "1.8.1",
->>>>>>> bb9b417e
   "description": "Common monorepo types",
   "main": "lib/index.js",
   "types": "lib/index.d.ts",
