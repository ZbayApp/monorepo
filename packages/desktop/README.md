--- conflicted
+++ resolved
@@ -3,14 +3,9 @@
 Running the desktop version of Quiet should be straightforward on Mac and Linux. On Windows we recommend using git-bash or just wsl.
 Here are the steps:
 
-<<<<<<< HEAD
-0. Install `patch` (e.g. via your Linux package manager)
-1. Use `Node 18.20.4` and `npm 10.7.0`. We recommend [nvm](https://github.com/nvm-sh/nvm) for easily switching Node versions, and if this README gets out of date you can see the actual version used by CI [here](https://github.com/TryQuiet/quiet/blob/master/.github/actions/setup-env/action.yml). If you are using nvm, you can run `nvm use` in the project's root to switch to the correct version.
-2. In `quiet/` (project's root) install monorepo's dependencies and bootstrap the project with lerna. It will take care of the package's dependencies and trigger a prepublish script which builds them.
-=======
 1. Install `patch` (e.g. via your Linux package manager)
 
-2. Use `Node 18.12.1` and `npm 8.19.2`. We recommend [nvm](https://github.com/nvm-sh/nvm) for easily switching Node versions, and if this README gets out of date you can see the actual version used by CI [here](https://github.com/TryQuiet/quiet/blob/master/.github/actions/setup-env/action.yml). If you are using nvm, you can run `nvm use` in the project's root to switch to the correct version.
+2. Use `Node 18.20.4` and `npm 10.7.0`. We recommend [nvm](https://github.com/nvm-sh/nvm) or [volta](https://volta.sh/) for easily switching Node versions, and if this README gets out of date you can see the actual version used by CI [here](https://github.com/TryQuiet/quiet/blob/master/.github/actions/setup-env/action.yml). If you are using nvm, you can run `nvm use` in the project's root to switch to the correct version.
 
 3. Initialize submodules in the project's root:
 
@@ -21,7 +16,6 @@
 4. Install python3 and setuptools through your preferred method. (used by node-gyp)
 
 5. In `quiet/` (project's root) install monorepo's dependencies and bootstrap the project with lerna. It will take care of the package's dependencies and trigger a prepublish script which builds them.
->>>>>>> 94ccae8d
 
 ```
 npm i lerna@6.6.2
