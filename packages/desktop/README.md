--- conflicted
+++ resolved
@@ -2,11 +2,7 @@
 
 Running the desktop version of Quiet should be straightforward on Mac, Windows, and Linux. Here are the steps:
 
-<<<<<<< HEAD
-0. Use Node 16.18.0 and npm 8.19.2
-=======
-0. Use Node 16.14.2 and the corresponding version of npm. We recommend [nvm](https://github.com/nvm-sh/nvm) for easily switching Node versions, and if this README gets out of date you can see the actual version used by CI [here](https://github.com/TryQuiet/quiet/blob/master/.github/actions/setup-env/action.yml).
->>>>>>> cbc0c1d8
+0. Use Node 16.18.0 and npm 8.19.2. We recommend [nvm](https://github.com/nvm-sh/nvm) for easily switching Node versions, and if this README gets out of date you can see the actual version used by CI [here](https://github.com/TryQuiet/quiet/blob/master/.github/actions/setup-env/action.yml).
 1. In `quiet/` install monorepo's dependencies and bootstrap the project with lerna. It will take care of the package's dependencies and trigger a prepublish script which builds them.
 
 ```
