--- conflicted
+++ resolved
@@ -796,7 +796,6 @@
         }
       })
 
-<<<<<<< HEAD
     initialState.dispatch(
       files.actions.updateDownloadStatus({
         mid: missingFile.message.id,
@@ -809,13 +808,6 @@
         }
       })
     )
-=======
-    initialState.dispatch(filesStore.actions.updateDownloadStatus({
-      mid: missingFile.message.id,
-      cid: missingFile.cid,
-      downloadState: DownloadState.Downloading
-    }))
->>>>>>> 6df87308
 
     const { store, runSaga } = await prepareStore(
       initialState.getState(),
