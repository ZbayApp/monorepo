import React from 'react'
import '@testing-library/jest-dom/extend-expect'
import { act } from 'react-dom/test-utils'
import { screen } from '@testing-library/dom'
import { apply, take } from 'typed-redux-saga'
import userEvent from '@testing-library/user-event'
import MockedSocket from 'socket.io-mock'
import { ioMock } from '../shared/setupTests'
import { socketEventData } from '../renderer/testUtils/socket'
import { renderComponent } from '../renderer/testUtils/renderComponent'
import { prepareStore } from '../renderer/testUtils/prepareStore'
import Channel from '../renderer/components/Channel/Channel'

import {
  identity,
  communities,
  publicChannels,
  getFactory,
  SocketActionTypes,
  ChannelMessage,
  messages,
  SendingStatus,
  MessageType,
  connection,
  FileMetadata,
  DownloadFilePayload,
  InitCommunityPayload,
  UploadFilePayload,
  FileContent,
  files,
  DownloadState,
  AUTODOWNLOAD_SIZE_LIMIT
} from '@quiet/state-manager'

import { keyFromCertificate, parseCertificate } from '@quiet/identity'

import { fetchingChannelMessagesText } from '../renderer/components/widgets/channels/ChannelMessages'
import { DateTime } from 'luxon'

jest.setTimeout(20_000)

const notification = jest.fn().mockImplementation(() => {
  return jest.fn()
})
// @ts-expect-error
window.Notification = notification

jest.mock('electron', () => {
  return {
    ipcRenderer: { on: () => {}, send: jest.fn(), sendSync: jest.fn() },
    remote: {
      BrowserWindow: {
        getAllWindows: () => {
          return [
            {
              show: jest.fn(),
              isFocused: jest.fn()
            }
          ]
        }
      }
    }
  }
})

jest.mock('../shared/sounds', () => ({
  // @ts-expect-error
  ...jest.requireActual('../shared/sounds'),
  soundTypeToAudio: {
    pow: {
      play: jest.fn()
    }
  }
}))

describe('Channel', () => {
  let socket: MockedSocket

  beforeEach(() => {
    socket = new MockedSocket()
    ioMock.mockImplementation(() => socket)
    window.ResizeObserver = jest.fn().mockImplementation(() => ({
      observe: jest.fn(),
      unobserve: jest.fn(),
      disconnect: jest.fn()
    }))
  })

  it("causes no error if there's no data yet", async () => {
    const { store } = await prepareStore(
      {},
      socket // Fork state manager's sagas
    )

    window.HTMLElement.prototype.scrollTo = jest.fn()

    renderComponent(
      <>
        <Channel />
      </>,
      store
    )
  })

  it('displays properly on app (re)start', async () => {
    const { store } = await prepareStore(
      {},
      socket // Fork state manager's sagas
    )

    const factory = await getFactory(store)

    // const community = await factory.create<
    // ReturnType<typeof communitiesActions.addNewCommunity>['payload']
    // >('Community')

    const alice = await factory.create<
    ReturnType<typeof identity.actions.addNewIdentity>['payload']
    >('Identity', { nickname: 'alice' })

    window.HTMLElement.prototype.scrollTo = jest.fn()

    renderComponent(
      <>
        <Channel />
      </>,
      store
    )

    const channelName = screen.getByText('#general')
    expect(channelName).toBeVisible()

    const messageInput = screen.getByPlaceholderText(`Message #general as @${alice.nickname}`)
    expect(messageInput).toBeVisible()
  })

  it('filters out suspicious messages', async () => {
    const { store, runSaga } = await prepareStore(
      {},
      socket // Fork state manager's sagas
    )

    const factory = await getFactory(store)

    const community = await factory.create<
    ReturnType<typeof communities.actions.addNewCommunity>['payload']
    >('Community')

    const alice = await factory.create<
    ReturnType<typeof identity.actions.addNewIdentity>['payload']
    >('Identity', { id: community.id, nickname: 'alice' })

    const john = await factory.create<
    ReturnType<typeof identity.actions.addNewIdentity>['payload']
    >('Identity', { id: community.id, nickname: 'john' })

    const johnPublicKey = keyFromCertificate(parseCertificate(john.userCertificate))

    const authenticMessage: ChannelMessage = {
      ...(
        await factory.build<typeof publicChannels.actions.test_message>('Message', {
          identity: alice
        })
      ).payload.message,
      id: Math.random().toString(36).substr(2.9)
    }

    const spoofedMessage: ChannelMessage = {
      ...(
        await factory.build<typeof publicChannels.actions.test_message>('Message', {
          identity: alice
        })
      ).payload.message,
      id: Math.random().toString(36).substr(2.9),
      pubKey: johnPublicKey
    }

    window.HTMLElement.prototype.scrollTo = jest.fn()

    renderComponent(
      <>
        <Channel />
      </>,
      store
    )

    await act(async () => {
      await runSaga(mockIncomingMessages).toPromise()
    })

    // Verified message is shown
    const persistedMessage = await screen.findByText(authenticMessage.message)
    expect(persistedMessage).toBeVisible()

    // Spoofed message doesn't exist
    expect(screen.queryByText(spoofedMessage.message)).toBeNull()

    function* mockIncomingMessages(): Generator {
      yield* apply(socket.socketClient, socket.socketClient.emit, [
        SocketActionTypes.INCOMING_MESSAGES,
        {
          messages: [authenticMessage, spoofedMessage],
          communityId: community.id
        }
      ])
    }
  })

  it('validates and displays persisted messages even if verification status cache is invalid', async () => {
    const { store, runSaga } = await prepareStore(
      {},
      socket // Fork state manager's sagas
    )

    const factory = await getFactory(store)

    const community = await factory.create<
    ReturnType<typeof communities.actions.addNewCommunity>['payload']
    >('Community')

    const alice = await factory.create<
    ReturnType<typeof identity.actions.addNewIdentity>['payload']
    >('Identity', { id: community.id, nickname: 'alice' })

    const aliceMessage = (
      await factory.build<typeof publicChannels.actions.test_message>('Message', {
        identity: alice
      })
    ).payload.message

    store.dispatch(
      messages.actions.addPublicKeyMapping({
        publicKey: aliceMessage.pubKey,
        cryptoKey: undefined
      })
    )

    window.HTMLElement.prototype.scrollTo = jest.fn()

    renderComponent(
      <>
        <Channel />
      </>,
      store
    )

    await act(async () => {
      await runSaga(mockIncomingMessages).toPromise()
    })

    // Mssage is shown
    const persistedMessage = await screen.findByText(aliceMessage.message)
    expect(persistedMessage).toBeVisible()

    function* mockIncomingMessages(): Generator {
      yield* apply(socket.socketClient, socket.socketClient.emit, [
        SocketActionTypes.INCOMING_MESSAGES,
        {
          messages: [aliceMessage],
          communityId: community.id
        }
      ])
    }
  })

  it("displays messages loading spinner if there's no messages", async () => {
    const { store } = await prepareStore(
      {},
      socket // Fork state manager's sagas
    )

    const factory = await getFactory(store)

    await factory.create<ReturnType<typeof communities.actions.addNewCommunity>['payload']>(
      'Community'
    )

    renderComponent(
      <>
        <Channel />
      </>,
      store
    )

    // Confirm there are no messages to display
    const messages = publicChannels.selectors.currentChannelMessagesMergedBySender(store.getState())
    expect(Object.values(messages).length).toBe(0)

    // Verify loading spinner is visible
    const spinner = screen.getByText(fetchingChannelMessagesText)
    expect(spinner).toBeVisible()
  })

  it("doesn't display messages loading spinner if there's at least one message", async () => {
    const { store } = await prepareStore(
      {},
      socket // Fork state manager's sagas
    )

    const factory = await getFactory(store)

    const community = await factory.create<
    ReturnType<typeof communities.actions.addNewCommunity>['payload']
    >('Community')

    const alice = await factory.create<
    ReturnType<typeof identity.actions.addNewIdentity>['payload']
    >('Identity', { id: community.id, nickname: 'alice' })

    await factory.create<ReturnType<typeof publicChannels.actions.test_message>['payload']>(
      'Message',
      {
        identity: alice,
        verifyAutomatically: true
      }
    )

    window.HTMLElement.prototype.scrollTo = jest.fn()

    renderComponent(
      <>
        <Channel />
      </>,
      store
    )

    await act(async () => {})

    // Confirm there are messages to display
    expect(
      Object.values(publicChannels.selectors.currentChannelMessagesMergedBySender(store.getState()))
        .length
    ).toBe(1)

    // Verify loading spinner is not visible
    const spinner = await screen.queryByText(fetchingChannelMessagesText)
    expect(spinner).toBeNull()
  })

  it('immediately display greyed out message after sending, then turn it black when saved to db', async () => {
    const { store, runSaga } = await prepareStore(
      {},
      socket // Fork state manager's sagas
    )

    const factory = await getFactory(store)

    const community = await factory.create<
    ReturnType<typeof communities.actions.addNewCommunity>['payload']
    >('Community')

    const alice = await factory.create<
    ReturnType<typeof identity.actions.addNewIdentity>['payload']
    >('Identity', { id: community.id, nickname: 'alice' })

    window.HTMLElement.prototype.scrollTo = jest.fn()

    renderComponent(
      <>
        <Channel />
      </>,
      store
    )

    const messageText = 'Hello!'

    store.dispatch(messages.actions.sendMessage({ message: messageText }))

    await act(async () => {})

    // Get sent message for further assertions
    const sentMessage = publicChannels.selectors.currentChannelMessages(store.getState())[0]

    // Confirm message has been stored immediately
    const displayableMessages = publicChannels.selectors.currentChannelMessagesMergedBySender(
      store.getState()
    )
    expect(Object.values(displayableMessages).length).toBe(1)

    // Verify message status is 'pending'
    expect(messages.selectors.messagesSendingStatus(store.getState())[sentMessage.id].status).toBe(
      SendingStatus.Pending
    )

    // Verify message is greyed out
    expect(await screen.findByText(messageText)).toHaveStyle('color:#B2B2B2')

    // Update message sending status
    store.dispatch(
      messages.actions.incomingMessages({
        messages: [sentMessage]
      })
    )

    await act(async () => {
      await runSaga(mockIncomingMessages).toPromise()
    })

    function* mockIncomingMessages(): Generator {
      yield* apply(socket.socketClient, socket.socketClient.emit, [
        SocketActionTypes.INCOMING_MESSAGES,
        {
          messages: [sentMessage],
          communityId: community.id
        }
      ])
    }

    // Confirm 'pending' message status has been removed
    expect(messages.selectors.messagesSendingStatus(store.getState())[sentMessage.id]).toBe(
      undefined
    )

    // Confirm message is no longer greyed out
    expect(await screen.findByText(messageText)).toBeVisible()
    expect(await screen.findByText(messageText)).not.toHaveStyle('color:#B2B2B2')
  })

  it("shows incoming message if it's not older than oldest message, and isn't the newest one", async () => {
    const { store, runSaga } = await prepareStore(
      {},
      socket // Fork state manager's sagas
    )

    const factory = await getFactory(store)

    const community = await factory.create<
    ReturnType<typeof communities.actions.addNewCommunity>['payload']
    >('Community')

    const alice = await factory.create<
    ReturnType<typeof identity.actions.addNewIdentity>['payload']
    >('Identity', { id: community.id, nickname: 'alice' })

    window.HTMLElement.prototype.scrollTo = jest.fn()

    renderComponent(
      <>
        <Channel />
      </>,
      store
    )

    const messagesText = ['message1', 'message2', 'message3']
    const messages: ChannelMessage[] = []

    for (const msg of messagesText) {
      const message = (
        await factory.build<typeof publicChannels.actions.test_message>('Message', {
          identity: alice,
          message: {
            id: Math.random().toString(36).substr(2.9),
            type: MessageType.Basic,
            message: msg,
            createdAt: messagesText.indexOf(msg) + 1,
            channelAddress: 'general',
            signature: '',
            pubKey: ''
          },
          verifyAutomatically: true
        })
      ).payload.message
      messages.push(message)
    }

    const [message1, message2, message3] = messages

    await act(async () => {
      await runSaga(mockIncomingMessages).toPromise()
    })

    function* mockIncomingMessages(): Generator {
      yield* apply(socket.socketClient, socket.socketClient.emit, [
        SocketActionTypes.INCOMING_MESSAGES,
        {
          messages: [message3],
          communityId: community.id
        }
      ])
      yield* apply(socket.socketClient, socket.socketClient.emit, [
        SocketActionTypes.INCOMING_MESSAGES,
        {
          messages: [message1],
          communityId: community.id
        }
      ])
      yield* apply(socket.socketClient, socket.socketClient.emit, [
        SocketActionTypes.INCOMING_MESSAGES,
        {
          messages: [message2],
          communityId: community.id
        }
      ])
    }

    expect(await screen.findByText(message1.message)).toBeVisible()
    expect(await screen.findByText(message2.message)).toBeVisible()
    expect(await screen.findByText(message3.message)).toBeVisible()
  })

  // TODO: https://github.com/TryQuiet/monorepo/issues/530
  it.skip('allow to type and send message if community is initialized', async () => {
    const { store, runSaga } = await prepareStore(
      {},
      socket // Fork state manager's sagas
    )

    const factory = await getFactory(store)

    const community = await factory.create<
    ReturnType<typeof communities.actions.addNewCommunity>['payload']
    >('Community')

    const alice = await factory.create<
    ReturnType<typeof identity.actions.addNewIdentity>['payload']
    >('Identity', { id: community.id, nickname: 'alice' })

    window.HTMLElement.prototype.scrollTo = jest.fn()

    renderComponent(
      <>
        <Channel />
      </>,
      store
    )

    await act(async () => {
      store.dispatch(connection.actions.addInitializedCommunity(community.id))
    })

    // Log all the dispatched actions in order
    const actions = []
    runSaga(function* (): Generator {
      while (true) {
        const action = yield* take()
        actions.push(action.type)
      }
    })

    const messageInput = screen.getByPlaceholderText(`Message #general as @${alice.nickname}`)

    // This input loses the first letter, hence the next assertion looks for a string without that.
    userEvent.type(messageInput, 'hhello')

    const isTextVisible = screen.getByText('hello')

    expect(isTextVisible).toBeTruthy()

    userEvent.type(messageInput, '{enter}')

    // sendMessage action trigger
    expect(actions).toMatchInlineSnapshot(`
      Array [
        "Messages/sendMessage",
      ]
    `)
  })

  it("doesn't allow to type and send message if community is not initialized", async () => {
    const { store, runSaga } = await prepareStore(
      {},
      socket // Fork state manager's sagas
    )

    const factory = await getFactory(store)

    const community = await factory.create<
    ReturnType<typeof communities.actions.addNewCommunity>['payload']
    >('Community')

    const alice = await factory.create<
    ReturnType<typeof identity.actions.addNewIdentity>['payload']
    >('Identity', { id: community.id, nickname: 'alice' })

    window.HTMLElement.prototype.scrollTo = jest.fn()

    renderComponent(
      <>
        <Channel />
      </>,
      store
    )

    // Log all the dispatched actions in order
    const actions = []
    runSaga(function* (): Generator {
      while (true) {
        const action = yield* take()
        actions.push(action.type)
      }
    })

    const infoMessage = screen.getByText('Initializing community. This may take a few minutes...')
    expect(infoMessage).toBeVisible()

    const messageInput = screen.getByPlaceholderText(`Message #general as @${alice.nickname}`)

    // This input loses the first letter, hence the next assertion looks for a string without that.
    userEvent.type(messageInput, 'hhello')

    expect(await screen.queryByText('hello')).toBeNull()

    userEvent.type(messageInput, '{enter}')

    // sendMessage action does not trigger
    expect(actions).toMatchInlineSnapshot('Array []')
  })

  it('immediately shows uploaded image', async () => {
    const initialState = (await prepareStore()).store

    const factory = await getFactory(initialState)

    const community = await factory.create<
    ReturnType<typeof communities.actions.addNewCommunity>['payload']
    >('Community')

    const alice = await factory.create<
    ReturnType<typeof identity.actions.addNewIdentity>['payload']
    >('Identity', { id: community.id, nickname: 'alice' })

    let cid: string

    jest
      .spyOn(socket, 'emit')
      .mockImplementation(async (action: SocketActionTypes, ...input: any[]) => {
        if (action === SocketActionTypes.LAUNCH_COMMUNITY) {
          const data = input as socketEventData<[InitCommunityPayload]>
          const payload = data[0]
          return socket.socketClient.emit(SocketActionTypes.COMMUNITY, {
            id: payload.id
          })
        }
        if (action === SocketActionTypes.UPLOAD_FILE) {
          const data = input as socketEventData<[UploadFilePayload]>
          const payload = data[0]
          cid = `uploading_${payload.file.message.id}`
          socket.socketClient.emit(SocketActionTypes.UPLOADED_FILE, {
            ...payload.file,
            cid: cid,
            path: null
          })
          return socket.socketClient.emit(SocketActionTypes.DOWNLOAD_PROGRESS, {
            cid: cid,
            downloadState: DownloadState.Hosted
          })
        }
      })

    const { store, runSaga } = await prepareStore(
      initialState.getState(),
      socket // Fork state manager's sagas
    )

    const fileContent: FileContent = {
      path: 'path/to/image.png',
      name: 'image',
      ext: '.png'
    }

    // Log all the dispatched actions in order
    const actions = []
    runSaga(function* (): Generator {
      while (true) {
        const action = yield* take()
        actions.push(action.type)
      }
    })

    window.HTMLElement.prototype.scrollTo = jest.fn()

    renderComponent(
      <>
        <Channel />
      </>,
      store
    )

    store.dispatch(files.actions.uploadFile(fileContent))

    await act(async () => {})

    // Confirm image's placeholder never displays
    expect(screen.queryByTestId(`${cid}-imagePlaceholder`)).toBeNull()

    // Confirm image is visible (in uploading state)
    expect(await screen.findByTestId(`${cid}-imageVisual`)).toBeVisible()

    expect(actions).toMatchInlineSnapshot(`
      Array [
        "Messages/lazyLoading",
        "Messages/resetCurrentPublicChannelCache",
        "Messages/resetCurrentPublicChannelCache",
        "Files/uploadFile",
        "Messages/sendMessage",
        "Files/updateDownloadStatus",
        "Files/broadcastHostedFile",
        "Files/updateDownloadStatus",
        "Messages/addMessagesSendingStatus",
        "Messages/addMessageVerificationStatus",
        "Messages/incomingMessages",
        "PublicChannels/cacheMessages",
        "Messages/addPublicKeyMapping",
        "Messages/addMessageVerificationStatus",
        "Messages/lazyLoading",
        "Messages/resetCurrentPublicChannelCache",
        "PublicChannels/cacheMessages",
        "Messages/setDisplayedMessagesNumber",
      ]
    `)
  })

  it('downloads and displays missing images after app restart', async () => {
    const initialState = (await prepareStore()).store

    const factory = await getFactory(initialState)

    const community = await factory.create<
    ReturnType<typeof communities.actions.addNewCommunity>['payload']
    >('Community')

    const alice = await factory.create<
    ReturnType<typeof identity.actions.addNewIdentity>['payload']
    >('Identity', { id: community.id, nickname: 'alice' })

    const message = Math.random().toString(36).substr(2.9)
    const channelAddress = 'general'

    const missingFile: FileMetadata = {
      cid: Math.random().toString(36).substr(2.9),
      path: null,
      name: 'test-image',
      ext: '.jpeg',
      message: {
        id: message,
        channelAddress: channelAddress
      }
    }

    await factory.create<ReturnType<typeof publicChannels.actions.test_message>['payload']>(
      'Message',
      {
        identity: alice,
        message: {
          id: message,
          type: MessageType.Image,
          message: '',
          createdAt: DateTime.utc().valueOf(),
          channelAddress: 'general',
          signature: '',
          pubKey: '',
          media: missingFile
        }
      }
    )

    jest
      .spyOn(socket, 'emit')
      .mockImplementation(async (action: SocketActionTypes, ...input: any[]) => {
        if (action === SocketActionTypes.LAUNCH_COMMUNITY) {
          const data = input as socketEventData<[InitCommunityPayload]>
          const payload = data[0]
          return socket.socketClient.emit(SocketActionTypes.COMMUNITY, {
            id: payload.id
          })
        }
        if (action === SocketActionTypes.DOWNLOAD_FILE) {
          const data = input as socketEventData<[DownloadFilePayload]>
          const payload = data[0]
          expect(payload.metadata.cid).toEqual(missingFile.cid)
          return socket.socketClient.emit(SocketActionTypes.UPDATE_MESSAGE_MEDIA, {
            ...missingFile,
            path: `${__dirname}/test-image.jpeg`
          })
        }
      })

    const { store, runSaga } = await prepareStore(
      initialState.getState(),
      socket // Fork state manager's sagas
    )

    // Log all the dispatched actions in order
    const actions = []
    runSaga(function* (): Generator {
      while (true) {
        const action = yield* take()
        actions.push(action.type)
      }
    })

    window.HTMLElement.prototype.scrollTo = jest.fn()

    renderComponent(
      <>
        <Channel />
      </>,
      store
    )

    // Confirm image placeholder is visible until image downloads
    expect(screen.getByTestId(`${missingFile.cid}-imagePlaceholder`)).toBeVisible()

    // Confirm image is visible and it's placeholder is gone after downloading the image
    expect(await screen.findByTestId(`${missingFile.cid}-imageVisual`)).toBeVisible()
    expect(await screen.queryByTestId(`${missingFile.cid}-imagePlaceholder`)).toBeNull()

    expect(actions).toMatchInlineSnapshot(`
      Array [
        "Messages/lazyLoading",
        "Messages/resetCurrentPublicChannelCache",
        "Messages/resetCurrentPublicChannelCache",
        "Messages/addPublicKeyMapping",
        "Messages/addMessageVerificationStatus",
        "PublicChannels/cacheMessages",
      ]
    `)
  })

  it('displays hosted file in proper state', async () => {
    const initialState = (await prepareStore()).store

    const factory = await getFactory(initialState)

    const community = await factory.create<
    ReturnType<typeof communities.actions.addNewCommunity>['payload']
    >('Community')

<<<<<<< HEAD
    await factory.create<
=======
    const alice = await factory.create<
>>>>>>> 4a7a7fd6
    ReturnType<typeof identity.actions.addNewIdentity>['payload']
    >('Identity', { id: community.id, nickname: 'alice' })

    jest
      .spyOn(socket, 'emit')
      .mockImplementation(async (action: SocketActionTypes, ...input: any[]) => {
        if (action === SocketActionTypes.LAUNCH_COMMUNITY) {
          const data = input as socketEventData<[InitCommunityPayload]>
          const payload = data[0]
          return socket.socketClient.emit(SocketActionTypes.COMMUNITY, {
            id: payload.id
          })
        }
        if (action === SocketActionTypes.UPLOAD_FILE) {
          const data = input as socketEventData<[UploadFilePayload]>
          const payload = data[0]
          socket.socketClient.emit(SocketActionTypes.UPLOADED_FILE, {
            ...payload.file,
            size: 1024
          })
          return socket.socketClient.emit(SocketActionTypes.DOWNLOAD_PROGRESS, {
<<<<<<< HEAD
            mid: payload.file.message.id,
=======
>>>>>>> 4a7a7fd6
            cid: `uploading_${payload.file.message.id}`,
            downloadState: DownloadState.Hosted
          })
        }
      })

    const { store, runSaga } = await prepareStore(
      initialState.getState(),
      socket // Fork state manager's sagas
    )

    const fileContent: FileContent = {
      path: 'path/to/file.ext',
      name: 'file',
      ext: '.ext'
    }

    // Log all the dispatched actions in order
    const actions = []
    runSaga(function* (): Generator {
      while (true) {
        const action = yield* take()
        actions.push(action.type)
      }
    })

    window.HTMLElement.prototype.scrollTo = jest.fn()

    renderComponent(
      <>
        <Channel />
      </>,
      store
    )

    store.dispatch(files.actions.uploadFile(fileContent))

    // Confirm file component displays in HOSTED state
    expect(await screen.findByText('Show in folder')).toBeVisible()

    expect(actions).toMatchInlineSnapshot(`
      Array [
        "Messages/lazyLoading",
        "Messages/resetCurrentPublicChannelCache",
        "Messages/resetCurrentPublicChannelCache",
        "Files/uploadFile",
        "Messages/sendMessage",
        "Files/updateDownloadStatus",
        "Files/broadcastHostedFile",
        "Files/updateDownloadStatus",
        "Messages/addMessagesSendingStatus",
        "Messages/addMessageVerificationStatus",
        "Messages/incomingMessages",
        "PublicChannels/cacheMessages",
        "Messages/lazyLoading",
        "Messages/resetCurrentPublicChannelCache",
        "PublicChannels/cacheMessages",
        "Messages/setDisplayedMessagesNumber",
        "Messages/addPublicKeyMapping",
        "Messages/addMessageVerificationStatus",
      ]
    `)
  })

  it('displays file queued for download', async () => {
<<<<<<< HEAD
=======
    const initialState = (await prepareStore()).store

    const factory = await getFactory(initialState)

    const community = await factory.create<
    ReturnType<typeof communities.actions.addNewCommunity>['payload']
    >('Community')

    const alice = await factory.create<
    ReturnType<typeof identity.actions.addNewIdentity>['payload']
    >('Identity', { id: community.id, nickname: 'alice' })

    const messageId = Math.random().toString(36).substr(2.9)
    const channelAddress = 'general'

    const media: FileMetadata = {
      cid: Math.random().toString(36).substr(2.9),
      path: null,
      name: 'test-file',
      ext: '.ext',
      message: {
        id: messageId,
        channelAddress: channelAddress
      }
    }

    const message = (
      await factory.build<typeof publicChannels.actions.test_message>('Message', {
        identity: alice,
        message: {
          id: messageId,
          type: MessageType.File,
          message: '',
          createdAt: DateTime.utc().valueOf(),
          channelAddress: channelAddress,
          signature: '',
          pubKey: '',
          media: media
        }
      })
    ).payload.message

    jest
      .spyOn(socket, 'emit')
      .mockImplementation(async (action: SocketActionTypes, ...input: any[]) => {
        if (action === SocketActionTypes.LAUNCH_COMMUNITY) {
          const data = input as socketEventData<[InitCommunityPayload]>
          const payload = data[0]
          return socket.socketClient.emit(SocketActionTypes.COMMUNITY, {
            id: payload.id
          })
        }
      })

    const { store, runSaga } = await prepareStore(
      initialState.getState(),
      socket // Fork state manager's sagas
    )

    // Log all the dispatched actions in order
    const actions = []
    runSaga(function* (): Generator {
      while (true) {
        const action = yield* take()
        actions.push(action.type)
      }
    })

    window.HTMLElement.prototype.scrollTo = jest.fn()

    renderComponent(
      <>
        <Channel />
      </>,
      store
    )

    await act(async () => {
      await runSaga(mockIncomingMessages).toPromise()
    })

    function* mockIncomingMessages(): Generator {
      yield* apply(socket.socketClient, socket.socketClient.emit, [
        SocketActionTypes.INCOMING_MESSAGES,
        {
          messages: [message],
          communityId: community.id
        }
      ])
    }

    await act(async () => {})

    // Confirm file component displays in QUEUED state
    expect(await screen.findByText('Queued for download')).toBeVisible()

    expect(actions).toMatchInlineSnapshot(`
      Array [
        "Messages/lazyLoading",
        "Messages/resetCurrentPublicChannelCache",
        "Messages/resetCurrentPublicChannelCache",
        "Messages/removePendingMessageStatus",
        "Messages/incomingMessages",
        "Files/updateDownloadStatus",
        "Messages/addPublicKeyMapping",
        "Messages/addMessageVerificationStatus",
        "PublicChannels/cacheMessages",
        "Messages/lazyLoading",
        "Messages/resetCurrentPublicChannelCache",
        "PublicChannels/cacheMessages",
        "Messages/setDisplayedMessagesNumber",
      ]
    `)
  })

  it('displays large file as ready to download', async () => {
>>>>>>> 4a7a7fd6
    const initialState = (await prepareStore()).store

    const factory = await getFactory(initialState)

    const community = await factory.create<
    ReturnType<typeof communities.actions.addNewCommunity>['payload']
    >('Community')

    const alice = await factory.create<
    ReturnType<typeof identity.actions.addNewIdentity>['payload']
    >('Identity', { id: community.id, nickname: 'alice' })

    const messageId = Math.random().toString(36).substr(2.9)
    const channelAddress = 'general'

    const media: FileMetadata = {
      cid: Math.random().toString(36).substr(2.9),
      path: null,
      name: 'test-file',
      ext: '.ext',
      size: AUTODOWNLOAD_SIZE_LIMIT + 1024,
      message: {
        id: messageId,
        channelAddress: channelAddress
      }
    }

    const message = (
      await factory.build<typeof publicChannels.actions.test_message>('Message', {
        identity: alice,
        message: {
          id: messageId,
          type: MessageType.File,
          message: '',
          createdAt: DateTime.utc().valueOf(),
          channelAddress: channelAddress,
          signature: '',
          pubKey: '',
          media: media
        }
      })
    ).payload.message

    jest
      .spyOn(socket, 'emit')
      .mockImplementation(async (action: SocketActionTypes, ...input: any[]) => {
        if (action === SocketActionTypes.LAUNCH_COMMUNITY) {
          const data = input as socketEventData<[InitCommunityPayload]>
          const payload = data[0]
          return socket.socketClient.emit(SocketActionTypes.COMMUNITY, {
            id: payload.id
          })
        }
      })

    const { store, runSaga } = await prepareStore(
      initialState.getState(),
      socket // Fork state manager's sagas
    )

    // Log all the dispatched actions in order
    const actions = []
    runSaga(function* (): Generator {
      while (true) {
        const action = yield* take()
        actions.push(action.type)
      }
    })

    window.HTMLElement.prototype.scrollTo = jest.fn()

    renderComponent(
      <>
        <Channel />
      </>,
      store
    )

    await act(async () => {
      await runSaga(mockIncomingMessages).toPromise()
    })

    function* mockIncomingMessages(): Generator {
      yield* apply(socket.socketClient, socket.socketClient.emit, [
        SocketActionTypes.INCOMING_MESSAGES,
        {
          messages: [message],
          communityId: community.id
        }
      ])
    }

<<<<<<< HEAD
    await act(async () => {})

    // Confirm file component displays in QUEUED state
    expect(await screen.findByText('Queued for download')).toBeVisible()
=======
    // Confirm file component displays in READY state
    expect(await screen.findByText('Download file')).toBeVisible()
>>>>>>> 4a7a7fd6

    expect(actions).toMatchInlineSnapshot(`
      Array [
        "Messages/lazyLoading",
        "Messages/resetCurrentPublicChannelCache",
        "Messages/resetCurrentPublicChannelCache",
        "Messages/removePendingMessageStatus",
        "Messages/incomingMessages",
        "Files/updateDownloadStatus",
        "Messages/addPublicKeyMapping",
        "Messages/addMessageVerificationStatus",
        "PublicChannels/cacheMessages",
        "Messages/lazyLoading",
        "Messages/resetCurrentPublicChannelCache",
        "PublicChannels/cacheMessages",
        "Messages/setDisplayedMessagesNumber",
      ]
    `)
  })

<<<<<<< HEAD
  it('displays large file as ready to download', async () => {
    const initialState = (await prepareStore()).store

    const factory = await getFactory(initialState)

    const community = await factory.create<
    ReturnType<typeof communities.actions.addNewCommunity>['payload']
    >('Community')

    const alice = await factory.create<
    ReturnType<typeof identity.actions.addNewIdentity>['payload']
    >('Identity', { id: community.id, nickname: 'alice' })

    const messageId = Math.random().toString(36).substr(2.9)
    const channelAddress = 'general'

    const media: FileMetadata = {
      cid: Math.random().toString(36).substr(2.9),
      path: null,
      name: 'test-file',
      ext: '.ext',
      size: AUTODOWNLOAD_SIZE_LIMIT + 1024,
      message: {
        id: messageId,
        channelAddress: channelAddress
      }
    }

    const message = (
      await factory.build<typeof publicChannels.actions.test_message>('Message', {
        identity: alice,
        message: {
          id: messageId,
          type: MessageType.File,
          message: '',
          createdAt: DateTime.utc().valueOf(),
          channelAddress: channelAddress,
          signature: '',
          pubKey: '',
          media: media
        }
      })
    ).payload.message

    jest
      .spyOn(socket, 'emit')
      .mockImplementation(async (action: SocketActionTypes, ...input: any[]) => {
        if (action === SocketActionTypes.LAUNCH_COMMUNITY) {
          const data = input as socketEventData<[InitCommunityPayload]>
          const payload = data[0]
          return socket.socketClient.emit(SocketActionTypes.COMMUNITY, {
            id: payload.id
          })
        }
      })

    const { store, runSaga } = await prepareStore(
      initialState.getState(),
      socket // Fork state manager's sagas
    )

    // Log all the dispatched actions in order
    const actions = []
    runSaga(function* (): Generator {
      while (true) {
        const action = yield* take()
        actions.push(action.type)
      }
    })

    window.HTMLElement.prototype.scrollTo = jest.fn()

    renderComponent(
      <>
        <Channel />
      </>,
      store
    )

    await act(async () => {
      await runSaga(mockIncomingMessages).toPromise()
    })

    function* mockIncomingMessages(): Generator {
      yield* apply(socket.socketClient, socket.socketClient.emit, [
        SocketActionTypes.INCOMING_MESSAGES,
        {
          messages: [message],
          communityId: community.id
        }
      ])
    }

    // Confirm file component displays in READY state
    expect(await screen.findByText('Download file')).toBeVisible()

    expect(actions).toMatchInlineSnapshot(`
      Array [
        "Messages/lazyLoading",
        "Messages/resetCurrentPublicChannelCache",
        "Messages/resetCurrentPublicChannelCache",
        "Messages/removePendingMessageStatus",
        "Messages/incomingMessages",
        "Files/updateDownloadStatus",
        "Messages/addPublicKeyMapping",
        "Messages/addMessageVerificationStatus",
        "PublicChannels/cacheMessages",
        "Messages/lazyLoading",
        "Messages/resetCurrentPublicChannelCache",
        "PublicChannels/cacheMessages",
        "Messages/setDisplayedMessagesNumber",
      ]
    `)
  })

=======
>>>>>>> 4a7a7fd6
  it('downloads file on demand', async () => {
    const initialState = (await prepareStore()).store

    const factory = await getFactory(initialState)

    const community = await factory.create<
    ReturnType<typeof communities.actions.addNewCommunity>['payload']
    >('Community')

    const alice = await factory.create<
    ReturnType<typeof identity.actions.addNewIdentity>['payload']
    >('Identity', { id: community.id, nickname: 'alice' })

    const messageId = Math.random().toString(36).substr(2.9)
    const channelAddress = 'general'

    const media: FileMetadata = {
      cid: Math.random().toString(36).substr(2.9),
      path: null,
      name: 'test-file',
      ext: '.ext',
      size: AUTODOWNLOAD_SIZE_LIMIT + 1024,
      message: {
        id: messageId,
        channelAddress: channelAddress
      }
    }

    const message = (
      await factory.build<typeof publicChannels.actions.test_message>('Message', {
        identity: alice,
        message: {
          id: messageId,
          type: MessageType.File,
          message: '',
          createdAt: DateTime.utc().valueOf(),
          channelAddress: channelAddress,
          signature: '',
          pubKey: '',
          media: media
        }
      })
    ).payload.message

    jest
      .spyOn(socket, 'emit')
      .mockImplementation(async (action: SocketActionTypes, ...input: any[]) => {
        if (action === SocketActionTypes.LAUNCH_COMMUNITY) {
          const data = input as socketEventData<[InitCommunityPayload]>
          const payload = data[0]
          return socket.socketClient.emit(SocketActionTypes.COMMUNITY, {
            id: payload.id
          })
        }
      })

    const { store, runSaga } = await prepareStore(
      initialState.getState(),
      socket // Fork state manager's sagas
    )

    // Log all the dispatched actions in order
    const actions = []
    runSaga(function* (): Generator {
      while (true) {
        const action = yield* take()
        actions.push(action.type)
      }
    })

    window.HTMLElement.prototype.scrollTo = jest.fn()

    renderComponent(
      <>
        <Channel />
      </>,
      store
    )

    await act(async () => {
      await runSaga(mockIncomingMessages).toPromise()
    })

    function* mockIncomingMessages(): Generator {
      yield* apply(socket.socketClient, socket.socketClient.emit, [
        SocketActionTypes.INCOMING_MESSAGES,
        {
          messages: [message],
          communityId: community.id
        }
      ])
    }

    const downloadSpy = jest.spyOn(socket, 'emit')

    const downloadButton = await screen.findByText('Download file')

    userEvent.click(downloadButton)

    // Confirm file component displays in QUEUED state
    expect(await screen.findByText('Queued for download')).toBeVisible()

    expect(downloadSpy).toHaveBeenCalledWith(SocketActionTypes.DOWNLOAD_FILE, {
      peerId: alice.peerId.id,
      metadata: media
    })

    expect(actions).toMatchInlineSnapshot(`
      Array [
        "Messages/lazyLoading",
        "Messages/resetCurrentPublicChannelCache",
        "Messages/resetCurrentPublicChannelCache",
        "Messages/removePendingMessageStatus",
        "Messages/incomingMessages",
        "Files/updateDownloadStatus",
        "Messages/addPublicKeyMapping",
        "Messages/addMessageVerificationStatus",
        "PublicChannels/cacheMessages",
        "Messages/lazyLoading",
        "Messages/resetCurrentPublicChannelCache",
        "PublicChannels/cacheMessages",
        "Messages/setDisplayedMessagesNumber",
        "Files/downloadFile",
        "Files/updateDownloadStatus",
      ]
    `)
  })
})<|MERGE_RESOLUTION|>--- conflicted
+++ resolved
@@ -826,11 +826,7 @@
     ReturnType<typeof communities.actions.addNewCommunity>['payload']
     >('Community')
 
-<<<<<<< HEAD
     await factory.create<
-=======
-    const alice = await factory.create<
->>>>>>> 4a7a7fd6
     ReturnType<typeof identity.actions.addNewIdentity>['payload']
     >('Identity', { id: community.id, nickname: 'alice' })
 
@@ -852,10 +848,7 @@
             size: 1024
           })
           return socket.socketClient.emit(SocketActionTypes.DOWNLOAD_PROGRESS, {
-<<<<<<< HEAD
             mid: payload.file.message.id,
-=======
->>>>>>> 4a7a7fd6
             cid: `uploading_${payload.file.message.id}`,
             downloadState: DownloadState.Hosted
           })
@@ -921,8 +914,6 @@
   })
 
   it('displays file queued for download', async () => {
-<<<<<<< HEAD
-=======
     const initialState = (await prepareStore()).store
 
     const factory = await getFactory(initialState)
@@ -943,6 +934,7 @@
       path: null,
       name: 'test-file',
       ext: '.ext',
+      size: AUTODOWNLOAD_SIZE_LIMIT + 1024,
       message: {
         id: messageId,
         channelAddress: channelAddress
@@ -1039,7 +1031,6 @@
   })
 
   it('displays large file as ready to download', async () => {
->>>>>>> 4a7a7fd6
     const initialState = (await prepareStore()).store
 
     const factory = await getFactory(initialState)
@@ -1132,15 +1123,8 @@
       ])
     }
 
-<<<<<<< HEAD
-    await act(async () => {})
-
-    // Confirm file component displays in QUEUED state
-    expect(await screen.findByText('Queued for download')).toBeVisible()
-=======
     // Confirm file component displays in READY state
     expect(await screen.findByText('Download file')).toBeVisible()
->>>>>>> 4a7a7fd6
 
     expect(actions).toMatchInlineSnapshot(`
       Array [
@@ -1161,8 +1145,7 @@
     `)
   })
 
-<<<<<<< HEAD
-  it('displays large file as ready to download', async () => {
+  it('downloads file on demand', async () => {
     const initialState = (await prepareStore()).store
 
     const factory = await getFactory(initialState)
@@ -1255,8 +1238,19 @@
       ])
     }
 
-    // Confirm file component displays in READY state
-    expect(await screen.findByText('Download file')).toBeVisible()
+    const downloadSpy = jest.spyOn(socket, 'emit')
+
+    const downloadButton = await screen.findByText('Download file')
+
+    userEvent.click(downloadButton)
+
+    // Confirm file component displays in QUEUED state
+    expect(await screen.findByText('Queued for download')).toBeVisible()
+
+    expect(downloadSpy).toHaveBeenCalledWith(SocketActionTypes.DOWNLOAD_FILE, {
+      peerId: alice.peerId.id,
+      metadata: media
+    })
 
     expect(actions).toMatchInlineSnapshot(`
       Array [
@@ -1273,134 +1267,6 @@
         "Messages/resetCurrentPublicChannelCache",
         "PublicChannels/cacheMessages",
         "Messages/setDisplayedMessagesNumber",
-      ]
-    `)
-  })
-
-=======
->>>>>>> 4a7a7fd6
-  it('downloads file on demand', async () => {
-    const initialState = (await prepareStore()).store
-
-    const factory = await getFactory(initialState)
-
-    const community = await factory.create<
-    ReturnType<typeof communities.actions.addNewCommunity>['payload']
-    >('Community')
-
-    const alice = await factory.create<
-    ReturnType<typeof identity.actions.addNewIdentity>['payload']
-    >('Identity', { id: community.id, nickname: 'alice' })
-
-    const messageId = Math.random().toString(36).substr(2.9)
-    const channelAddress = 'general'
-
-    const media: FileMetadata = {
-      cid: Math.random().toString(36).substr(2.9),
-      path: null,
-      name: 'test-file',
-      ext: '.ext',
-      size: AUTODOWNLOAD_SIZE_LIMIT + 1024,
-      message: {
-        id: messageId,
-        channelAddress: channelAddress
-      }
-    }
-
-    const message = (
-      await factory.build<typeof publicChannels.actions.test_message>('Message', {
-        identity: alice,
-        message: {
-          id: messageId,
-          type: MessageType.File,
-          message: '',
-          createdAt: DateTime.utc().valueOf(),
-          channelAddress: channelAddress,
-          signature: '',
-          pubKey: '',
-          media: media
-        }
-      })
-    ).payload.message
-
-    jest
-      .spyOn(socket, 'emit')
-      .mockImplementation(async (action: SocketActionTypes, ...input: any[]) => {
-        if (action === SocketActionTypes.LAUNCH_COMMUNITY) {
-          const data = input as socketEventData<[InitCommunityPayload]>
-          const payload = data[0]
-          return socket.socketClient.emit(SocketActionTypes.COMMUNITY, {
-            id: payload.id
-          })
-        }
-      })
-
-    const { store, runSaga } = await prepareStore(
-      initialState.getState(),
-      socket // Fork state manager's sagas
-    )
-
-    // Log all the dispatched actions in order
-    const actions = []
-    runSaga(function* (): Generator {
-      while (true) {
-        const action = yield* take()
-        actions.push(action.type)
-      }
-    })
-
-    window.HTMLElement.prototype.scrollTo = jest.fn()
-
-    renderComponent(
-      <>
-        <Channel />
-      </>,
-      store
-    )
-
-    await act(async () => {
-      await runSaga(mockIncomingMessages).toPromise()
-    })
-
-    function* mockIncomingMessages(): Generator {
-      yield* apply(socket.socketClient, socket.socketClient.emit, [
-        SocketActionTypes.INCOMING_MESSAGES,
-        {
-          messages: [message],
-          communityId: community.id
-        }
-      ])
-    }
-
-    const downloadSpy = jest.spyOn(socket, 'emit')
-
-    const downloadButton = await screen.findByText('Download file')
-
-    userEvent.click(downloadButton)
-
-    // Confirm file component displays in QUEUED state
-    expect(await screen.findByText('Queued for download')).toBeVisible()
-
-    expect(downloadSpy).toHaveBeenCalledWith(SocketActionTypes.DOWNLOAD_FILE, {
-      peerId: alice.peerId.id,
-      metadata: media
-    })
-
-    expect(actions).toMatchInlineSnapshot(`
-      Array [
-        "Messages/lazyLoading",
-        "Messages/resetCurrentPublicChannelCache",
-        "Messages/resetCurrentPublicChannelCache",
-        "Messages/removePendingMessageStatus",
-        "Messages/incomingMessages",
-        "Files/updateDownloadStatus",
-        "Messages/addPublicKeyMapping",
-        "Messages/addMessageVerificationStatus",
-        "PublicChannels/cacheMessages",
-        "Messages/lazyLoading",
-        "Messages/resetCurrentPublicChannelCache",
-        "PublicChannels/cacheMessages",
-        "Messages/setDisplayedMessagesNumber",
         "Files/downloadFile",
         "Files/updateDownloadStatus",
       ]
