--- conflicted
+++ resolved
@@ -75,18 +75,13 @@
 
       const entities = store.getState().PublicChannels.channels.entities
 
-      const generalId = Object.keys(entities).find(key => entities[key].name === 'general')
+      const generalId = Object.keys(entities).find(key => entities[key]?.name === 'general')
+      expect(generalId).not.toBeUndefined()
+      if (!generalId) return
       store.dispatch(
         publicChannels.actions.sendInitialChannelMessage({
-<<<<<<< HEAD
-          // @ts-expect-error
-          channelAddress: general.address,
-          // @ts-expect-error
-          channelName: general.name
-=======
           channelId: generalId,
           channelName: 'general'
->>>>>>> c066d2a9
         })
       )
     })
