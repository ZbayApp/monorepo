--- conflicted
+++ resolved
@@ -1,8 +1,3 @@
-<<<<<<< HEAD
-import React from 'react'
-import '@testing-library/jest-dom/extend-expect'
-import { act } from '@testing-library/react'
-=======
 import { generateChannelId } from '@quiet/common'
 import { publicChannels } from '@quiet/state-manager'
 import {
@@ -12,7 +7,6 @@
   InitCommunityPayload,
   ResponseLaunchCommunityPayload,
 } from '@quiet/types'
->>>>>>> abd9101f
 import { screen } from '@testing-library/dom'
 import '@testing-library/jest-dom/extend-expect'
 import userEvent from '@testing-library/user-event'
