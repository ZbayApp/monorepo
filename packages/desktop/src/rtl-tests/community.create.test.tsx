<<<<<<< HEAD
import React from 'react'
import '@testing-library/jest-dom/extend-expect'
import { act } from '@testing-library/react'
=======
import { generateChannelId } from '@quiet/common'
import { publicChannels } from '@quiet/state-manager'
import {
  SocketActionTypes,
  socketEventData,
  ChannelsReplicatedPayload,
  InitCommunityPayload,
  ResponseLaunchCommunityPayload,
} from '@quiet/types'
>>>>>>> abd9101f
import { screen } from '@testing-library/dom'
import '@testing-library/jest-dom/extend-expect'
import userEvent from '@testing-library/user-event'
import React from 'react'
import { act } from 'react-dom/test-utils'
import { AnyAction } from 'redux'
import MockedSocket from 'socket.io-mock'
import { take } from 'typed-redux-saga'
import Channel from '../renderer/components/Channel/Channel'
import CreateCommunity from '../renderer/components/CreateJoinCommunity/CreateCommunity/CreateCommunity'
import { CreateCommunityDictionary } from '../renderer/components/CreateJoinCommunity/community.dictionary'
import CreateUsername from '../renderer/components/CreateUsername/CreateUsername'
import LoadingPanel from '../renderer/components/LoadingPanel/LoadingPanel'
import { modalsActions } from '../renderer/sagas/modals/modals.slice'
import { ModalName } from '../renderer/sagas/modals/modals.types'
import { prepareStore } from '../renderer/testUtils/prepareStore'
import { renderComponent } from '../renderer/testUtils/renderComponent'
import { ioMock } from '../shared/setupTests'
<<<<<<< HEAD
import { socketEventData } from '../renderer/testUtils/socket'
import {
  Community,
  type InitCommunityPayload,
  type NetworkInfo,
  SavedOwnerCertificatePayload,
  SocketActionTypes,
} from '@quiet/types'
import {
  ChannelsReplicatedPayload,
  publicChannels,
  RegisterOwnerCertificatePayload,
  ResponseLaunchCommunityPayload,
} from '@quiet/state-manager'
import Channel from '../renderer/components/Channel/Channel'
import LoadingPanel from '../renderer/components/LoadingPanel/LoadingPanel'
import { AnyAction } from 'redux'
import { generateChannelId } from '@quiet/common'
=======
>>>>>>> abd9101f

jest.setTimeout(20_000)

describe('User', () => {
  let socket: MockedSocket
  const generalId = generateChannelId('general')

  beforeEach(() => {
    socket = new MockedSocket()
    ioMock.mockImplementation(() => socket)
    window.ResizeObserver = jest.fn().mockImplementation(() => ({
      observe: jest.fn(),
      unobserve: jest.fn(),
      disconnect: jest.fn(),
    }))
  })

  afterEach(() => {
    jest.clearAllMocks()
  })

  it('creates community and registers username', async () => {
    const { store, runSaga } = await prepareStore(
      {},
      socket // Fork state manager's sagas
    )

    store.dispatch(modalsActions.openModal({ name: ModalName.createCommunityModal }))

    window.HTMLElement.prototype.scrollTo = jest.fn()

    renderComponent(
      <>
        <LoadingPanel />
        <CreateCommunity />
        <CreateUsername />
        <Channel />
      </>,
      store
    )

    const mockEmitImpl = (...input: [SocketActionTypes, ...socketEventData<[any]>]) => {
      const action = input[0]
      if (action === SocketActionTypes.CREATE_NETWORK) {
        return {
          hiddenService: {
            onionAddress: 'onionAddress',
            privateKey: 'privKey',
          },
          peerId: {
            id: 'peerId',
          },
        }
      }
      if (action === SocketActionTypes.CREATE_COMMUNITY) {
        const payload = input[1] as InitCommunityPayload
        socket.socketClient.emit<ResponseLaunchCommunityPayload>(SocketActionTypes.COMMUNITY_LAUNCHED, {
          id: payload.id,
        })

        socket.socketClient.emit<ChannelsReplicatedPayload>(SocketActionTypes.CHANNELS_STORED, {
          channels: {
            general: {
              name: 'general',
              description: 'string',
              owner: 'owner',
              timestamp: 0,
              id: generalId,
            },
          },
        })

        return { id: payload.id, ownerCertificate: 'cert' }
      }
    }

    jest.spyOn(socket, 'emit').mockImplementation(mockEmitImpl)
    // @ts-ignore
    socket.emitWithAck = mockEmitImpl

    // Log all the dispatched actions in order
    const actions: AnyAction[] = []
    runSaga(function* (): Generator {
      while (true) {
        const action = yield* take()
        actions.push(action.type)
      }
    })

    // Confirm proper modal title is displayed
    const dictionary = CreateCommunityDictionary()
    const createCommunityTitle = screen.getByText(dictionary.header)
    expect(createCommunityTitle).toBeVisible()

    // Enter community name and hit button
    const createCommunityInput = screen.getByPlaceholderText(dictionary.placeholder)
    const createCommunityButton = screen.getByText(dictionary.button)
    await userEvent.type(createCommunityInput, 'rockets')
    await userEvent.click(createCommunityButton)

    // Confirm user is being redirected to username registration
    const createUsernameTitle = await screen.findByText('Register a username')
    expect(createUsernameTitle).toBeVisible()

    // Enter username and hit button
    const createUsernameInput = await screen.findByPlaceholderText('Enter a username')
    const createUsernameButton = await screen.findByText('Register')
    await userEvent.type(createUsernameInput, 'alice')
    await userEvent.click(createUsernameButton)

    // Wait for the actions that updates the store
    await act(async () => {
      // Little workaround
      store.dispatch(publicChannels.actions.setCurrentChannel({ channelId: generalId }))
    })

    // Check if create/username modals are gone
    expect(createCommunityTitle).not.toBeVisible()
    expect(createUsernameTitle).not.toBeVisible()

    // Check if channel page is visible
    const channelPage = await screen.findByText('#general')
    expect(channelPage).toBeVisible()
    expect(actions).toMatchInlineSnapshot(`
      Array [
        "Communities/createNetwork",
        "Communities/addNewCommunity",
        "Communities/setCurrentCommunity",
        "Identity/addNewIdentity",
        "Modals/closeModal",
        "Modals/openModal",
        "Identity/registerUsername",
        "Network/setLoadingPanelType",
        "Modals/openModal",
        "Identity/addCsr",
        "Communities/createCommunity",
        "Communities/sendCommunityCaData",
        "Files/checkForMissingFiles",
        "Network/addInitializedCommunity",
        "Communities/clearInvitationCodes",
        "PublicChannels/channelsReplicated",
        "Communities/updateCommunityData",
        "PublicChannels/addChannel",
        "Identity/storeUserCertificate",
        "Messages/addPublicChannelsMessagesBase",
        "Communities/sendCommunityMetadata",
        "PublicChannels/createGeneralChannel",
        "PublicChannels/createChannel",
        "Identity/saveUserCsr",
        "PublicChannels/setCurrentChannel",
        "PublicChannels/clearUnreadChannel",
        "Modals/closeModal",
        "Messages/lazyLoading",
        "Messages/resetCurrentPublicChannelCache",
        "Messages/resetCurrentPublicChannelCache",
        "PublicChannels/setCurrentChannel",
        "PublicChannels/clearUnreadChannel",
        "Messages/lazyLoading",
        "Messages/resetCurrentPublicChannelCache",
        "Messages/resetCurrentPublicChannelCache",
      ]
    `)
  })
})<|MERGE_RESOLUTION|>--- conflicted
+++ resolved
@@ -1,8 +1,3 @@
-<<<<<<< HEAD
-import React from 'react'
-import '@testing-library/jest-dom/extend-expect'
-import { act } from '@testing-library/react'
-=======
 import { generateChannelId } from '@quiet/common'
 import { publicChannels } from '@quiet/state-manager'
 import {
@@ -12,7 +7,6 @@
   InitCommunityPayload,
   ResponseLaunchCommunityPayload,
 } from '@quiet/types'
->>>>>>> abd9101f
 import { screen } from '@testing-library/dom'
 import '@testing-library/jest-dom/extend-expect'
 import userEvent from '@testing-library/user-event'
@@ -31,27 +25,6 @@
 import { prepareStore } from '../renderer/testUtils/prepareStore'
 import { renderComponent } from '../renderer/testUtils/renderComponent'
 import { ioMock } from '../shared/setupTests'
-<<<<<<< HEAD
-import { socketEventData } from '../renderer/testUtils/socket'
-import {
-  Community,
-  type InitCommunityPayload,
-  type NetworkInfo,
-  SavedOwnerCertificatePayload,
-  SocketActionTypes,
-} from '@quiet/types'
-import {
-  ChannelsReplicatedPayload,
-  publicChannels,
-  RegisterOwnerCertificatePayload,
-  ResponseLaunchCommunityPayload,
-} from '@quiet/state-manager'
-import Channel from '../renderer/components/Channel/Channel'
-import LoadingPanel from '../renderer/components/LoadingPanel/LoadingPanel'
-import { AnyAction } from 'redux'
-import { generateChannelId } from '@quiet/common'
-=======
->>>>>>> abd9101f
 
 jest.setTimeout(20_000)
 
