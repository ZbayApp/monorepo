--- conflicted
+++ resolved
@@ -31,12 +31,8 @@
   ChannelSubscribedPayload,
   Community,
   ErrorPayload,
-<<<<<<< HEAD
-  NetworkInfo,
-=======
   type InitCommunityPayload,
   type NetworkInfo,
->>>>>>> 29c1c1b9
   ResponseLaunchCommunityPayload,
   SocketActionTypes,
 } from '@quiet/types'
