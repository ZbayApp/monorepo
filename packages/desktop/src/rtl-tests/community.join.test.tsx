import React from 'react'
import '@testing-library/jest-dom/extend-expect'
import { act } from 'react-dom/test-utils'
import { screen } from '@testing-library/dom'
import userEvent from '@testing-library/user-event'
import { take } from 'typed-redux-saga'
import { renderComponent } from '../renderer/testUtils/renderComponent'
import { prepareStore } from '../renderer/testUtils/prepareStore'
import { modalsActions } from '../renderer/sagas/modals/modals.slice'
import JoinCommunity from '../renderer/components/CreateJoinCommunity/JoinCommunity/JoinCommunity'
import CreateUsername from '../renderer/components/CreateUsername/CreateUsername'
import { ModalName } from '../renderer/sagas/modals/modals.types'
import { JoinCommunityDictionary } from '../renderer/components/CreateJoinCommunity/community.dictionary'
import MockedSocket from 'socket.io-mock'
import { ioMock } from '../shared/setupTests'
import { socketEventData } from '../renderer/testUtils/socket'
import {
  identity,
  communities,
  SocketActionTypes,
  RegisterUserCertificatePayload,
  InitCommunityPayload,
  Community,
  ErrorCodes,
  ErrorMessages,
  getFactory,
  errors,
  ResponseCreateNetworkPayload,
} from '@quiet/state-manager'
import Channel from '../renderer/components/Channel/Channel'
import LoadingPanel from '../renderer/components/LoadingPanel/LoadingPanel'
import { createUserCertificateTestHelper } from '@quiet/identity'
import { AnyAction } from 'redux'
import {
  ChannelsReplicatedPayload,
  ErrorPayload,
  ResponseLaunchCommunityPayload,
  SendOwnerCertificatePayload,
} from '@quiet/types'

jest.setTimeout(20_000)

describe('User', () => {
  let socket: MockedSocket
  const validCode =
    'QmZoiJNAvCffeEHBjk766nLuKVdkxkAT7wfFJDPPLsbKSE=y7yczmugl2tekami7sbdz5pfaemvx7bahwthrdvcbzw5vex2crsr26qd'
  // trigger
  beforeEach(() => {
    socket = new MockedSocket()
    ioMock.mockImplementation(() => socket)
    window.ResizeObserver = jest.fn().mockImplementation(() => ({
      observe: jest.fn(),
      unobserve: jest.fn(),
      disconnect: jest.fn(),
    }))
  })

  it('joins community and registers username', async () => {
    const { store, runSaga } = await prepareStore(
      {},
      socket // Fork state manager's sagas
    )

    store.dispatch(modalsActions.openModal({ name: ModalName.joinCommunityModal }))
<<<<<<< HEAD
=======

>>>>>>> bb9b417e
    window.HTMLElement.prototype.scrollTo = jest.fn()

    renderComponent(
      <>
        <LoadingPanel />
        <JoinCommunity />
        <CreateUsername />
        <Channel />
      </>,
      store
    )

    const factory = await getFactory(store)

    jest.spyOn(socket, 'emit').mockImplementation(async (...input: [SocketActionTypes, ...socketEventData<[any]>]) => {
      const action = input[0]
      if (action === SocketActionTypes.CREATE_NETWORK) {
        const payload = input[1] as Community
        return socket.socketClient.emit<ResponseCreateNetworkPayload>(SocketActionTypes.NETWORK, {
          community: payload,
          network: {
            hiddenService: {
              onionAddress: 'onionAddress',
              privateKey: 'privKey',
            },
            peerId: {
              id: 'peerId',
            },
          },
        })
      }
      if (action === SocketActionTypes.REGISTER_USER_CERTIFICATE) {
        const payload = input[1] as RegisterUserCertificatePayload
        const user = identity.selectors.currentIdentity(store.getState())
        expect(user).not.toBeUndefined()
        // This community serves only as a mocked object for generating valid crytpo data (certificate, rootCA)
        const communityHelper: ReturnType<typeof communities.actions.addNewCommunity>['payload'] = (
          await factory.build<typeof communities.actions.addNewCommunity>('Community', {
            id: payload.communityId,
          })
        ).payload
        const certificateHelper = await createUserCertificateTestHelper(
          {
            // @ts-expect-error
            nickname: user.nickname,
            // @ts-expect-error
            commonName: communityHelper.registrarUrl,
            // @ts-expect-error
            peerId: user.peerId.id,
            // @ts-expect-error
            dmPublicKey: user.dmKeys.publicKey,
          },
          communityHelper.CA
        )
        const certificate = certificateHelper.userCert.userCertString
        const rootCa = communityHelper.CA?.rootCertString
        return socket.socketClient.emit<SendOwnerCertificatePayload>(SocketActionTypes.SEND_USER_CERTIFICATE, {
          communityId: payload.communityId,
          payload: {
            certificate: certificate,
            // @ts-expect-error
            rootCa: rootCa,
            peers: [],
          },
        })
      }
      if (action === SocketActionTypes.LAUNCH_COMMUNITY) {
        const payload = input[1] as InitCommunityPayload
        const community = communities.selectors.currentCommunity(store.getState())
        expect(payload.id).toEqual(community?.id)
        socket.socketClient.emit<ResponseLaunchCommunityPayload>(SocketActionTypes.COMMUNITY, {
          id: payload.id,
        })
        socket.socketClient.emit<ChannelsReplicatedPayload>(SocketActionTypes.CHANNELS_REPLICATED, {
          channels: {
            general: {
              name: 'general',
              description: 'string',
              owner: 'owner',
              timestamp: 0,
              id: 'general',
            },
          },
        })
      }
    })

    // Log all the dispatched actions in order
    const actions: AnyAction[] = []
    runSaga(function* (): Generator {
      while (true) {
        const action: AnyAction = yield* take()
        actions.push(action.type)
      }
    })

    // Confirm proper modal title is displayed
    const dictionary = JoinCommunityDictionary()
    const joinCommunityTitle = screen.getByText(dictionary.header)
    expect(joinCommunityTitle).toBeVisible()

    // Enter community address and hit button
    const joinCommunityInput = screen.getByPlaceholderText(dictionary.placeholder)
    const joinCommunityButton = screen.getByText(dictionary.button)
    await userEvent.type(joinCommunityInput, validCode)
    await userEvent.click(joinCommunityButton)

    // Confirm user is being redirected to username registration
    const createUsernameTitle = await screen.findByText('Register a username')
    expect(createUsernameTitle).toBeVisible()

    // Enter username and hit button
    const createUsernameInput = screen.getByPlaceholderText('Enter a username')
    const createUsernameButton = screen.getByText('Register')
    await userEvent.type(createUsernameInput, 'alice')
    await userEvent.click(createUsernameButton)

    // Wait for the actions that updates the store
    await act(async () => {})

    // Check if join/username modals are gone
    expect(joinCommunityTitle).not.toBeVisible()
    expect(createUsernameTitle).not.toBeVisible()

    // Check if channel page is visible
    const channelPage = await screen.findByText('#general')
    expect(channelPage).toBeVisible()

    expect(actions).toMatchInlineSnapshot(`
      Array [
        "Communities/createNetwork",
        "Communities/setInvitationCodes",
        "Communities/addNewCommunity",
        "Communities/setCurrentCommunity",
        "Modals/closeModal",
        "Modals/openModal",
        "Identity/registerUsername",
        "Communities/responseCreateNetwork",
        "Communities/updateCommunityData",
        "Identity/addNewIdentity",
        "Network/setLoadingPanelType",
        "Modals/openModal",
        "Identity/registerCertificate",
        "Communities/launchCommunity",
        "Communities/launchRegistrar",
        "Identity/saveUserCsr",
        "Files/checkForMissingFiles",
        "Network/addInitializedCommunity",
        "Communities/clearInvitationCodes",
        "Communities/sendCommunityMetadata",
        "PublicChannels/channelsReplicated",
        "PublicChannels/addChannel",
        "Messages/addPublicChannelsMessagesBase",
        "Modals/closeModal",
        "Messages/lazyLoading",
        "Messages/resetCurrentPublicChannelCache",
        "Messages/resetCurrentPublicChannelCache",
      ]
    `)
  })

  // We don't display registration errors right now
  it.skip('sees proper registration error when trying to join with already taken username', async () => {
    const { store, runSaga } = await prepareStore(
      {},
      socket // Fork state manager's sagas
    )

    store.dispatch(modalsActions.openModal({ name: ModalName.joinCommunityModal }))

    renderComponent(
      <>
        <LoadingPanel />
        <JoinCommunity />
        <CreateUsername />
        <Channel />
      </>,
      store
    )

    jest.spyOn(socket, 'emit').mockImplementation(async (...input: [SocketActionTypes, ...socketEventData<[any]>]) => {
      const action = input[0]
      if (action === SocketActionTypes.CREATE_NETWORK) {
        const payload = input[1] as Community
        return socket.socketClient.emit<ResponseCreateNetworkPayload>(SocketActionTypes.NETWORK, {
          community: payload,
          network: {
            hiddenService: {
              onionAddress: 'onionAddress',
              privateKey: 'privKey',
            },
            peerId: {
              id: 'peerId',
            },
          },
        })
      }
      if (action === SocketActionTypes.REGISTER_USER_CERTIFICATE) {
        const payload = input[1] as RegisterUserCertificatePayload
        const community = communities.selectors.currentCommunity(store.getState())
        expect(payload.communityId).toEqual(community?.id)
        socket.socketClient.emit<ErrorPayload>(SocketActionTypes.ERROR, {
          type: SocketActionTypes.REGISTRAR,
          code: ErrorCodes.FORBIDDEN,
          message: ErrorMessages.USERNAME_TAKEN,
          community: community?.id,
        })
      }
    })

    // Log all the dispatched actions in order
    const actions: AnyAction[] = []
    runSaga(function* (): Generator {
      while (true) {
        const action = yield* take()
        actions.push(action.type)
      }
    })

    // Confirm proper modal title is displayed
    const dictionary = JoinCommunityDictionary()
    const joinCommunityTitle = screen.getByText(dictionary.header)
    expect(joinCommunityTitle).toBeVisible()

    // Enter community address and hit button
    const joinCommunityInput = screen.getByPlaceholderText(dictionary.placeholder)
    const joinCommunityButton = screen.getByText(dictionary.button)
    await userEvent.type(joinCommunityInput, validCode)
    await userEvent.click(joinCommunityButton)

    // Confirm user is being redirected to username registration
    const createUsernameTitle = await screen.findByText('Register a username')
    expect(createUsernameTitle).toBeVisible()

    // Enter username and hit button
    const createUsernameInput = screen.getByPlaceholderText('Enter a username')
    const createUsernameButton = screen.getByText('Register')
    await userEvent.type(createUsernameInput, 'bob')
    await userEvent.click(createUsernameButton)

    // Wait for the actions that updates the store
    await act(async () => {})

    // Check if 'username taken' error message is visible
    expect(createUsernameTitle).toBeVisible()
    const usernameTakenErrorMessage = await screen.findByText(ErrorMessages.USERNAME_TAKEN)
    expect(usernameTakenErrorMessage).toBeVisible()

    expect(actions).toMatchInlineSnapshot(`
      Array [
        "Communities/createNetwork",
        "Communities/clearInvitationCode",
        "Communities/addNewCommunity",
        "Communities/setCurrentCommunity",
        "Modals/closeModal",
        "Modals/openModal",
        "Identity/registerUsername",
        "Communities/responseCreateNetwork",
        "Communities/clearInvitationCode",
        "Communities/updateCommunityData",
        "Identity/addNewIdentity",
        "Network/setLoadingPanelType",
        "Modals/openModal",
        "Identity/registerCertificate",
        "Errors/handleError",
        "Errors/addError",
        "Modals/closeModal",
      ]
    `)
  })

  it.skip('clears error before sending another username registration request', async () => {
    const { store, runSaga } = await prepareStore(
      {},
      socket // Fork state manager's sagas
    )
<<<<<<< HEAD
=======

>>>>>>> bb9b417e
    store.dispatch(modalsActions.openModal({ name: ModalName.joinCommunityModal }))

    renderComponent(
      <>
        <LoadingPanel />
        <JoinCommunity />
        <CreateUsername />
        <Channel />
      </>,
      store
    )

    jest.spyOn(socket, 'emit').mockImplementation(async (...input: [SocketActionTypes, ...socketEventData<[any]>]) => {
      const action = input[0]
      if (action === SocketActionTypes.CREATE_NETWORK) {
        const payload = input[1] as Community
        return socket.socketClient.emit<ResponseCreateNetworkPayload>(SocketActionTypes.NETWORK, {
          community: payload,
          network: {
            hiddenService: {
              onionAddress: 'onionAddress',
              privateKey: 'privKey',
            },
            peerId: {
              id: 'peerId',
            },
          },
        })
      }
    })

    // Log all the dispatched actions in order
    const actions: AnyAction[] = []
    runSaga(function* (): Generator {
      while (true) {
        const action = yield* take()
        actions.push(action.type)
      }
    })

    // Confirm proper modal title is displayed
    const dictionary = JoinCommunityDictionary()
    const joinCommunityTitle = screen.getByText(dictionary.header)
    expect(joinCommunityTitle).toBeVisible()

    // Enter community address and hit button
    const joinCommunityInput = screen.getByPlaceholderText(dictionary.placeholder)
    const joinCommunityButton = screen.getByText(dictionary.button)
    await userEvent.type(joinCommunityInput, validCode)
    await userEvent.click(joinCommunityButton)

    // Confirm user is being redirected to username registration
    const createUsernameTitle = await screen.findByText('Register a username')
    expect(createUsernameTitle).toBeVisible()

    await act(async () => {
      const community = communities.selectors.currentCommunity(store.getState())
      store.dispatch(
        errors.actions.addError({
          type: SocketActionTypes.REGISTRAR,
          code: ErrorCodes.FORBIDDEN,
          message: ErrorMessages.USERNAME_TAKEN,
          community: community?.id,
        })
      )
    })

    // Check if 'username taken' error message is visible
    expect(createUsernameTitle).toBeVisible()
    expect(await screen.findByText(ErrorMessages.USERNAME_TAKEN)).toBeVisible()

    // Enter username and hit button
    const createUsernameInput = screen.getByPlaceholderText('Enter a username')
    const createUsernameButton = screen.getByText('Register')
    await userEvent.type(createUsernameInput, 'bob')
    await userEvent.click(createUsernameButton)

    // Wait for the actions that updates the store
    await act(async () => {})

    // Check if 'username taken' error message disappeared
    expect(await screen.queryByText(ErrorMessages.USERNAME_TAKEN)).toBeNull()

    expect(actions).toMatchInlineSnapshot(`
      Array [
        "Communities/createNetwork",
        "Communities/clearInvitationCode",
        "Communities/addNewCommunity",
        "Communities/setCurrentCommunity",
        "Modals/closeModal",
        "Modals/openModal",
        "Errors/addError",
        "Modals/closeModal",
        "Errors/clearError",
        "Identity/registerUsername",
        "Communities/responseCreateNetwork",
        "Communities/clearInvitationCode",
        "Communities/updateCommunityData",
        "Identity/addNewIdentity",
        "Network/setLoadingPanelType",
        "Modals/openModal",
        "Identity/registerCertificate",
      ]
    `)
  })
})<|MERGE_RESOLUTION|>--- conflicted
+++ resolved
@@ -62,10 +62,6 @@
     )
 
     store.dispatch(modalsActions.openModal({ name: ModalName.joinCommunityModal }))
-<<<<<<< HEAD
-=======
-
->>>>>>> bb9b417e
     window.HTMLElement.prototype.scrollTo = jest.fn()
 
     renderComponent(
@@ -184,7 +180,7 @@
     await userEvent.click(createUsernameButton)
 
     // Wait for the actions that updates the store
-    await act(async () => {})
+    await act(async () => { })
 
     // Check if join/username modals are gone
     expect(joinCommunityTitle).not.toBeVisible()
@@ -307,7 +303,7 @@
     await userEvent.click(createUsernameButton)
 
     // Wait for the actions that updates the store
-    await act(async () => {})
+    await act(async () => { })
 
     // Check if 'username taken' error message is visible
     expect(createUsernameTitle).toBeVisible()
@@ -342,10 +338,6 @@
       {},
       socket // Fork state manager's sagas
     )
-<<<<<<< HEAD
-=======
-
->>>>>>> bb9b417e
     store.dispatch(modalsActions.openModal({ name: ModalName.joinCommunityModal }))
 
     renderComponent(
@@ -424,7 +416,7 @@
     await userEvent.click(createUsernameButton)
 
     // Wait for the actions that updates the store
-    await act(async () => {})
+    await act(async () => { })
 
     // Check if 'username taken' error message disappeared
     expect(await screen.queryByText(ErrorMessages.USERNAME_TAKEN)).toBeNull()
