import React from 'react'
import { ComponentStory, ComponentMeta } from '@storybook/react'
import { withTheme } from '../../storybook/decorators'
<<<<<<< HEAD

import { ContextMenu, ContextMenuItemList } from './ContextMenu.component'
=======
import { ContextMenu } from './ContextMenu.component'
>>>>>>> b0c6e2d1
import { ContextMenuItemProps, ContextMenuProps } from './ContextMenu.types'

const Template: ComponentStory<typeof ContextMenu> = args => {
  return <ContextMenu {...args} />
}

export const Component = Template.bind({})

const channel_items: ContextMenuItemProps[] = [
  {
    title: 'Delete',
    action: () => {
      console.log('clicked on delete channel')
    },
  },
]

const args: ContextMenuProps = {
  title: 'Rockets',
  children: <ContextMenuItemList items={channel_items} />,
  visible: true,
  handleClose: () => {
    console.log('closing menu')
  },
}

Component.args = args

const component: ComponentMeta<typeof ContextMenu> = {
  title: 'Components/ContextMenu',
  decorators: [withTheme],
  component: ContextMenu,
}

export default component<|MERGE_RESOLUTION|>--- conflicted
+++ resolved
@@ -1,12 +1,7 @@
 import React from 'react'
 import { ComponentStory, ComponentMeta } from '@storybook/react'
 import { withTheme } from '../../storybook/decorators'
-<<<<<<< HEAD
-
 import { ContextMenu, ContextMenuItemList } from './ContextMenu.component'
-=======
-import { ContextMenu } from './ContextMenu.component'
->>>>>>> b0c6e2d1
 import { ContextMenuItemProps, ContextMenuProps } from './ContextMenu.types'
 
 const Template: ComponentStory<typeof ContextMenu> = args => {
