import React, { useState } from 'react'
import { CircularProgress, makeStyles, Typography } from '@material-ui/core'
<<<<<<< HEAD
import {
  CancelDownload,
  DisplayableMessage,
  DownloadState,
  DownloadStatus
} from '@quiet/state-manager'
=======
import { DisplayableMessage, DownloadState, DownloadStatus, FileMetadata } from '@quiet/state-manager'
>>>>>>> 5204d80f
import theme from '../../../../theme'
import Icon from '../../../ui/Icon/Icon'
import fileIcon from '../../../../static/images/fileIcon.svg'
import clockIconGray from '../../../../static/images/clockIconGray.svg'
import downloadIcon from '../../../../static/images/downloadIcon.svg'
import downloadIconGray from '../../../../static/images/downloadIconGray.svg'
import folderIcon from '../../../../static/images/folderIcon.svg'
import folderIconGray from '../../../../static/images/folderIconGray.svg'
import cancelIconGray from '../../../../static/images/cancelIconGray.svg'
import cancelIconRed from '../../../../static/images/cancelIconRed.svg'
import pauseIconGray from '../../../../static/images/pauseIconGray.svg'
import Tooltip from '../../../ui/Tooltip/Tooltip'
import { formatBytes } from '../../../../../utils/functions/formatBytes'

const useStyles = makeStyles(theme => ({
  border: {
    maxWidth: '100%',
    marginTop: '8px',
    padding: '16px',
    backgroundColor: theme.palette.colors.white,
    borderRadius: '8px',
    border: `1px solid ${theme.palette.colors.veryLightGray}`
  },
  icon: {
    minWidth: '40px',
    width: '40px',
    height: '40px',
    borderRadius: '8px',
    backgroundColor: '#F0F0F0',
    display: 'flex',
    alignItems: 'center',
    justifyContent: 'center'
  },
  fileIcon: {
    width: '16px',
    height: '20px'
  },
  filename: {
    marginLeft: '16px'
  },
  actionIcon: {
    width: '15px'
  },
  actionIndicator: {
    display: 'flex',
    width: 'fit-content'
  }
}))

const ActionIndicator: React.FC<{
  regular: {
    label: string
    color: string
    icon: any
  }
  hover?: {
    label: string
    color: string
    icon: any
  }
  action?: (...args: any) => void
}> = ({ regular, hover, action }) => {
  const [over, setOver] = useState<boolean>()

  const classes = useStyles({})

  const onMouseOver = () => {
    setOver(true)
  }

  const onMouseOut = () => {
    setOver(false)
  }

  const renderIndicator = () => {
    if (over && hover) {
      return (
        <>
          {/* Hovered state */}
          <div className={classes.actionIndicator}>
            <Icon src={hover.icon} className={classes.actionIcon} />
            <Typography variant={'body2'} style={{ color: hover.color, marginLeft: '8px' }}>
              {hover.label}
            </Typography>
          </div>
        </>
      )
    } else {
      return (
        <>
          {/* Hovered state */}
          <div className={classes.actionIndicator}>
            <Icon src={regular.icon} className={classes.actionIcon} />
            <Typography variant={'body2'} style={{ color: regular.color, marginLeft: '8px' }}>
              {regular.label}
            </Typography>
          </div>
        </>
      )
    }
  }

  return (
    <div
      onClick={action}
      onMouseOver={onMouseOver}
      onMouseOut={onMouseOut}
      style={{ cursor: hover ? 'pointer' : 'default' }}>
      {renderIndicator()}
    </div>
  )
}

export interface FileComponentProps {
  message: DisplayableMessage
  downloadStatus: DownloadStatus
}

export interface FileActionsProps {
  openContainingFolder?: (path: string) => void
<<<<<<< HEAD
  cancelDownload?: (cancelDownload: CancelDownload) => void
=======
  downloadFile?: (media: FileMetadata) => void
>>>>>>> 5204d80f
}

export const FileComponent: React.FC<FileComponentProps & FileActionsProps> = ({
  message,
  downloadStatus,
  openContainingFolder,
<<<<<<< HEAD
  cancelDownload
=======
  downloadFile
>>>>>>> 5204d80f
}) => {
  const classes = useStyles({})

  const { cid, path, name, ext } = message.media

  const downloadState = downloadStatus.downloadState
  const downloadProgress = downloadStatus.downloadProgress

  const renderIcon = () => {
    switch (downloadState) {
      case DownloadState.Uploading:
        return (
          <CircularProgress
            variant='indeterminate'
            size={18}
            thickness={4}
            style={{ position: 'absolute', color: theme.palette.colors.lightGray }}
          />
        )
      case DownloadState.Downloading:
        return (
          <>
            <CircularProgress
              variant='determinate'
              size={18}
              thickness={4}
              value={100}
              style={{ position: 'absolute', color: theme.palette.colors.gray }}
            />
            <CircularProgress
              variant='static'
              size={18}
              thickness={4}
              value={(downloadProgress.downloaded / downloadProgress.size) * 100}
              style={{ color: theme.palette.colors.lightGray }}
            />
          </>
        )
      default:
        return <Icon src={fileIcon} className={classes.fileIcon} />
    }
  }

  const _openContainingFolder = () => {
    openContainingFolder(path)
  }

<<<<<<< HEAD
  const _cancelDownload = () => {
    cancelDownload({
      cid: cid
    })
=======
  const _downloadFile = () => {
    downloadFile(message.media)
>>>>>>> 5204d80f
  }

  const renderActionIndicator = () => {
    switch (downloadState) {
      case DownloadState.Uploading:
        return (
          <ActionIndicator
            regular={{
              label: 'Uploading...',
              color: theme.palette.colors.darkGray,
              icon: downloadIconGray
            }}
          />
        )
      case DownloadState.Hosted:
        return (
          <ActionIndicator
            regular={{
              label: 'Show in folder',
              color: theme.palette.colors.darkGray,
              icon: folderIconGray
            }}
            hover={{
              label: 'Show in folder',
              color: theme.palette.colors.lushSky,
              icon: folderIcon
            }}
            action={_openContainingFolder}
          />
        )
      case DownloadState.Ready:
        return (
          <ActionIndicator
            regular={{
              label: 'Download file',
              color: theme.palette.colors.lushSky,
              icon: downloadIcon
            }}
<<<<<<< HEAD
            hover={{
              label: 'Download file',
              color: theme.palette.colors.lushSky,
              icon: downloadIcon
            }}
=======
            action={_downloadFile}
>>>>>>> 5204d80f
          />
        )
      case DownloadState.Queued:
        return (
          <ActionIndicator
            regular={{
              label: 'Queued for download',
              color: theme.palette.colors.darkGray,
              icon: clockIconGray
            }}
          />
        )
      case DownloadState.Downloading:
        return (
          <ActionIndicator
            regular={{
              label: 'Downloading...',
              color: theme.palette.colors.darkGray,
              icon: downloadIconGray
            }}
            hover={{
              label: 'Cancel download',
              color: theme.palette.colors.hotRed,
              icon: cancelIconRed
            }}
            action={_cancelDownload}
          />
        )
      case DownloadState.Canceling:
        return (
          <ActionIndicator
            regular={{
              label: 'Canceling...',
              color: theme.palette.colors.darkGray,
              icon: pauseIconGray
            }}
          />
        )
      case DownloadState.Canceled:
        return (
          <ActionIndicator
            regular={{
              label: 'Canceled',
              color: theme.palette.colors.darkGray,
              icon: cancelIconGray
            }}
            hover={{
              label: 'Download file',
              color: theme.palette.colors.lushSky,
              icon: downloadIcon
            }}
          />
        )
      case DownloadState.Completed:
        return (
          <ActionIndicator
            regular={{
              label: 'Show in folder',
              color: theme.palette.colors.darkGray,
              icon: folderIconGray
            }}
            hover={{
              label: 'Show in folder',
              color: theme.palette.colors.lushSky,
              icon: folderIcon
            }}
            action={_openContainingFolder}
          />
        )
      default:
        return <></>
    }
  }

  return (
    <div className={classes.border} data-testid={`${cid}-fileComponent`}>
      <Tooltip
        title={
          downloadState === DownloadState.Downloading &&
          downloadProgress &&
          downloadProgress?.transferSpeed !== -1
            ? `${formatBytes(downloadProgress.transferSpeed)}ps`
            : ''
        }
        placement='top'>
        <div style={{ display: 'flex', width: 'fit-content' }}>
          <div className={classes.icon}>{renderIcon()}</div>
          <div className={classes.filename}>
            <Typography variant={'h5'} style={{ lineHeight: '20px' }}>
              {name}
              {ext}
            </Typography>
            <Typography
              variant={'body2'}
              style={{ lineHeight: '20px', color: theme.palette.colors.darkGray }}>
              {message.media?.size ? formatBytes(message.media?.size) : 'Calculating size...'}
            </Typography>
          </div>
        </div>
      </Tooltip>
      <div
        style={{
          paddingTop: '16px',
          width: 'fit-content',
          display: downloadState ? 'block' : 'none'
        }}>
        {renderActionIndicator()}
      </div>
    </div>
  )
}

export default FileComponent<|MERGE_RESOLUTION|>--- conflicted
+++ resolved
@@ -1,15 +1,6 @@
 import React, { useState } from 'react'
 import { CircularProgress, makeStyles, Typography } from '@material-ui/core'
-<<<<<<< HEAD
-import {
-  CancelDownload,
-  DisplayableMessage,
-  DownloadState,
-  DownloadStatus
-} from '@quiet/state-manager'
-=======
-import { DisplayableMessage, DownloadState, DownloadStatus, FileMetadata } from '@quiet/state-manager'
->>>>>>> 5204d80f
+import { DisplayableMessage, DownloadState, DownloadStatus, FileMetadata, CancelDownload } from '@quiet/state-manager'
 import theme from '../../../../theme'
 import Icon from '../../../ui/Icon/Icon'
 import fileIcon from '../../../../static/images/fileIcon.svg'
@@ -130,22 +121,16 @@
 
 export interface FileActionsProps {
   openContainingFolder?: (path: string) => void
-<<<<<<< HEAD
   cancelDownload?: (cancelDownload: CancelDownload) => void
-=======
   downloadFile?: (media: FileMetadata) => void
->>>>>>> 5204d80f
 }
 
 export const FileComponent: React.FC<FileComponentProps & FileActionsProps> = ({
   message,
   downloadStatus,
   openContainingFolder,
-<<<<<<< HEAD
-  cancelDownload
-=======
+  cancelDownload,
   downloadFile
->>>>>>> 5204d80f
 }) => {
   const classes = useStyles({})
 
@@ -193,15 +178,14 @@
     openContainingFolder(path)
   }
 
-<<<<<<< HEAD
   const _cancelDownload = () => {
     cancelDownload({
       cid: cid
     })
-=======
+  }
+
   const _downloadFile = () => {
     downloadFile(message.media)
->>>>>>> 5204d80f
   }
 
   const renderActionIndicator = () => {
@@ -240,15 +224,12 @@
               color: theme.palette.colors.lushSky,
               icon: downloadIcon
             }}
-<<<<<<< HEAD
             hover={{
               label: 'Download file',
               color: theme.palette.colors.lushSky,
               icon: downloadIcon
             }}
-=======
             action={_downloadFile}
->>>>>>> 5204d80f
           />
         )
       case DownloadState.Queued:
