import { DownloadState } from '@quiet/types'
import React from 'react'

import { renderComponent } from '../../../../testUtils/renderComponent'
import FileComponent from './FileComponent'

describe('FileComponent', () => {
  it('renders component', () => {
    const result = renderComponent(
      <FileComponent
        message={{
          id: '32',
          type: 2,
          isDuplicated: false,
          isRegistered: true,
          pubKey: 'string',
          media: {
            cid: '12D3KooWSYQf8zzr5rYnUdLxYyLzHruQHPaMssja1ADifGAcN3qY',
            message: {
              channelId: 'general',
              id: 'wgtlstx3u7',
            },
            ext: '.zip',
            name: 'my-file-name-goes-here-an-isnt-truncated',
            size: 2048,
            width: 1200,
            height: 580,
            path: 'files/my-file-name-goes-here-an-isnt-truncated.zip',
          },
          message: '',
          createdAt: 0,
          date: '12:46',
          nickname: 'vader',
        }}
        downloadStatus={{
          mid: '32',
          cid: '12D3KooWSYQf8zzr5rYnUdLxYyLzHruQHPaMssja1ADifGAcN3qY',
          downloadState: DownloadState.Ready,
          downloadProgress: undefined,
        }}
      />
    )
    expect(result.baseElement).toMatchInlineSnapshot(`
      <body>
        <div>
          <div
<<<<<<< HEAD
            class="css-7vq9um"
=======
            class="css-bnw0xg"
>>>>>>> c88c86ff
            data-testid="12D3KooWSYQf8zzr5rYnUdLxYyLzHruQHPaMssja1ADifGAcN3qY-fileComponent"
          >
            <span>
              <div
                aria-label=""
                class=""
                data-mui-internal-clone-element="true"
                style="display: flex;"
              >
                <div
                  class="FileComponenticon"
                >
                  <img
                    class="FileComponentfileIcon"
                    src="test-file-stub"
                  />
                </div>
                <div
                  class="FileComponentfilename"
                >
                  <h5
                    class="MuiTypography-root MuiTypography-h5 css-11l3dv4-MuiTypography-root"
                    style="line-height: 20px; color: rgb(0, 0, 0);"
                  >
                    my-file-name-goes-here-an-isnt-truncated
                    .zip
                  </h5>
                  <p
                    class="MuiTypography-root MuiTypography-body2 css-16d47hw-MuiTypography-root"
                    style="line-height: 20px; color: rgb(127, 127, 127);"
                  >
                    2 KB
                  </p>
                </div>
              </div>
            </span>
            <div
              style="padding-top: 16px; display: block;"
            >
              <div
                style="cursor: pointer;"
              >
                <div
                  class="css-1vnortn"
                >
                  <img
                    class="FileComponentactionIcon"
                    src="test-file-stub"
                  />
                  <p
                    class="MuiTypography-root MuiTypography-body2 css-16d47hw-MuiTypography-root"
                    style="color: rgb(103, 191, 211); margin-left: 8px;"
                  >
                    Download file
                  </p>
                </div>
              </div>
            </div>
          </div>
        </div>
      </body>
    `)
  })
})<|MERGE_RESOLUTION|>--- conflicted
+++ resolved
@@ -44,11 +44,7 @@
       <body>
         <div>
           <div
-<<<<<<< HEAD
-            class="css-7vq9um"
-=======
             class="css-bnw0xg"
->>>>>>> c88c86ff
             data-testid="12D3KooWSYQf8zzr5rYnUdLxYyLzHruQHPaMssja1ADifGAcN3qY-fileComponent"
           >
             <span>
