import React, { useState, useEffect, useLayoutEffect } from 'react'

import { makeStyles } from '@material-ui/core/styles'
import { Grid } from '@material-ui/core'

import Page from '../ui/Page/Page'
import PageHeader from '../ui/Page/PageHeader'

import ChannelHeaderComponent from '../widgets/channels/ChannelHeader'
import ChannelMessagesComponent from '../widgets/channels/ChannelMessages'
import ChannelInputComponent from '../widgets/channels/ChannelInput'

import { INPUT_STATE } from '../widgets/channels/ChannelInput/InputState.enum'

import { useModal, UseModalTypeWrapper } from '../../containers/hooks'

import {
  DisplayableMessage,
  DownloadStatus,
  Identity,
  MessagesDailyGroups,
  MessageSendingStatus
} from '@quiet/state-manager'

import { useResizeDetector } from 'react-resize-detector'
import { Dictionary } from '@reduxjs/toolkit'

import UploadFilesPreviewsComponent, {
  UploadFilesPreviewsProps
} from './File/UploadingPreview'

import { DropZoneComponent } from './DropZone/DropZoneComponent'

import { NewMessagesInfoComponent } from './NewMessagesInfo/NewMessagesInfoComponent'

import { FileActionsProps } from './File/FileComponent/FileComponent'

const useStyles = makeStyles(theme => ({
  root: {},
  messages: {
    position: 'relative',
    height: 0,
    backgroundColor: theme.palette.colors.white
  }
}))

export interface ChannelComponentProps {
  user: Identity
  channelAddress: string
  channelName: string
  channelSettingsModal: ReturnType<typeof useModal>
  channelInfoModal: ReturnType<typeof useModal>
  messages: {
    count: number
    groups: MessagesDailyGroups
  }
  newestMessage: DisplayableMessage
  pendingMessages: Dictionary<MessageSendingStatus>
  downloadStatuses: Dictionary<DownloadStatus>
  lazyLoading: (load: boolean) => void
  onDelete: () => void
  onInputChange: (value: string) => void
  onInputEnter: (message: string) => void
  openUrl: (url: string) => void
  mutedFlag: boolean
  disableSettings?: boolean
  notificationFilter: string
  openNotificationsTab: () => void
  openFilesDialog: () => void
  handleFileDrop: (arg: any) => void
  isCommunityInitialized: boolean
  handleClipboardFiles?: (arg: ArrayBuffer, ext: string, name: string) => void
  uploadedFileModal?: ReturnType<
  UseModalTypeWrapper<{
    src: string
  }>['types']
  >
}

export const ChannelComponent: React.FC<ChannelComponentProps & UploadFilesPreviewsProps & FileActionsProps> = ({
  user,
  channelAddress,
  channelName,
  channelInfoModal,
  channelSettingsModal,
  messages,
  newestMessage,
  pendingMessages,
  downloadStatuses,
  lazyLoading,
  onDelete,
  onInputChange,
  onInputEnter,
  openUrl,
  mutedFlag,
  disableSettings = false,
  notificationFilter,
  openNotificationsTab,
  removeFile,
  handleFileDrop,
  filesData,
  isCommunityInitialized = true,
  openFilesDialog,
  handleClipboardFiles,
  uploadedFileModal,
  openContainingFolder,
  downloadFile,
  cancelDownload
}) => {
  const classes = useStyles({})

  const [lastSeenMessage, setLastSeenMessage] = useState<string>()
  const [newMessagesInfo, setNewMessagesInfo] = useState<boolean>(false)

  const [infoClass, setInfoClass] = useState<string>(null)

  const [scrollPosition, setScrollPosition] = React.useState(1)
  const [scrollHeight, setScrollHeight] = React.useState(0)

  const onResize = React.useCallback(() => {
    scrollBottom()
  }, [])

  const { ref: scrollbarRef } = useResizeDetector<HTMLDivElement>({ onResize })
  const scrollBottom = () => {
    if (!scrollbarRef.current) return
    setNewMessagesInfo(false)
    setScrollHeight(0)
    scrollbarRef.current?.scrollTo({
      behavior: 'auto',
      top: Math.abs(scrollbarRef.current?.clientHeight - scrollbarRef.current?.scrollHeight)
    })
  }

  const onEnterKeyPress = (message: string) => {
    // Send message and files
    onInputEnter(message)
    // Go back to the bottom if scroll is at the top or in the middle
    scrollBottom()
  }

  /* Get scroll position and save it to the state as 0 (top), 1 (bottom) or -1 (middle) */
  const onScroll = React.useCallback(() => {
    const top = scrollbarRef.current?.scrollTop === 0

    const bottom =
      Math.floor(scrollbarRef.current?.scrollHeight - scrollbarRef.current?.scrollTop) <=
      Math.floor(scrollbarRef.current?.clientHeight)

    let position = -1
    if (top) position = 0
    if (bottom) position = 1

    // Clear new messages info when scrolled back to bottom
    if (bottom) {
      setNewMessagesInfo(false)
    }

    setScrollPosition(position)
  }, [])

  /* Keep scroll position in certain cases */
  useLayoutEffect(() => {
    // Keep scroll at the bottom when new message arrives
    if (scrollbarRef.current && scrollPosition === 1) {
      scrollBottom()
    }
    // Keep scroll position when new chunk of messages is being loaded
    if (scrollbarRef.current && scrollPosition === 0) {
      scrollbarRef.current.scrollTop = scrollbarRef.current.scrollHeight - scrollHeight
    }
  }, [messages])

  /* Lazy loading messages - top (load) */
  useEffect(() => {
    if (scrollbarRef.current.scrollHeight < scrollbarRef.current.clientHeight) return
    if (scrollbarRef.current && scrollPosition === 0) {
      /* Cache scroll height before loading new messages (to keep the scroll position after re-rendering) */
      setScrollHeight(scrollbarRef.current.scrollHeight)
      lazyLoading(true)
    }
  }, [scrollPosition])

  /* Lazy loading messages - bottom (trim) */
  useEffect(() => {
    if (scrollbarRef.current.scrollHeight < scrollbarRef.current.clientHeight) return
    if (scrollbarRef.current && scrollPosition === 1) {
      lazyLoading(false)
    }
  }, [scrollPosition, messages.count])

  useEffect(() => {
    if (
      Math.floor(scrollbarRef.current?.scrollHeight - scrollbarRef.current?.scrollTop) - 1 >=
        Math.floor(scrollbarRef.current?.clientHeight) &&
      lastSeenMessage !== newestMessage.id
    ) {
      setNewMessagesInfo(true)
    }
  }, [scrollPosition, newMessagesInfo, messages])

  useEffect(() => {
    if (scrollPosition === 1 && newestMessage) {
      setLastSeenMessage(newestMessage?.id)
    }
  }, [scrollPosition, messages])

  useEffect(() => {
    scrollBottom()
  }, [channelAddress])

  return (
    <Page>
      <PageHeader>
        <ChannelHeaderComponent
          channelName={channelName}
          onSettings={channelSettingsModal.handleOpen}
          onInfo={channelInfoModal.handleOpen}
          onDelete={onDelete}
          mutedFlag={mutedFlag}
          disableSettings={disableSettings}
          notificationFilter={notificationFilter}
          openNotificationsTab={openNotificationsTab}
        />
      </PageHeader>
      <DropZoneComponent channelName={channelName} handleFileDrop={handleFileDrop}>
        <Grid item xs className={classes.messages}>
          <NewMessagesInfoComponent scrollBottom={scrollBottom} show={newMessagesInfo} />
          <ChannelMessagesComponent
            messages={messages.groups}
            pendingMessages={pendingMessages}
            downloadStatuses={downloadStatuses}
            scrollbarRef={scrollbarRef}
            onScroll={onScroll}
            uploadedFileModal={uploadedFileModal}
<<<<<<< HEAD
            openUrl={openUrl}
=======
            openContainingFolder={openContainingFolder}
            downloadFile={downloadFile}
            cancelDownload={cancelDownload}
>>>>>>> b1bcc9ce
          />
        </Grid>
        <Grid item>
          <ChannelInputComponent
            channelAddress={channelAddress}
            channelName={channelName}
            // TODO https://github.com/TryQuiet/ZbayLite/issues/443
            inputPlaceholder={`#${channelName} as @${user?.nickname}`}
            onChange={value => {
              onInputChange(value)
            }}
            onKeyPress={message => {
              onEnterKeyPress(message)
            }}
            openFilesDialog={openFilesDialog}
            infoClass={infoClass}
            setInfoClass={setInfoClass}
            inputState={isCommunityInitialized ? INPUT_STATE.AVAILABLE : INPUT_STATE.NOT_CONNECTED}
            handleClipboardFiles={handleClipboardFiles}
            handleOpenFiles={handleFileDrop}>
            <UploadFilesPreviewsComponent
              filesData={filesData}
              removeFile={id => removeFile(id)}
            />
          </ChannelInputComponent>
        </Grid>
      </DropZoneComponent>
    </Page>
  )
}

export default ChannelComponent<|MERGE_RESOLUTION|>--- conflicted
+++ resolved
@@ -233,13 +233,10 @@
             scrollbarRef={scrollbarRef}
             onScroll={onScroll}
             uploadedFileModal={uploadedFileModal}
-<<<<<<< HEAD
             openUrl={openUrl}
-=======
             openContainingFolder={openContainingFolder}
             downloadFile={downloadFile}
             cancelDownload={cancelDownload}
->>>>>>> b1bcc9ce
           />
         </Grid>
         <Grid item>
