import React from 'react'
import CssBaseline from '@mui/material/CssBaseline'
import { composeStories, setGlobalConfig } from '@storybook/testing-react'
import { it, beforeEach, cy, Cypress, describe } from 'local-cypress'

import * as stories from './Channel.stories.cy'
import { withTheme } from '../../storybook/decorators'
import compareSnapshotCommand from 'cypress-visual-regression/dist/command'
import { mount } from 'cypress/react18'

compareSnapshotCommand() // Workaround. This should be only in cypress/commands.ts but typescript complains when it's not here

const resizeObserverLoopErrRe = /^[^(ResizeObserver loop limit exceeded)]/
Cypress.on('uncaught:exception', err => {
  /* returning false here prevents Cypress from failing the test */
  if (resizeObserverLoopErrRe.test(err.message)) {
    return false
  }
})

// @ts-expect-error
setGlobalConfig(withTheme)

const { Component } = composeStories(stories)

describe('Scroll behavior test', () => {
  beforeEach(() => {
    mount(
      <React.Fragment>
        {/* @ts-ignore */}
        <CssBaseline>
          {/* @ts-ignore */}
          <Component />
        </CssBaseline>
      </React.Fragment>
    )
    // Wait for component to render
    cy.wait(3000)
  })

  const channelContent = '[data-testid="channelContent"]'
  const messageInput = '[data-testid="messageInput"]'

  it('scroll should be at the bottom after entering channel', () => {
    cy.get(channelContent).compareSnapshot('after launch', {
      capture: 'fullPage'
    })
  })

  it('scroll should be at the bottom after sending messages', () => {
    cy.get(messageInput).focus().type('luke where are you?').type('{enter}')
    cy.get(messageInput)
      .focus()
      .type('you underestimate the power of the force')
      .type('{enter}')
    cy.get(channelContent).compareSnapshot('send after enter')
  })

  it('should scroll to the bottom when scroll is in the middle and user sends new message', () => {
    cy.get(channelContent).scrollTo(0, 100)

    cy.get(channelContent).compareSnapshot('scroll to the middle')

    cy.get(messageInput).focus().type('obi wan was wrong').type('{enter}')
    cy.get(messageInput)
      .focus()
      .type('actually, he is on the dark side')
      .type('{enter}')

    cy.get(channelContent).compareSnapshot('send after scroll')
  })

  it('should scroll to the bottom when scroll is at the top and user sends new message', () => {
    cy.get(messageInput).focus().type('hi').type('{enter}')

    cy.get(channelContent).scrollTo(0, 0)

    cy.wait(2000)

    // Scroll again because of lazy loading
    cy.get(channelContent).scrollTo(0, 0)

    cy.get(channelContent).compareSnapshot('scroll to the top')

    // Send only one message because previous bug was only after sending one message
    cy.get(messageInput).focus().type('and youda too').type('{enter}')

    cy.get(channelContent).compareSnapshot('send after top scroll')
  })

<<<<<<< HEAD
  it('PageUp keydown should scroll message list up.', () => {
    cy.get(messageInput).focus().type('{pageup}')
    cy.get(channelContent).compareSnapshot('after pageup', {
      capture: 'fullPage'
    })
  })

  it('PageDown keydown should scroll message list down.', () => {
    cy.get(channelContent).scrollTo(0, 0)
    cy.get(messageInput).focus().type('{pagedown}')
    cy.get(channelContent).compareSnapshot('after pagedown', {
      capture: 'fullPage'
    })
=======
  it('Shift+Enter should not send message', () => {
    cy.get(messageInput)
      .focus()
      .type('luke where are you?')
      .type('{shift+enter}')
      .type('you underestimate the power of the force')
      .should('have.text', 'luke where are you?you underestimate the power of the force')
>>>>>>> 9a9e6bb6
  })
})<|MERGE_RESOLUTION|>--- conflicted
+++ resolved
@@ -88,7 +88,6 @@
     cy.get(channelContent).compareSnapshot('send after top scroll')
   })
 
-<<<<<<< HEAD
   it('PageUp keydown should scroll message list up.', () => {
     cy.get(messageInput).focus().type('{pageup}')
     cy.get(channelContent).compareSnapshot('after pageup', {
@@ -102,7 +101,8 @@
     cy.get(channelContent).compareSnapshot('after pagedown', {
       capture: 'fullPage'
     })
-=======
+  })
+
   it('Shift+Enter should not send message', () => {
     cy.get(messageInput)
       .focus()
@@ -110,6 +110,5 @@
       .type('{shift+enter}')
       .type('you underestimate the power of the force')
       .should('have.text', 'luke where are you?you underestimate the power of the force')
->>>>>>> 9a9e6bb6
   })
 })