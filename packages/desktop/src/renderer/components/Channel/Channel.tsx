--- conflicted
+++ resolved
@@ -10,11 +10,8 @@
   connection,
   communities,
   files,
-<<<<<<< HEAD
-  CancelDownload
-=======
+  CancelDownload,
   FileMetadata
->>>>>>> 5204d80f
 } from '@quiet/state-manager'
 
 import ChannelComponent, { ChannelComponentProps } from './ChannelComponent'
@@ -167,13 +164,12 @@
     shell.showItemInFolder(path)
   }, [])
 
-<<<<<<< HEAD
   const cancelDownload = useCallback((cancelDownload: CancelDownload) => {
     dispatch(files.actions.cancelDownload(cancelDownload))
-=======
+  }, [dispatch])
+
   const downloadFile = useCallback((media: FileMetadata) => {
     dispatch(files.actions.downloadFile(media))
->>>>>>> 5204d80f
   }, [dispatch])
 
   useEffect(() => {
@@ -214,11 +210,8 @@
 
   const fileActionsProps: FileActionsProps = {
     openContainingFolder: openContainingFolder,
-<<<<<<< HEAD
-    cancelDownload: cancelDownload
-=======
+    cancelDownload: cancelDownload,
     downloadFile: downloadFile
->>>>>>> 5204d80f
   }
 
   return (
