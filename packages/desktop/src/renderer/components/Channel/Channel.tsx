--- conflicted
+++ resolved
@@ -10,11 +10,8 @@
   connection,
   communities,
   files,
-<<<<<<< HEAD
-  FileMetadata
-=======
+  FileMetadata,
   CancelDownload
->>>>>>> 1d3bf4a0
 } from '@quiet/state-manager'
 
 import ChannelComponent, { ChannelComponentProps } from './ChannelComponent'
@@ -167,13 +164,12 @@
     shell.showItemInFolder(path)
   }, [])
 
-<<<<<<< HEAD
   const downloadFile = useCallback((media: FileMetadata) => {
     dispatch(files.actions.downloadFile(media))
-=======
+  }, [dispatch])
+
   const cancelDownload = useCallback((cancelDownload: CancelDownload) => {
     dispatch(files.actions.cancelDownload(cancelDownload))
->>>>>>> 1d3bf4a0
   }, [dispatch])
 
   useEffect(() => {
@@ -214,11 +210,8 @@
 
   const fileActionsProps: FileActionsProps = {
     openContainingFolder: openContainingFolder,
-<<<<<<< HEAD
-    downloadFile: downloadFile
-=======
+    downloadFile: downloadFile,
     cancelDownload: cancelDownload
->>>>>>> 1d3bf4a0
   }
 
   return (
