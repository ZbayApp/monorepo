import React, { useCallback, useEffect } from 'react'
import { useDispatch, useSelector } from 'react-redux'
<<<<<<< HEAD
import { identity, messages, publicChannels, connection, communities } from '@quiet/state-manager'
=======

import { identity, messages, publicChannels, connection, communities, FileContent } from '@quiet/state-manager'
>>>>>>> 099d46da

import ChannelComponent, { ChannelComponentProps } from './ChannelComponent'

import { useModal } from '../../containers/hooks'
import { ModalName } from '../../sagas/modals/modals.types'
import { FilePreviewData, UploadFilesPreviewsProps } from '../widgets/channels/UploadedFilesPreviews'
import { ipcRenderer } from 'electron'
import { getFileData } from '../../../utils/functions/fileData'

const Channel = () => {
  const dispatch = useDispatch()

  const user = useSelector(identity.selectors.currentIdentity)

  const currentChannelAddress = useSelector(publicChannels.selectors.currentChannelAddress)
  const currentChannelName = useSelector(publicChannels.selectors.currentChannelName)

  const currentChannelMessagesCount = useSelector(
    publicChannels.selectors.currentChannelMessagesCount
  )

  const currentChannelDisplayableMessages = useSelector(
    publicChannels.selectors.currentChannelMessagesMergedBySender
  )

  const communityId = useSelector(communities.selectors.currentCommunityId)
  const initializedCommunities = useSelector(connection.selectors.initializedCommunities)

  const isCommunityInitialized = Boolean(initializedCommunities[communityId])

  const pendingMessages = useSelector(
    messages.selectors.messagesSendingStatus
  )

  const channelSettingsModal = useModal(ModalName.channelSettingsModal)
  const channelInfoModal = useModal(ModalName.channelInfo)

<<<<<<< HEAD
  const [initEvent, _setInitEvent] = React.useState(true)
  const [uploadingFiles, setUploadingFiles] = React.useState<FilePreviewData>({})

  const filesRef = React.useRef<FilePreviewData>()
  const unsupportedFileModal = useModal(ModalName.unsupportedFileModal)
=======
  const unsupportedFileModal = useModal<{
    unsupportedFiles: FileContent[]
    title: string
    sendOtherContent: string
    textContent: string
    tryZipContent: string
  }>(ModalName.unsupportedFileModal)
>>>>>>> 099d46da

  const onInputChange = useCallback(
    (_value: string) => {
      // TODO https://github.com/TryQuiet/ZbayLite/issues/442
    },
    [dispatch]
  )

  const onInputEnter = useCallback(
    (message: string) => {
      if (message) {
        dispatch(messages.actions.sendMessage({ message }))
      }
      Object.values(filesRef.current).forEach(fileData => {
        console.log('Uploading file', fileData)
        dispatch(messages.actions.uploadFile(fileData))
      })
      setUploadingFiles({})
    },
    [dispatch]
  )

  React.useEffect(() => {
    filesRef.current = uploadingFiles
  }, [uploadingFiles])

  const lazyLoading = useCallback(
    (load: boolean) => {
      dispatch(messages.actions.lazyLoading({ load }))
    },
    [dispatch]
  )

  const handleFileDrop = useCallback(
    (item: { files: any[] }) => {
      if (item) {
        const files = item.files
        const droppedFiles = {}
        files.forEach((file) => {
          Object.assign(droppedFiles, getFileData(file.path))
        })
        console.log('dropping files', droppedFiles)
        updateUploadingFiles(droppedFiles)
      }
    },
    [],
  )

  const removeFilePreview = (id: string) => setUploadingFiles(existingFiles => {
    console.log('Deleting id', id)
    console.log('Existing files', existingFiles)
    delete existingFiles[id]
    const updatedExistingFiles = { ...existingFiles }
    return updatedExistingFiles
  })

  const updateUploadingFiles = (filesData: FilePreviewData) => {
    setUploadingFiles(existingFiles => {
      const updatedFiles = { ...existingFiles, ...filesData }
      return updatedFiles
    })
  }

  useEffect(() => {
    if (initEvent) {
      ipcRenderer.on('openedFiles', (e, filesData: FilePreviewData) => {
        updateUploadingFiles(filesData)
      })
    }
  }, [initEvent])

  useEffect(() => {
    dispatch(messages.actions.resetCurrentPublicChannelCache())
  }, [currentChannelAddress])

  const channelComponentProps: ChannelComponentProps = {
    user: user,
    channelAddress: currentChannelAddress,
    channelName: currentChannelName,
    channelSettingsModal: channelSettingsModal,
    channelInfoModal: channelInfoModal,
    messages: {
      count: currentChannelMessagesCount,
      groups: currentChannelDisplayableMessages
    },
    pendingMessages: pendingMessages,
    lazyLoading: lazyLoading,
    onDelete: function (): void {},
    onInputChange: onInputChange,
    onInputEnter: onInputEnter,
    mutedFlag: false,
    notificationFilter: '',
    openNotificationsTab: function (): void { },
    handleFileDrop: handleFileDrop,
    isCommunityInitialized: isCommunityInitialized
  }

  const uploadFilesPreviewProps: UploadFilesPreviewsProps = {
    filesData: uploadingFiles,
    removeFile: removeFilePreview,
    unsupportedFileModal: unsupportedFileModal
  }

  return (
    <>
      {currentChannelAddress && (
        <ChannelComponent {...channelComponentProps} {...uploadFilesPreviewProps}/>
      )}
    </>
  )
}

export default Channel<|MERGE_RESOLUTION|>--- conflicted
+++ resolved
@@ -1,11 +1,6 @@
 import React, { useCallback, useEffect } from 'react'
 import { useDispatch, useSelector } from 'react-redux'
-<<<<<<< HEAD
-import { identity, messages, publicChannels, connection, communities } from '@quiet/state-manager'
-=======
-
 import { identity, messages, publicChannels, connection, communities, FileContent } from '@quiet/state-manager'
->>>>>>> 099d46da
 
 import ChannelComponent, { ChannelComponentProps } from './ChannelComponent'
 
@@ -43,13 +38,10 @@
   const channelSettingsModal = useModal(ModalName.channelSettingsModal)
   const channelInfoModal = useModal(ModalName.channelInfo)
 
-<<<<<<< HEAD
   const [initEvent, _setInitEvent] = React.useState(true)
   const [uploadingFiles, setUploadingFiles] = React.useState<FilePreviewData>({})
 
   const filesRef = React.useRef<FilePreviewData>()
-  const unsupportedFileModal = useModal(ModalName.unsupportedFileModal)
-=======
   const unsupportedFileModal = useModal<{
     unsupportedFiles: FileContent[]
     title: string
@@ -57,7 +49,6 @@
     textContent: string
     tryZipContent: string
   }>(ModalName.unsupportedFileModal)
->>>>>>> 099d46da
 
   const onInputChange = useCallback(
     (_value: string) => {
