--- conflicted
+++ resolved
@@ -21,13 +21,8 @@
 import {
   FilePreviewData,
   UploadFilesPreviewsProps
-<<<<<<< HEAD
-} from '../widgets/channels/UploadedFilesPreviews'
-import { shell, ipcRenderer } from 'electron'
-=======
 } from './File/UploadingPreview'
 
->>>>>>> b1bcc9ce
 import { getFilesData } from '../../../utils/functions/fileData'
 
 import { FileActionsProps } from './File/FileComponent/FileComponent'
@@ -165,13 +160,11 @@
     ipcRenderer.send('openUploadFileDialog')
   }, [])
 
-<<<<<<< HEAD
   const openUrl = useCallback((url: string) => {
     // eslint-disable-next-line @typescript-eslint/no-floating-promises
     shell.openExternal(url)
   }, [])
 
-=======
   const openContainingFolder = useCallback((path: string) => {
     shell.showItemInFolder(path)
   }, [])
@@ -184,7 +177,6 @@
     dispatch(files.actions.cancelDownload(cancelDownload))
   }, [dispatch])
 
->>>>>>> b1bcc9ce
   useEffect(() => {
     dispatch(messages.actions.resetCurrentPublicChannelCache())
   }, [currentChannelAddress])
