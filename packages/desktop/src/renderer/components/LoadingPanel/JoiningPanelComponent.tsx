--- conflicted
+++ resolved
@@ -3,11 +3,7 @@
 import Modal from '../ui/Modal/Modal'
 import JoinCommunityImg from '../../static/images/join-community.png'
 import { Grid, Typography } from '@mui/material'
-<<<<<<< HEAD
-import classNames from 'classnames'
-=======
 import { Site } from '@quiet/common'
->>>>>>> da6f6d6a
 
 const PREFIX = 'JoiningPanelComponent'
 
