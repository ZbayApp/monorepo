import React, { useCallback, useEffect } from 'react'
import { useDispatch, useSelector } from 'react-redux'
import { useModal } from '../../containers/hooks'
import { ModalName } from '../../sagas/modals/modals.types'
import { socketSelectors } from '../../sagas/socket/socket.selectors'
import { communities, publicChannels, users, identity, connection, network, errors } from '@quiet/state-manager'
import { modalsActions } from '../../sagas/modals/modals.slice'
import { shell } from 'electron'
import JoiningPanelComponent from './JoiningPanelComponent'
import StartingPanelComponent from './StartingPanelComponent'
import { LoadingPanelType, ErrorCodes } from '@quiet/types'

const LoadingPanel = () => {
  const dispatch = useDispatch()
  const message = useSelector(network.selectors.loadingPanelType)
  const loadingPanelModal = useModal(ModalName.loadingPanel)

  const isConnected = useSelector(socketSelectors.isConnected)

  const currentCommunity = useSelector(communities.selectors.currentCommunity)
  const isChannelReplicated = Boolean(useSelector(publicChannels.selectors.publicChannels)?.length > 0)

  const currentChannelDisplayableMessages = useSelector(publicChannels.selectors.currentChannelMessagesMergedBySender)

  const community = useSelector(communities.selectors.currentCommunity)
  const owner = Boolean(community?.CA)
<<<<<<< HEAD
  // const currentIdentity = useSelector(identity.selectors.currentIdentity)
=======
>>>>>>> 415ba232
  const usersData = Object.keys(useSelector(users.selectors.certificates))
  const isOnlyOneUser = usersData.length === 1

  const torBootstrapProcessSelector = useSelector(connection.selectors.torBootstrapProcess)
  const torConnectionProcessSelector = useSelector(connection.selectors.torConnectionProcess)
  const areMessagesLoaded = Object.values(currentChannelDisplayableMessages).length > 0

  const communityId = useSelector(communities.selectors.currentCommunityId)
  const initializedCommunities = useSelector(network.selectors.initializedCommunities)
  const isCommunityInitialized = Boolean(initializedCommunities[communityId])
  const error = useSelector(errors.selectors.registrarErrors)
  const registrationError = error?.code === ErrorCodes.FORBIDDEN

  useEffect(() => {
    console.log('HUNTING for haisenbug:')
    console.log('isConnected', isConnected)
    console.log('communityId', communityId)
    console.log('isCommunityInitialized', isCommunityInitialized)
    console.log('areMessagesLoaded?', areMessagesLoaded)
    console.log('registrationError', registrationError)
    if ((isConnected && isCommunityInitialized && areMessagesLoaded) || registrationError) {
      loadingPanelModal.handleClose()
    }
  }, [isConnected, torBootstrapProcessSelector, isCommunityInitialized, areMessagesLoaded, error])

  useEffect(() => {
    if (isConnected) {
      if (currentCommunity && isChannelReplicated && owner && isOnlyOneUser) {
        const notification = new Notification('Community created!', {
          body: 'Visit Settings for an invite code you can share.',
          icon: '../../build' + '/icon.png',
          silent: true,
        })

        notification.onclick = () => {
          dispatch(modalsActions.openModal({ name: ModalName.accountSettingsModal }))
        }
      }
    }
  }, [isConnected, currentCommunity, isChannelReplicated])

  const openUrl = useCallback((url: string) => {
    // eslint-disable-next-line @typescript-eslint/no-floating-promises
    shell.openExternal(url)
  }, [])

  if (message === LoadingPanelType.StartingApplication) {
    return <StartingPanelComponent {...loadingPanelModal} />
  } else {
    return (
      <JoiningPanelComponent
        {...loadingPanelModal}
        openUrl={openUrl}
        torConnectionInfo={torConnectionProcessSelector}
        isOwner={owner}
      />
    )
  }
}

export default LoadingPanel<|MERGE_RESOLUTION|>--- conflicted
+++ resolved
@@ -24,10 +24,6 @@
 
   const community = useSelector(communities.selectors.currentCommunity)
   const owner = Boolean(community?.CA)
-<<<<<<< HEAD
-  // const currentIdentity = useSelector(identity.selectors.currentIdentity)
-=======
->>>>>>> 415ba232
   const usersData = Object.keys(useSelector(users.selectors.certificates))
   const isOnlyOneUser = usersData.length === 1
 
