--- conflicted
+++ resolved
@@ -430,7 +430,6 @@
       }
 
       if (e.key === 'ArrowDown') {
-<<<<<<< HEAD
         const anchorNode = window.getSelection().anchorNode
 
         // If the current line is empty, go directly to the next node.
@@ -479,37 +478,6 @@
           return
         }
         caretLineTraversal(previousNode, window.getSelection().anchorOffset)
-=======
-        const selection = window?.getSelection()
-        if (!selection) return
-        // Skipping over line break nodes
-        const nextLine = selection.anchorNode?.nextSibling?.nextSibling
-        if (nextLine) {
-          caretLineTraversal(nextLine, selection.anchorOffset)
-          return
-        }
-        // If we're on the bottom line, go to the end
-        if (selection.anchorNode?.nodeValue) {
-          caretLineTraversal(
-            selection.anchorNode,
-            selection.anchorNode.nodeValue.length
-          )
-        }
-      }
-      if (e.key === 'ArrowUp') {
-        const selection = window?.getSelection()
-        if (!selection) return
-        // Skipping over line break nodes
-        const previousLine = selection.anchorNode?.previousSibling?.previousSibling
-        if (previousLine) {
-          caretLineTraversal(previousLine, selection.anchorOffset)
-          return
-        }
-        // If we're on the top line, go to the beginning
-        if (selection.anchorNode) {
-          caretLineTraversal(selection.anchorNode, 0)
-        }
->>>>>>> 6f215fe3
       }
 
       if (e.nativeEvent.keyCode === 13) {
