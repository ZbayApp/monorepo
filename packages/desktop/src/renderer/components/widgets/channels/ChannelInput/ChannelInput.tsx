import React, { ReactElement, useCallback } from 'react'
import classNames from 'classnames'
import ContentEditable, { ContentEditableEvent } from 'react-contenteditable'
import Picker, { EmojiStyle } from 'emoji-picker-react'
import Grid from '@mui/material/Grid'
import { styled } from '@mui/material/styles'
import orange from '@mui/material/colors/orange'
import ClickAwayListener from '@mui/material/ClickAwayListener'
import ChannelInputInfoMessage from './ChannelInputInfoMessage'
import { INPUT_STATE } from './InputState.enum'
import Icon from '../../../ui/Icon/Icon'
import emojiGray from '../../../../static/images/emojiGray.svg'
import emojiBlack from '../../../../static/images/emojiBlack.svg'
import paperclipGray from '../../../../static/images/paperclipGray.svg'
import paperclipBlack from '../../../../static/images/paperclipBlack.svg'
import path from 'path'
import { isDefined } from '@quiet/common'

const PREFIX = 'ChannelInput'

const classes = {
  root: `${PREFIX}root`,
  rootContent: `${PREFIX}rootContent`,
  input: `${PREFIX}input`,
  textfield: `${PREFIX}textfield`,
  inputsDiv: `${PREFIX}inputsDiv`,
  disabledBottomMargin: `${PREFIX}disabledBottomMargin`,
  warningIcon: `${PREFIX}warningIcon`,
  blinkAnimation: `${PREFIX}blinkAnimation`,
  backdrop: `${PREFIX}backdrop`,
  focused: `${PREFIX}focused`,
  iconButton: `${PREFIX}iconButton`,
  emoji: `${PREFIX}emoji`,
  highlight: `${PREFIX}highlight`,
  actions: `${PREFIX}actions`,
  picker: `${PREFIX}picker`,
  errorIcon: `${PREFIX}errorIcon`,
  errorText: `${PREFIX}errorText`,
  errorBox: `${PREFIX}errorBox`,
  linkBlue: `${PREFIX}linkBlue`,
  notAllowed: `${PREFIX}notAllowed`,
  inputFiles: `${PREFIX}inputFiles`,
  icons: `${PREFIX}icons`,
}

const StyledChannelInput = styled(Grid)(({ theme }) => ({
  [`&.${classes.root}`]: {
    background: '#fff',
    height: '100%',
    width: '100%',
  },
  [`& .${classes.rootContent}`]: {
    background: '#fff',
    height: '100%',
    width: '100%',
  },
  '@keyframes blinker': {
    from: { opacity: 0 },
    to: { opacity: 1 },
  },
  [`& .${classes.input}`]: {
    whiteSpace: 'break-spaces',
    width: '100%',
    fontSize: 14,
    outline: 'none',
    padding: '12px 16px',
    lineHeight: '24px',
    '&:empty': {
      '&:before': {
        content: 'attr(placeholder)',
        display: 'block',
        color: '#aaa',
      },
    },
    wordBreak: 'break-word',
    position: 'relative',
    paddingRight: '60px',
  },
  [`& .${classes.textfield}`]: {
    border: `1px solid ${theme.palette.colors.veryLightGray}`,
    maxHeight: 300,
    overflowY: 'auto',
    borderRadius: 4,
    '&:hover': {
      borderColor: theme.palette.colors.trueBlack,
    },
    display: 'flex',
    flexDirection: 'column',
    flexWrap: 'nowrap',
    justifyContent: 'flexStart',
    alignItems: 'stretch',
    alignContent: 'stretch',
    width: '100%',
    position: 'relative',
  },
  [`& .${classes.inputsDiv}`]: {
    paddingLeft: '20px',
    paddingRight: '20px',
    width: '100%',
    margin: '0px',
    position: 'relative',
  },
  [`& .${classes.disabledBottomMargin}`]: {
    marginBottom: 0,
  },
  [`& .${classes.warningIcon}`]: {
    color: orange[500],
  },
  [`& .${classes.blinkAnimation}`]: {
    animationName: '$blinker',
    animationDuration: '1s',
    animationTimingFunction: 'linear',
    animationIterationCount: 1,
  },
  [`& .${classes.backdrop}`]: {
    height: 'auto',
    padding: theme.spacing(1),
    backgroundColor: 'rgba(0, 0, 0, 0.75)',
    WebkitTapHighlightColor: 'transparent',
    pointerEvents: 'none',
    touchAction: 'none',
  },
  [`& .${classes.focused}`]: {
    borderColor: theme.palette.colors.trueBlack,
  },
  [`& .${classes.iconButton}`]: {
    cursor: 'pointer',
    position: 'relative',
    float: 'right',
    color: '#808080',
    '&:hover': {
      color: 'black',
      border: '1px solid black',
    },
    border: '1px solid #808080',
    // boxShadow: '-.75px -.75px 1px #808080',
    borderRadius: '100%',
    width: '23px',
    height: '23px',
  },
  [`& .${classes.emoji}`]: {
    cursor: 'pointer',
    position: 'relative',
    float: 'right',
  },
  [`& .${classes.highlight}`]: {
    color: theme.palette.colors.lushSky,
    backgroundColor: theme.palette.colors.lushSky12,
    padding: 5,
    borderRadius: 4,
  },
  [`& .${classes.actions}`]: {
    postion: 'relative',
    float: 'right',
    padding: '5px',
  },
  [`& .${classes.picker}`]: {
    position: 'fixed',
    bottom: 60,
    right: 15,
  },
  [`& .${classes.errorIcon}`]: {
    display: 'flex',
    justify: 'center',
    alignItems: 'center',
    marginLeft: 20,
    marginRight: 5,
  },
  [`& .${classes.errorText}`]: {
    color: theme.palette.colors.trueBlack,
  },
  [`& .${classes.errorBox}`]: {
    marginTop: 5,
  },
  [`& .${classes.linkBlue}`]: {
    fontWeight: 'normal',
    fontStyle: 'normal',
    cursor: 'pointer',
    color: theme.palette.colors.linkBlue,
  },
  [`& .${classes.notAllowed}`]: {
    cursor: 'not-allowed',
  },
  [`& .${classes.inputFiles}`]: {
    position: 'relative',
    float: 'left',
  },
  [`& .${classes.icons}`]: {
    position: 'absolute',
    float: 'left',
    right: '0px',
    bottom: '0px',
    display: 'flex',
    flexDirection: 'row',
    flexWrap: 'wrap',
    justifyContent: 'flexStart',
    alignItems: 'center',
    alignCntent: 'stretch',
  },
}))

export interface ChannelInputProps {
  channelId: string
  channelName?: string
  channelParticipants?: Array<{ nickname: string }>
  inputPlaceholder: string
  inputState?: INPUT_STATE
  initialMessage?: string
  onChange: (arg: string) => void
  onKeyPress: (input: string) => void
  infoClass: string
  setInfoClass: (arg: string) => void
  children?: ReactElement
  openFilesDialog: () => void
  handleClipboardFiles: (arg: ArrayBuffer, ext: string, name: string) => void
  handleOpenFiles: (arg: { files: any[] }) => void
}

export const ChannelInputComponent: React.FC<ChannelInputProps> = ({
  channelId,
  channelParticipants = [],
  inputPlaceholder,
  inputState = INPUT_STATE.AVAILABLE,
  initialMessage = '',
  onChange,
  onKeyPress,
  infoClass,
  setInfoClass,
  children,
  openFilesDialog,
  handleClipboardFiles,
  handleOpenFiles,
}) => {
  const [_anchorEl, setAnchorEl] = React.useState<HTMLDivElement>()
  const [mentionsToSelect, setMentionsToSelect] = React.useState<
    Array<{
      nickname: string
    }>
  >([])
  const messageRef = React.useRef<string>()
  const refSelected = React.useRef<number>()
  const isFirstRenderRef = React.useRef(true)

  const mentionsToSelectRef = React.useRef<any[]>()

  const inputRef = React.createRef<ContentEditable & HTMLDivElement & any>() // any for updater.enqueueForceUpdate

  const fileInput = React.useRef<HTMLInputElement>(null)

  const [focused, setFocused] = React.useState(false)
  const [selected, setSelected] = React.useState(0)

  const [emojiHovered, setEmojiHovered] = React.useState(false)
  const [fileExplorerHovered, setFileExplorerHovered] = React.useState(false)
  const [openEmoji, setOpenEmoji] = React.useState(false)

  const [htmlMessage, setHtmlMessage] = React.useState<string>(initialMessage)
  const [message, setMessage] = React.useState(initialMessage)

  React.useEffect(() => {
    inputRef.current?.el.current.focus()
  }, [inputRef])

  React.useEffect(() => {
    inputRef.current.updater.enqueueForceUpdate(inputRef.current)
  }, [inputPlaceholder, channelId])

  // Use reference to bypass memorization
  React.useEffect(() => {
    refSelected.current = selected
  }, [selected])

  const isRefSelected = (refSelected: number | undefined): refSelected is number => {
    return typeof refSelected === 'number'
  }

  React.useEffect(() => {
    mentionsToSelectRef.current = mentionsToSelect
  }, [mentionsToSelect])

  React.useEffect(() => {
    if (!message) {
      setHtmlMessage('')
    }
  }, [message])

  React.useEffect(() => {
    setMessage(initialMessage)
    setHtmlMessage(initialMessage)
    if (!isFirstRenderRef.current) {
      return () => {
        if (messageRef?.current) {
          onChange(messageRef.current)
        }
      }
    }
    isFirstRenderRef.current = false
  }, [channelId])

  React.useEffect(() => {
    messageRef.current = message
  }, [message])

  const findMentions = React.useCallback(
    (text: string) => {
      // Search for any mention in message string
      const result: string = text.replace(
        /(<span([^>]*)>)?@([a-z0-9]?\w*)(<\/span>)?/gi,
        (match, span, _class, nickname) => {
          // Ignore already established mentions
          if (span?.includes('class')) {
            return match
          }

          nickname = nickname ?? ''
          const possibleMentions = channelParticipants
            .filter(
              user =>
                user.nickname.startsWith(nickname) && !channelParticipants.find(user => user.nickname === nickname)
            )
            .filter(isDefined)

          if (JSON.stringify(mentionsToSelect) !== JSON.stringify(possibleMentions)) {
            setMentionsToSelect(possibleMentions)
            setTimeout(() => {
              setSelected(0)
            }, 0)
          }

          // Wrap mention in spans to be able to treat it as an anchor for popper
          console.log('Returning wrapped mentions', nickname)
          return `<span>@${nickname}</span>`
        }
      )

      return result
    },
    [mentionsToSelect, setMentionsToSelect]
  )

  const sanitizedHtml = findMentions(htmlMessage)

  const caretLineTraversal = (
    focusLine: Node | null | undefined,
    anchorLinePosition: number = 0
  ) => {
    if (!focusLine?.nodeValue) return
    // Create an empty range
    const range = document.createRange()
    // Set the focusLineLength
    // Make it zero if between newlines
    const focusLineLength = focusLine?.nodeValue?.length || 0
    // Set the range start to the position on the anchor line
    // or the focus line length, whichever is shorter
    range.setStart(
      focusLine,
<<<<<<< HEAD
      anchorLinePosition < focusLine.nodeValue.length ? anchorLinePosition : focusLine.nodeValue.length
=======
      anchorLinePosition < focusLineLength ? anchorLinePosition : focusLineLength
>>>>>>> c39c3abc
    )
    // Remove the range from the anchor line
    const selection = window.getSelection()
    selection?.removeAllRanges()
    // and set it to the focus line
    selection?.addRange(range)
  }

  const onChangeCb = useCallback(
    (e: ContentEditableEvent) => {
      if (inputState === INPUT_STATE.AVAILABLE) {
        // @ts-expect-error
        setMessage(e.nativeEvent.target.innerText)
        // @ts-expect-error
        if (!e.nativeEvent.target.innerText) {
          setHtmlMessage('')
        } else {
          setHtmlMessage(e.target.value)
        }
      }
      setAnchorEl(e.currentTarget.lastElementChild)
    },
    [setAnchorEl, onChange, setHtmlMessage]
  )

  const inputStateRef = React.useRef(inputState)
  React.useEffect(() => {
    inputStateRef.current = inputState
  })

  const mentionSelectAction = (e: React.MouseEvent | React.KeyboardEvent) => {
    e.preventDefault()
    if (!mentionsToSelectRef.current || !refSelected.current) return
    const nickname = mentionsToSelectRef.current[refSelected.current].nickname
    setHtmlMessage(htmlMessage => {
      const wrapped = `<span class="${classes.highlight}">@${nickname}</span>&nbsp;`
      return htmlMessage.replace(/<span>[^/]*<\/span>$/g, wrapped)
    })
    // Replace mentions characters with full nickname in original message string
    setMessage(message.replace(/(\b(\w+)$)/, `${nickname} `))
    // Clear popper items after choosing mention
    setMentionsToSelect([])
    inputRef.current?.el.current.focus()
  }

  const onKeyDownCb = useCallback(
    (e: React.KeyboardEvent) => {
      if (!isRefSelected(refSelected.current)) {
        throw new Error('refSelected is on unexpected type')
      }
      if (!mentionsToSelectRef?.current) {
        return
      }
      if (mentionsToSelectRef.current.length) {
        if (e.nativeEvent.keyCode === 40) {
          if (refSelected.current + 1 >= mentionsToSelectRef.current.length) {
            setSelected(0)
          } else {
            setSelected(refSelected.current + 1)
          }
          e.preventDefault()
        }
        if (e.nativeEvent.keyCode === 38) {
          if (refSelected.current - 1 < 0) {
            setSelected(mentionsToSelectRef.current.length - 1)
          } else {
            setSelected(refSelected.current - 1)
          }
          e.preventDefault()
        }
        if (e.nativeEvent.keyCode === 13 || e.nativeEvent.keyCode === 9) {
          mentionSelectAction(e)
        }
      }

      if (e.key === 'ArrowDown') {
        const anchorNode: Node | null | undefined = window?.getSelection()?.anchorNode

        // If the current line is empty, go directly to the next node.
        let nextNode: Node | null | undefined = null
        if (anchorNode?.nodeValue === null || anchorNode?.nodeValue === '\n') {
          nextNode = anchorNode?.nextSibling
        } else {
          // Otherwise skip the break node at the end of the current line.
          nextNode = anchorNode?.nextSibling?.nextSibling
        }
        // If we're on the bottom line, go to the end
<<<<<<< HEAD
        if (selection.anchorNode?.nodeValue) {
          caretLineTraversal(selection.anchorNode, selection.anchorNode.nodeValue.length)
=======
        if (!nextNode) {
          const endOfNode = anchorNode?.nodeValue?.length || anchorNode?.textContent?.length
          caretLineTraversal(anchorNode, endOfNode)
          return
        }
        // If the next line is empty, go the beginning
        if (nextNode.nodeValue === null || nextNode.nodeValue === '\n') {
          caretLineTraversal(nextNode, 0)
          return
>>>>>>> c39c3abc
        }
        caretLineTraversal(nextNode, window?.getSelection()?.anchorOffset)
      }
      if (e.key === 'ArrowUp') {
        const anchorNode = window?.getSelection()?.anchorNode

        // If pervious line is empty, go directly to it
        let previousNode: Node | null | undefined = null
        if (
          anchorNode?.previousSibling?.previousSibling?.nodeValue === null ||
          anchorNode?.previousSibling?.previousSibling?.nodeValue === '\n'
        ) {
          previousNode = anchorNode?.previousSibling
        } else {
          // Otherwise skip the break node at the end of the previous line
          previousNode = anchorNode?.previousSibling?.previousSibling
        }
        // If we're on the top line, go to the beginning
        if (!previousNode) {
          caretLineTraversal(anchorNode, 0)
          return
        }
        // If previous line is empty, go to the beginning
        if (previousNode.nodeValue === null || previousNode.nodeValue === '\n') {
          caretLineTraversal(previousNode, 0)
          return
        }
        caretLineTraversal(previousNode, window?.getSelection()?.anchorOffset)
      }

      if (e.nativeEvent.keyCode === 13) {
        if (e.shiftKey) {
          // Accept this input for additional lines in the message box
        } else if (inputStateRef.current === INPUT_STATE.AVAILABLE) {
          e.preventDefault()
          const target = e.target as HTMLInputElement
          onChange(target.innerText)
          onKeyPress(target.innerText)
          setMessage('')
          setHtmlMessage('')
        } else {
          e.preventDefault()
          if (infoClass !== classNames(classes.backdrop, classes.blinkAnimation)) {
            setInfoClass(classNames(classes.backdrop, classes.blinkAnimation))
            setTimeout(() => setInfoClass(classNames(classes.backdrop)), 1000)
          }
        }
      }
    },
    [
      inputState,
      message,
      mentionsToSelectRef,
      onChange,
      onKeyPress,
      setMessage,
      setHtmlMessage,
      infoClass,
      setInfoClass,
      setSelected,
    ]
  )

  const handleFileInput = (event: React.ChangeEvent<HTMLInputElement>) => {
    const target = event.target as HTMLInputElement
    if (!target.files) return
    handleOpenFiles({ files: Object.values(target.files) })
  }

  return (
    <StyledChannelInput
      className={classNames({
        [classes.root]: true,
        [classes.notAllowed]: inputState !== INPUT_STATE.AVAILABLE,
      })}
    >
      <Grid
        container
        className={classNames({
          [classes.rootContent]: true,
        })}
        direction='column'
        justifyContent='center'
      >
        {/* <MentionPoper anchorEl={anchorEl} selected={selected}>
          {mentionsToSelect.map((target, index) => (
            <MentionElement
              key={index}
              name={target.nickname}
              highlight={index === selected}
              onMouseEnter={() => {
                setSelected(index)
              }}
              channelName={channelName}
              onClick={e => {
                mentionSelectAction(e)
              }}
            />
          ))}
        </MentionPoper> */}
        <Grid
          container
          direction='row'
          alignItems='center'
          justifyContent='center'
          spacing={0}
          className={classNames({
            [classes.inputsDiv]: true,
          })}
        >
          <ClickAwayListener
            onClickAway={() => {
              setFocused(false)
            }}
          >
            <Grid
              item
              xs
              container
              className={classNames({
                [classes.textfield]: true,
                [classes.focused]: focused,
              })}
              justifyContent='center'
              alignItems='center'
            >
              <Grid item xs>
                <ContentEditable
                  ref={inputRef}
                  placeholder={`Message ${inputPlaceholder}`}
                  className={classes.input}
                  onClick={() => {
                    if (!focused) {
                      setFocused(true)
                    }
                  }}
                  disabled={inputState !== INPUT_STATE.AVAILABLE}
                  html={sanitizedHtml}
                  onChange={onChangeCb}
                  onKeyDown={onKeyDownCb}
                  onPaste={async e => {
                    e.preventDefault()
                    const files = e.clipboardData.files
                    for (let i = 0; i < files.length; i++) {
                      const fileExt = path.extname(files[i].name).toLowerCase()
                      const fileName = path.basename(files[i].name, fileExt)
                      const arrayBuffer = await files[i].arrayBuffer()
                      handleClipboardFiles(arrayBuffer, fileExt, fileName)
                    }
                    if (!files.length) {
                      const text = e.clipboardData
                        .getData('text/plain')
                        .replace(/(\r\n|\r|\n)/g, '<br />')
                      document.execCommand('insertHTML', false, text)
                    }
                  }}
                  data-testid='messageInput'
                />
              </Grid>
              {children}
              <div className={classes.icons}>
                <Grid item className={classes.actions}>
                  <Grid container justifyContent='center' alignItems='center'>
                    <Icon
                      className={classes.emoji}
                      src={fileExplorerHovered ? paperclipBlack : paperclipGray}
                      onClickHandler={() => fileInput.current?.click()}
                      onMouseEnterHandler={() => {
                        setFileExplorerHovered(true)
                      }}
                      onMouseLeaveHandler={() => {
                        setFileExplorerHovered(false)
                      }}
                    />
                    <input
                      ref={fileInput}
                      type='file'
                      onChange={handleFileInput}
                      // Value needs to be cleared otherwise one can't upload same image twice
                      onClick={e => {
                        ;(e.target as HTMLInputElement).value = ''
                      }} // TODO: check
                      accept='*'
                      multiple
                      hidden
                    />
                  </Grid>
                </Grid>
                <Grid item className={classes.actions}>
                  <Grid container justifyContent='center' alignItems='center'>
                    <Icon
                      className={classes.emoji}
                      src={emojiHovered ? emojiBlack : emojiGray}
                      onClickHandler={() => {
                        setOpenEmoji(true)
                      }}
                      onMouseEnterHandler={() => {
                        setEmojiHovered(true)
                      }}
                      onMouseLeaveHandler={() => {
                        setEmojiHovered(false)
                      }}
                    />
                  </Grid>
                  {openEmoji && (
                    <ClickAwayListener
                      onClickAway={() => {
                        setOpenEmoji(false)
                      }}
                    >
                      <div data-testid={'emoji-picker'} className={classes.picker}>
                        <Picker
                          onEmojiClick={(emojiData, _event) => {
                            setHtmlMessage(htmlMessage => htmlMessage + emojiData.emoji)
                            setMessage(message + emojiData.emoji)
                            setOpenEmoji(false)
                          }}
                          // Every other emojiStyle causes downloading emojis from cdn. We do not want that.
                          // Do not change it unless using custom getEmojiUrl with local emojis.
                          emojiStyle={EmojiStyle.NATIVE}
                        />
                      </div>
                    </ClickAwayListener>
                  )}
                </Grid>
              </div>
            </Grid>
          </ClickAwayListener>
        </Grid>
        <ChannelInputInfoMessage showInfoMessage={inputState !== INPUT_STATE.AVAILABLE} />
      </Grid>
    </StyledChannelInput>
  )
}

export default ChannelInputComponent<|MERGE_RESOLUTION|>--- conflicted
+++ resolved
@@ -340,10 +340,7 @@
 
   const sanitizedHtml = findMentions(htmlMessage)
 
-  const caretLineTraversal = (
-    focusLine: Node | null | undefined,
-    anchorLinePosition: number = 0
-  ) => {
+  const caretLineTraversal = (focusLine: Node | null | undefined, anchorLinePosition = 0) => {
     if (!focusLine?.nodeValue) return
     // Create an empty range
     const range = document.createRange()
@@ -352,14 +349,7 @@
     const focusLineLength = focusLine?.nodeValue?.length || 0
     // Set the range start to the position on the anchor line
     // or the focus line length, whichever is shorter
-    range.setStart(
-      focusLine,
-<<<<<<< HEAD
-      anchorLinePosition < focusLine.nodeValue.length ? anchorLinePosition : focusLine.nodeValue.length
-=======
-      anchorLinePosition < focusLineLength ? anchorLinePosition : focusLineLength
->>>>>>> c39c3abc
-    )
+    range.setStart(focusLine, anchorLinePosition < focusLineLength ? anchorLinePosition : focusLineLength)
     // Remove the range from the anchor line
     const selection = window.getSelection()
     selection?.removeAllRanges()
@@ -446,10 +436,6 @@
           nextNode = anchorNode?.nextSibling?.nextSibling
         }
         // If we're on the bottom line, go to the end
-<<<<<<< HEAD
-        if (selection.anchorNode?.nodeValue) {
-          caretLineTraversal(selection.anchorNode, selection.anchorNode.nodeValue.length)
-=======
         if (!nextNode) {
           const endOfNode = anchorNode?.nodeValue?.length || anchorNode?.textContent?.length
           caretLineTraversal(anchorNode, endOfNode)
@@ -459,7 +445,6 @@
         if (nextNode.nodeValue === null || nextNode.nodeValue === '\n') {
           caretLineTraversal(nextNode, 0)
           return
->>>>>>> c39c3abc
         }
         caretLineTraversal(nextNode, window?.getSelection()?.anchorOffset)
       }
@@ -610,9 +595,7 @@
                       handleClipboardFiles(arrayBuffer, fileExt, fileName)
                     }
                     if (!files.length) {
-                      const text = e.clipboardData
-                        .getData('text/plain')
-                        .replace(/(\r\n|\r|\n)/g, '<br />')
+                      const text = e.clipboardData.getData('text/plain').replace(/(\r\n|\r|\n)/g, '<br />')
                       document.execCommand('insertHTML', false, text)
                     }
                   }}
