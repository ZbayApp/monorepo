--- conflicted
+++ resolved
@@ -26,13 +26,9 @@
   const classes = useStyles({})
 
   const [showImage, setShowImage] = useState<boolean>(false)
-<<<<<<< HEAD
-  const { path, width, height, name, ext } = message.media
-=======
-  const modal = useModal(ModalName.uploadedFileModal)
 
   const { cid, path, width, height, name, ext } = message.media
->>>>>>> bf7a6961
+  
   const fullFileName = `${name}${ext}`
 
   useEffect(() => {
@@ -58,24 +54,15 @@
             onClick={() => {
               setShowImage(true)
             }}>
-<<<<<<< HEAD
             <div className={classes.image}>
               <UploadedFilename fileName={fullFileName} />
-=======
-            <div className={classes.image} data-testid={`${cid}-imageVisual`}>
-              <UploadedFilename fileName={fullFileName}/>
->>>>>>> bf7a6961
               <img className={classes.image} src={path} />
             </div>
           </div>
           <UploadedFileModal {...uploadedFileModal} uploadedFileModal={uploadedFileModal} />
         </>
       ) : (
-<<<<<<< HEAD
-        <UploadedFilePlaceholder imageWidth={width} imageHeight={height} fileName={fullFileName} />
-=======
         <UploadedFilePlaceholder cid={cid} imageWidth={width} imageHeight={height} fileName={fullFileName} />
->>>>>>> bf7a6961
       )}
     </>
   )
