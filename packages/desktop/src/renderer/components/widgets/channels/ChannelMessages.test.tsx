--- conflicted
+++ resolved
@@ -87,11 +87,7 @@
                   </div>
                 </div>
                 <li
-<<<<<<< HEAD
                   class="MuiListItem-root MuiListItem-gutters MuiListItem-padding BasicMessageComponentwrapper css-6oh3yy-MuiListItem-root"
-=======
-                  class="MuiListItem-root MuiListItem-gutters MuiListItem-padding BasicMessageComponentwrapper css-w0zr2t-MuiListItem-root"
->>>>>>> abd9101f
                 >
                   <div
                     class="MuiListItemText-root BasicMessageComponentmessageCard css-tlelie-MuiListItemText-root"
