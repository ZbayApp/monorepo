--- conflicted
+++ resolved
@@ -87,11 +87,7 @@
                   </div>
                 </div>
                 <li
-<<<<<<< HEAD
                   class="MuiListItem-root MuiListItem-gutters MuiListItem-padding BasicMessageComponentwrapper css-6oh3yy-MuiListItem-root"
-=======
-                  class="MuiListItem-root MuiListItem-gutters MuiListItem-padding BasicMessageComponentwrapper css-w0zr2t-MuiListItem-root"
->>>>>>> abd9101f
                 >
                   <div
                     class="MuiListItemText-root BasicMessageComponentmessageCard css-tlelie-MuiListItemText-root"
@@ -149,7 +145,7 @@
                             class="MuiGrid-root MuiGrid-item css-8e83yq-MuiGrid-root"
                           >
                             <span
-                              class="MuiTypography-root MuiTypography-body1 TextMessagemessage css-nx1df2-MuiTypography-root"
+                              class="MuiTypography-root MuiTypography-body1 TextMessagemessage css-105mmrw-MuiTypography-root"
                               data-testid="messagesGroupContent-string"
                             >
                               string
@@ -335,7 +331,7 @@
                             class="MuiGrid-root MuiGrid-item css-8e83yq-MuiGrid-root"
                           >
                             <span
-                              class="MuiTypography-root MuiTypography-body1 TextMessagemessage TextMessageunsent css-nx1df2-MuiTypography-root"
+                              class="MuiTypography-root MuiTypography-body1 TextMessagemessage TextMessageunsent css-105mmrw-MuiTypography-root"
                               data-testid="messagesGroupContent-string"
                             >
                               string
