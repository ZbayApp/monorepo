--- conflicted
+++ resolved
@@ -62,8 +62,9 @@
                     <div
                       class="MuiGrid-root MuiGrid-container MuiGrid-item css-89gxc5-MuiGrid-root"
                     >
-                      <div
-                        class="MuiGrid-root MuiGrid-container MuiGrid-item MuiGrid-wrap-xs-nowrap MuiGrid-grid-xs-true css-181g0at-MuiGrid-root"
+                      <span
+                        class="MuiTypography-root MuiTypography-body1 TextMessagemessage css-1xya0ai-MuiTypography-root"
+                        data-testid="messagesGroupContent-0"
                       >
                         <div
                           class="MuiGrid-root MuiGrid-item css-13i4rnv-MuiGrid-root"
@@ -187,7 +188,6 @@
                       data-testid="userMessages-gringo-0"
                       style="margin-top: -3px;"
                     >
-<<<<<<< HEAD
                       <div
                         class="MuiGrid-root MuiGrid-item css-8e83yq-MuiGrid-root"
                       >
@@ -200,11 +200,6 @@
                       </div>
                       <div
                         class="MuiGrid-root MuiGrid-item css-8e83yq-MuiGrid-root"
-=======
-                      <span
-                        class="MuiTypography-root MuiTypography-body1 TextMessagemessage css-1xya0ai-MuiTypography-root"
-                        data-testid="messagesGroupContent-0"
->>>>>>> 29c1c1b9
                       >
                         <span
                           class="MuiTypography-root MuiTypography-body1 TextMessagemessage css-nx1df2-MuiTypography-root"
@@ -371,7 +366,6 @@
                     <div
                       class="BasicMessageComponentalignAvatar"
                     >
-<<<<<<< HEAD
                       Jdenticon
                     </div>
                   </div>
@@ -383,11 +377,6 @@
                     >
                       <div
                         class="MuiGrid-root MuiGrid-container MuiGrid-item MuiGrid-wrap-xs-nowrap MuiGrid-grid-xs-true css-181g0at-MuiGrid-root"
-=======
-                      <span
-                        class="MuiTypography-root MuiTypography-body1 TextMessagemessage css-1xya0ai-MuiTypography-root"
-                        data-testid="messagesGroupContent-0"
->>>>>>> 29c1c1b9
                       >
                         <div
                           class="MuiGrid-root MuiGrid-item css-13i4rnv-MuiGrid-root"
@@ -415,14 +404,8 @@
                       data-testid="userMessages-gringo-0"
                       style="margin-top: -3px;"
                     >
-<<<<<<< HEAD
-                      <div
-                        class="MuiGrid-root MuiGrid-item css-8e83yq-MuiGrid-root"
-=======
-                      <span
-                        class="MuiTypography-root MuiTypography-body1 TextMessagemessage css-1xya0ai-MuiTypography-root"
-                        data-testid="messagesGroupContent-1"
->>>>>>> 29c1c1b9
+                      <div
+                        class="MuiGrid-root MuiGrid-item css-8e83yq-MuiGrid-root"
                       >
                         <span
                           class="MuiTypography-root MuiTypography-body1 TextMessagemessage css-nx1df2-MuiTypography-root"
@@ -609,14 +592,8 @@
                     <div
                       class="MuiGrid-root MuiGrid-container MuiGrid-item css-89gxc5-MuiGrid-root"
                     >
-<<<<<<< HEAD
                       <div
                         class="MuiGrid-root MuiGrid-container MuiGrid-item MuiGrid-wrap-xs-nowrap MuiGrid-grid-xs-true css-181g0at-MuiGrid-root"
-=======
-                      <span
-                        class="MuiTypography-root MuiTypography-body1 TextMessagemessage css-1xya0ai-MuiTypography-root"
-                        data-testid="messagesGroupContent-0"
->>>>>>> 29c1c1b9
                       >
                         <div
                           class="MuiGrid-root MuiGrid-item css-13i4rnv-MuiGrid-root"
@@ -644,7 +621,6 @@
                       data-testid="userMessages-gringo-0"
                       style="margin-top: -3px;"
                     >
-<<<<<<< HEAD
                       <div
                         class="MuiGrid-root MuiGrid-item css-8e83yq-MuiGrid-root"
                       >
@@ -657,11 +633,6 @@
                       </div>
                       <div
                         class="MuiGrid-root MuiGrid-item css-8e83yq-MuiGrid-root"
-=======
-                      <span
-                        class="MuiTypography-root MuiTypography-body1 TextMessagemessage css-1xya0ai-MuiTypography-root"
-                        data-testid="messagesGroupContent-1"
->>>>>>> 29c1c1b9
                       >
                         <span
                           class="MuiTypography-root MuiTypography-body1 TextMessagemessage css-nx1df2-MuiTypography-root"
@@ -730,8 +701,9 @@
                     <div
                       class="MuiGrid-root MuiGrid-container MuiGrid-item css-89gxc5-MuiGrid-root"
                     >
-                      <div
-                        class="MuiGrid-root MuiGrid-container MuiGrid-item MuiGrid-wrap-xs-nowrap MuiGrid-grid-xs-true css-181g0at-MuiGrid-root"
+                      <span
+                        class="MuiTypography-root MuiTypography-body1 TextMessagemessage css-1xya0ai-MuiTypography-root"
+                        data-testid="messagesGroupContent-0"
                       >
                         <div
                           class="MuiGrid-root MuiGrid-item css-13i4rnv-MuiGrid-root"
@@ -792,8 +764,9 @@
                       data-testid="userMessages-gringo-0"
                       style="margin-top: -3px;"
                     >
-                      <div
-                        class="MuiGrid-root MuiGrid-item css-8e83yq-MuiGrid-root"
+                      <span
+                        class="MuiTypography-root MuiTypography-body1 TextMessagemessage css-1xya0ai-MuiTypography-root"
+                        data-testid="messagesGroupContent-1"
                       >
                         <span
                           class="MuiTypography-root MuiTypography-body1 TextMessagemessage TextMessageunsent css-nx1df2-MuiTypography-root"
@@ -860,8 +833,9 @@
                     <div
                       class="MuiGrid-root MuiGrid-container MuiGrid-item css-89gxc5-MuiGrid-root"
                     >
-                      <div
-                        class="MuiGrid-root MuiGrid-container MuiGrid-item MuiGrid-wrap-xs-nowrap MuiGrid-grid-xs-true css-181g0at-MuiGrid-root"
+                      <span
+                        class="MuiTypography-root MuiTypography-body1 TextMessagemessage css-1xya0ai-MuiTypography-root"
+                        data-testid="messagesGroupContent-0"
                       >
                         <div
                           class="MuiGrid-root MuiGrid-item css-13i4rnv-MuiGrid-root"
@@ -922,8 +896,9 @@
                       data-testid="userMessages-gringo-0"
                       style="margin-top: -3px;"
                     >
-                      <div
-                        class="MuiGrid-root MuiGrid-item css-8e83yq-MuiGrid-root"
+                      <span
+                        class="MuiTypography-root MuiTypography-body1 TextMessagemessage css-1xya0ai-MuiTypography-root"
+                        data-testid="messagesGroupContent-1"
                       >
                         <span
                           class="MuiTypography-root MuiTypography-body1 TextMessagemessage TextMessageunsent css-nx1df2-MuiTypography-root"
@@ -990,14 +965,9 @@
                     <div
                       class="MuiGrid-root MuiGrid-container MuiGrid-item css-89gxc5-MuiGrid-root"
                     >
-<<<<<<< HEAD
-                      <div
-                        class="MuiGrid-root MuiGrid-container MuiGrid-item MuiGrid-wrap-xs-nowrap MuiGrid-grid-xs-true css-181g0at-MuiGrid-root"
-=======
                       <span
                         class="MuiTypography-root MuiTypography-body1 TextMessagemessage css-1xya0ai-MuiTypography-root"
                         data-testid="messagesGroupContent-0"
->>>>>>> 29c1c1b9
                       >
                         <div
                           class="MuiGrid-root MuiGrid-item css-13i4rnv-MuiGrid-root"
@@ -1058,44 +1028,39 @@
                       data-testid="userMessages-gringo-0"
                       style="margin-top: -3px;"
                     >
-<<<<<<< HEAD
-                      <div
-                        class="MuiGrid-root MuiGrid-item css-8e83yq-MuiGrid-root"
-                      >
-                        <span
-                          class="MuiTypography-root MuiTypography-body1 TextMessagemessage TextMessageunsent css-nx1df2-MuiTypography-root"
-                          data-testid="messagesGroupContent-0"
-                        >
-                          message0
-                        </span>
-                      </div>
-                      <div
-                        class="MuiGrid-root MuiGrid-item css-8e83yq-MuiGrid-root"
-                      >
-                        <span
-                          class="MuiTypography-root MuiTypography-body1 TextMessagemessage TextMessageunsent css-nx1df2-MuiTypography-root"
-                          data-testid="messagesGroupContent-1"
-                        >
-                          message1
-                        </span>
-                      </div>
-                      <div
-                        class="MuiGrid-root MuiGrid-item css-8e83yq-MuiGrid-root"
-                      >
-                        <span
-                          class="MuiTypography-root MuiTypography-body1 TextMessagemessage TextMessageunsent css-nx1df2-MuiTypography-root"
-                          data-testid="messagesGroupContent-2"
-                        >
-                          message2
-                        </span>
-                      </div>
-                      <div
-                        class="MuiGrid-root MuiGrid-item css-8e83yq-MuiGrid-root"
-=======
                       <span
                         class="MuiTypography-root MuiTypography-body1 TextMessagemessage css-1xya0ai-MuiTypography-root"
                         data-testid="messagesGroupContent-0"
->>>>>>> 29c1c1b9
+                      >
+                        <span
+                          class="MuiTypography-root MuiTypography-body1 TextMessagemessage TextMessageunsent css-nx1df2-MuiTypography-root"
+                          data-testid="messagesGroupContent-0"
+                        >
+                          message0
+                        </span>
+                      </div>
+                      <div
+                        class="MuiGrid-root MuiGrid-item css-8e83yq-MuiGrid-root"
+                      >
+                        <span
+                          class="MuiTypography-root MuiTypography-body1 TextMessagemessage TextMessageunsent css-nx1df2-MuiTypography-root"
+                          data-testid="messagesGroupContent-1"
+                        >
+                          message1
+                        </span>
+                      </div>
+                      <div
+                        class="MuiGrid-root MuiGrid-item css-8e83yq-MuiGrid-root"
+                      >
+                        <span
+                          class="MuiTypography-root MuiTypography-body1 TextMessagemessage TextMessageunsent css-nx1df2-MuiTypography-root"
+                          data-testid="messagesGroupContent-2"
+                        >
+                          message2
+                        </span>
+                      </div>
+                      <div
+                        class="MuiGrid-root MuiGrid-item css-8e83yq-MuiGrid-root"
                       >
                         <span
                           class="MuiTypography-root MuiTypography-body1 TextMessagemessage TextMessageunsent css-nx1df2-MuiTypography-root"
