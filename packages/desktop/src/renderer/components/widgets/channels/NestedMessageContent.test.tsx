--- conflicted
+++ resolved
@@ -104,13 +104,8 @@
             class="MuiGrid-root MuiGrid-item"
           >
             <div
-<<<<<<< HEAD
               class="makeStyles-message-412"
               data-testid="messagesGroupContent-string"
-=======
-              class="makeStyles-message-409"
-              data-testid="messagesGroupContent-0"
->>>>>>> b1bcc9ce
             >
               <div
                 class="makeStyles-container-520"
@@ -169,6 +164,7 @@
           transferSpeed: 1000
         }
       },
+      openUrl: jest.fn(),
       openContainingFolder: jest.fn(),
       downloadFile: jest.fn(),
       cancelDownload: jest.fn(),
