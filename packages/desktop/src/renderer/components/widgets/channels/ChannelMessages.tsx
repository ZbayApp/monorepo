import React, { useCallback, useEffect, useRef } from 'react'
import { Dictionary } from '@reduxjs/toolkit'

import { makeStyles } from '@material-ui/core/styles'
import List from '@material-ui/core/List'

import MessagesDivider from '../MessagesDivider'
import BasicMessageComponent from './BasicMessage'

import SpinnerLoader from '../../ui/Spinner/SpinnerLoader'

import { DownloadStatus, MessagesDailyGroups, MessageSendingStatus } from '@quiet/state-manager'

import { UseModalTypeWrapper } from '../../../containers/hooks'

import { FileActionsProps } from '../../Channel/File/FileComponent/FileComponent'

const useStyles = makeStyles(theme => ({
  spinner: {
    top: '50%',
    textAlign: 'center',
    position: 'relative',
    transform: 'translate(0, -50%)'
  },
  scroll: {
    overflow: 'scroll',
    overflowX: 'hidden',
    height: '100%'
  },
  list: {
    backgroundColor: theme.palette.colors.white,
    width: '100%'
  },
  link: {
    color: theme.palette.colors.lushSky,
    cursor: 'pointer'
  },
  info: {
    color: theme.palette.colors.trueBlack,
    letterSpacing: '0.4px'
  },
  root: {
    width: '100%',
    padding: '8px 16px'
  },
  item: {
    backgroundColor: theme.palette.colors.gray03,
    padding: '9px 16px'
  },
  bold: {
    fontWeight: 'bold'
  }
}))

export const fetchingChannelMessagesText = 'Fetching channel messages...'

export interface IChannelMessagesProps {
  messages?: MessagesDailyGroups
  pendingMessages?: Dictionary<MessageSendingStatus>
  downloadStatuses?: Dictionary<DownloadStatus>
  scrollbarRef
  onScroll: () => void
  uploadedFileModal?: ReturnType<
  UseModalTypeWrapper<{
    src: string
  }>['types']
  >
}

export const ChannelMessagesComponent: React.FC<IChannelMessagesProps & FileActionsProps> = ({
  messages = {},
  pendingMessages = {},
  downloadStatuses = {},
  scrollbarRef,
  onScroll,
  uploadedFileModal,
  openContainingFolder,
<<<<<<< HEAD
  downloadFile
=======
  cancelDownload
>>>>>>> 1d3bf4a0
}) => {
  const classes = useStyles({})

  const listRef = useRef<HTMLUListElement>()

  const handleKeyDown = useCallback<(evt: KeyboardEvent) => void>(
    evt => {
      switch (evt.key) {
        case 'ArrowUp':
          listRef.current?.focus()
          break
        case 'ArrowDown':
          listRef.current?.focus()
          break
      }
    },
  [listRef]
  )

  useEffect(() => {
    document.addEventListener('keydown', handleKeyDown, false)

    return () => {
      document.removeEventListener('keydown', handleKeyDown, false)
    }
  }, [handleKeyDown])

  return (
    <div
      className={classes.scroll}
      ref={scrollbarRef}
      onScroll={onScroll}
      data-testid='channelContent'>
      {Object.values(messages).length < 1 && (
        <SpinnerLoader
          size={40}
          message={fetchingChannelMessagesText}
          className={classes.spinner}
          color={'black'}
        />
      )}
      <List disablePadding className={classes.list} id='messages-scroll' ref={listRef} tabIndex={0}>
        {Object.keys(messages).map(day => {
          return (
            <div key={day}>
              <MessagesDivider title={day} />
              {messages[day].map(items => {
                const data = items[0]
                return (
                  <BasicMessageComponent
                    key={data.id}
                    messages={items}
                    pendingMessages={pendingMessages}
                    downloadStatuses={downloadStatuses}
                    uploadedFileModal={uploadedFileModal}
                    openContainingFolder={openContainingFolder}
<<<<<<< HEAD
                    downloadFile={downloadFile}
=======
                    cancelDownload={cancelDownload}
>>>>>>> 1d3bf4a0
                  />
                )
              })}
            </div>
          )
        })}
      </List>
    </div>
  )
}

export default ChannelMessagesComponent<|MERGE_RESOLUTION|>--- conflicted
+++ resolved
@@ -75,11 +75,8 @@
   onScroll,
   uploadedFileModal,
   openContainingFolder,
-<<<<<<< HEAD
-  downloadFile
-=======
+  downloadFile,
   cancelDownload
->>>>>>> 1d3bf4a0
 }) => {
   const classes = useStyles({})
 
@@ -136,11 +133,8 @@
                     downloadStatuses={downloadStatuses}
                     uploadedFileModal={uploadedFileModal}
                     openContainingFolder={openContainingFolder}
-<<<<<<< HEAD
                     downloadFile={downloadFile}
-=======
                     cancelDownload={cancelDownload}
->>>>>>> 1d3bf4a0
                   />
                 )
               })}
