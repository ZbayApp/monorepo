import React, { useCallback, useEffect, useRef } from 'react'
import { Dictionary } from '@reduxjs/toolkit'

import { makeStyles } from '@material-ui/core/styles'
import List from '@material-ui/core/List'

import MessagesDivider from '../MessagesDivider'
import BasicMessageComponent from './BasicMessage'

import SpinnerLoader from '../../ui/Spinner/SpinnerLoader'

import { DownloadStatus, MessagesDailyGroups, MessageSendingStatus } from '@quiet/state-manager'

import { UseModalTypeWrapper } from '../../../containers/hooks'

import { FileActionsProps } from '../../Channel/File/FileComponent/FileComponent'

const useStyles = makeStyles(theme => ({
  spinner: {
    top: '50%',
    textAlign: 'center',
    position: 'relative',
    transform: 'translate(0, -50%)'
  },
  scroll: {
    overflow: 'scroll',
    overflowX: 'hidden',
    height: '100%'
  },
  list: {
    backgroundColor: theme.palette.colors.white,
    width: '100%'
  },
  link: {
    color: theme.palette.colors.lushSky,
    cursor: 'pointer'
  },
  info: {
    color: theme.palette.colors.trueBlack,
    letterSpacing: '0.4px'
  },
  root: {
    width: '100%',
    padding: '8px 16px'
  },
  item: {
    backgroundColor: theme.palette.colors.gray03,
    padding: '9px 16px'
  },
  bold: {
    fontWeight: 'bold'
  }
}))

export const fetchingChannelMessagesText = 'Fetching channel messages...'

export interface IChannelMessagesProps {
  messages?: MessagesDailyGroups
  pendingMessages?: Dictionary<MessageSendingStatus>
  downloadStatuses?: Dictionary<DownloadStatus>
  scrollbarRef
  onScroll: () => void
  uploadedFileModal?: ReturnType<
  UseModalTypeWrapper<{
    src: string
  }>['types']
  >
}

export const ChannelMessagesComponent: React.FC<IChannelMessagesProps & FileActionsProps> = ({
  messages = {},
  pendingMessages = {},
  downloadStatuses = {},
  scrollbarRef,
  onScroll,
  uploadedFileModal,
  openContainingFolder,
<<<<<<< HEAD
  cancelDownload
=======
  downloadFile
>>>>>>> 5204d80f
}) => {
  const classes = useStyles({})

  const listRef = useRef<HTMLUListElement>()

  const handleKeyDown = useCallback<(evt: KeyboardEvent) => void>(
    evt => {
      switch (evt.key) {
        case 'ArrowUp':
          listRef.current?.focus()
          break
        case 'ArrowDown':
          listRef.current?.focus()
          break
      }
    },
  [listRef]
  )

  useEffect(() => {
    document.addEventListener('keydown', handleKeyDown, false)

    return () => {
      document.removeEventListener('keydown', handleKeyDown, false)
    }
  }, [handleKeyDown])

  return (
    <div
      className={classes.scroll}
      ref={scrollbarRef}
      onScroll={onScroll}
      data-testid='channelContent'>
      {Object.values(messages).length < 1 && (
        <SpinnerLoader
          size={40}
          message={fetchingChannelMessagesText}
          className={classes.spinner}
          color={'black'}
        />
      )}
      <List disablePadding className={classes.list} id='messages-scroll' ref={listRef} tabIndex={0}>
        {Object.keys(messages).map(day => {
          return (
            <div key={day}>
              <MessagesDivider title={day} />
              {messages[day].map(items => {
                const data = items[0]
                return (
                  <BasicMessageComponent
                    key={data.id}
                    messages={items}
                    pendingMessages={pendingMessages}
                    downloadStatuses={downloadStatuses}
                    uploadedFileModal={uploadedFileModal}
                    openContainingFolder={openContainingFolder}
<<<<<<< HEAD
                    cancelDownload={cancelDownload}
=======
                    downloadFile={downloadFile}
>>>>>>> 5204d80f
                  />
                )
              })}
            </div>
          )
        })}
      </List>
    </div>
  )
}

export default ChannelMessagesComponent<|MERGE_RESOLUTION|>--- conflicted
+++ resolved
@@ -75,11 +75,8 @@
   onScroll,
   uploadedFileModal,
   openContainingFolder,
-<<<<<<< HEAD
-  cancelDownload
-=======
+  cancelDownload,
   downloadFile
->>>>>>> 5204d80f
 }) => {
   const classes = useStyles({})
 
@@ -136,11 +133,8 @@
                     downloadStatuses={downloadStatuses}
                     uploadedFileModal={uploadedFileModal}
                     openContainingFolder={openContainingFolder}
-<<<<<<< HEAD
                     cancelDownload={cancelDownload}
-=======
                     downloadFile={downloadFile}
->>>>>>> 5204d80f
                   />
                 )
               })}
