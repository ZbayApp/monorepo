--- conflicted
+++ resolved
@@ -39,11 +39,8 @@
   downloadStatus,
   uploadedFileModal,
   openContainingFolder,
-<<<<<<< HEAD
-  cancelDownload
-=======
+  cancelDownload,
   downloadFile
->>>>>>> 5204d80f
 }) => {
   const classes = useStyles({})
 
@@ -68,11 +65,7 @@
               [classes.pending]: pending
             })}
             data-testid={`messagesGroupContent-${message.id}`}>
-<<<<<<< HEAD
-            <FileComponent message={message} downloadStatus={downloadStatus} openContainingFolder={openContainingFolder} cancelDownload={cancelDownload} />
-=======
-            <FileComponent message={message} downloadStatus={downloadStatus} openContainingFolder={openContainingFolder} downloadFile={downloadFile} />
->>>>>>> 5204d80f
+            <FileComponent message={message} downloadStatus={downloadStatus} openContainingFolder={openContainingFolder} downloadFile={downloadFile} cancelDownload={cancelDownload} />
           </div>
         )
       default:
