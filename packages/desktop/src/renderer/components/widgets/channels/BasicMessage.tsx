import React from 'react'
import { makeStyles, Theme } from '@material-ui/core/styles'
import classNames from 'classnames'

import Grid from '@material-ui/core/Grid'
import Typography from '@material-ui/core/Typography'
import ListItem from '@material-ui/core/ListItem'
import ListItemText from '@material-ui/core/ListItemText'

import red from '@material-ui/core/colors/red'

import Jdenticon from 'react-jdenticon'

import { DisplayableMessage, MessageSendingStatus, SendingStatus } from '@quiet/state-manager'
import { NestedMessageContent } from './NestedMessageContent'
import { Dictionary } from '@reduxjs/toolkit'
import { useModal } from '../../../containers/hooks'

const useStyles = makeStyles((theme: Theme) => ({
  messageCard: {
    padding: '0 4px'
  },
  wrapper: {
    backgroundColor: theme.palette.colors.white,
    '&:hover': {
      backgroundColor: theme.palette.colors.gray03
    }
  },
  clickable: {
    cursor: 'pointer'
  },
  wrapperPending: {
    background: theme.palette.colors.white
  },
  username: {
    fontSize: 16,
    fontWeight: 500,
    marginTop: -4,
    marginRight: 5
  },
  statusIcon: {
    color: theme.palette.colors.lightGray,
    fontSize: 21,
    marginLeft: theme.spacing(1)
  },
  broadcasted: {
    color: theme.palette.colors.lightGray
  },
  failed: {
    color: red[500]
  },
  avatar: {
    minHeight: 36,
    minWidth: 36,
    marginRight: 10,
    marginBottom: 4,
    borderRadius: 4,
    backgroundColor: theme.palette.colors.grayBackgroud
  },
  alignAvatar: {
    marginTop: 2,
    marginLeft: 2,
    width: 32,
    height: 32
  },
  moderation: {
    cursor: 'pointer',
    marginRight: 10
  },
  time: {
    color: theme.palette.colors.lightGray,
    fontSize: 14,
    marginTop: -4,
    marginRight: 5
  },
  iconBox: {
    marginTop: -4
  },
  pending: {
    color: theme.palette.colors.lightGray
  }
}))

export const getTimeFormat = () => {
  return 't'
}

export const transformToLowercase = (string: string) => {
  const hasPM = string.search('PM')
  return hasPM !== -1 ? string.replace('PM', 'pm') : string.replace('AM', 'am')
}
export interface BasicMessageProps {
  messages: DisplayableMessage[]
  pendingMessages?: Dictionary<MessageSendingStatus>
<<<<<<< HEAD
  // setActionsOpen: (open: boolean) => void
  // actionsOpen: boolean
  // allowModeration?: boolean
  uploadedFileModal?: ReturnType<typeof useModal>
=======
>>>>>>> d2b31daf
}

export const BasicMessageComponent: React.FC<BasicMessageProps> = ({
  messages,
  pendingMessages = {},
  uploadedFileModal
}) => {
  const classes = useStyles({})

  const messageDisplayData = messages[0]

  // Grey out sender name if the first message hasn't been sent yet
  const pending: boolean = pendingMessages[messageDisplayData.id] !== undefined

  return (
    <ListItem
      className={classNames({
        [classes.wrapper]: true
      })}
<<<<<<< HEAD
      // onClick={() => setActionsOpen(!actionsOpen)}
      onMouseOver={() => { }}
      onMouseLeave={() => { }}>
=======
      onMouseOver={() => {}}
      onMouseLeave={() => {}}>
>>>>>>> d2b31daf
      <ListItemText
        disableTypography
        className={classes.messageCard}
        primary={
          <Grid
            container
            direction='row'
            justify='flex-start'
            alignItems='flex-start'
            wrap={'nowrap'}>
            <Grid item className={classes.avatar}>
              <div className={classes.alignAvatar}>
                <Jdenticon size='32' value={messageDisplayData.nickname} />
              </div>
            </Grid>
            <Grid container item direction='row'>
              <Grid container item direction='row' justify='space-between'>
                <Grid
                  container
                  item
                  xs
                  alignItems='flex-start'
                  wrap='nowrap'
<<<<<<< HEAD
                // onClick={e => handleClick(e)}
=======
>>>>>>> d2b31daf
                >
                  <Grid item>
                    <Typography
                      color='textPrimary'
                      className={classNames({
                        [classes.username]: true,
                        [classes.pending]: pending
                      })}>
                      {messageDisplayData.nickname}
                    </Typography>
                  </Grid>
                  {status !== 'failed' && (
                    <Grid item>
                      <Typography className={classes.time}>{messageDisplayData.date}</Typography>
                    </Grid>
                  )}
                </Grid>
              </Grid>
              <Grid
                container
                direction='column'
                style={{ marginTop: '-3px' }}
                data-testid={`userMessages-${messageDisplayData.nickname}-${messageDisplayData.id}`}>
                {messages.map((message, index) => {
                  const pending = pendingMessages[message.id] !== undefined
                  return (
                    <NestedMessageContent
                      message={message}
                      pending={pending}
                      key={index}
                      uploadedFileModal={uploadedFileModal}
                    />
                  )
                })}
              </Grid>
            </Grid>
          </Grid>
        }
      />
    </ListItem>
  )
}

export default BasicMessageComponent<|MERGE_RESOLUTION|>--- conflicted
+++ resolved
@@ -92,13 +92,7 @@
 export interface BasicMessageProps {
   messages: DisplayableMessage[]
   pendingMessages?: Dictionary<MessageSendingStatus>
-<<<<<<< HEAD
-  // setActionsOpen: (open: boolean) => void
-  // actionsOpen: boolean
-  // allowModeration?: boolean
   uploadedFileModal?: ReturnType<typeof useModal>
-=======
->>>>>>> d2b31daf
 }
 
 export const BasicMessageComponent: React.FC<BasicMessageProps> = ({
@@ -118,14 +112,8 @@
       className={classNames({
         [classes.wrapper]: true
       })}
-<<<<<<< HEAD
-      // onClick={() => setActionsOpen(!actionsOpen)}
       onMouseOver={() => { }}
       onMouseLeave={() => { }}>
-=======
-      onMouseOver={() => {}}
-      onMouseLeave={() => {}}>
->>>>>>> d2b31daf
       <ListItemText
         disableTypography
         className={classes.messageCard}
@@ -149,10 +137,6 @@
                   xs
                   alignItems='flex-start'
                   wrap='nowrap'
-<<<<<<< HEAD
-                // onClick={e => handleClick(e)}
-=======
->>>>>>> d2b31daf
                 >
                   <Grid item>
                     <Typography
