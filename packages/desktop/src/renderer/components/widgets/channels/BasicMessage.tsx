--- conflicted
+++ resolved
@@ -122,11 +122,8 @@
   downloadStatuses = {},
   uploadedFileModal,
   openContainingFolder,
-<<<<<<< HEAD
-  cancelDownload
-=======
+  cancelDownload,
   downloadFile
->>>>>>> 5204d80f
 }) => {
   const classes = useStyles({})
 
@@ -206,11 +203,8 @@
                       downloadStatus={downloadStatus}
                       uploadedFileModal={uploadedFileModal}
                       openContainingFolder={openContainingFolder}
-<<<<<<< HEAD
                       cancelDownload={cancelDownload}
-=======
                       downloadFile={downloadFile}
->>>>>>> 5204d80f
                     />
                   )
                 })}
