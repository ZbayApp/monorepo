import React from 'react'
import { styled } from '@mui/material/styles'
import { Dictionary } from '@reduxjs/toolkit'
import classNames from 'classnames'
import Grid from '@mui/material/Grid'
import Typography from '@mui/material/Typography'
import ListItem from '@mui/material/ListItem'
import ListItemText from '@mui/material/ListItemText'

import red from '@mui/material/colors/red'

import Jdenticon from '../../Jdenticon/Jdenticon'

import { DisplayableMessage, DownloadStatus, MessageSendingStatus } from '@quiet/types'

import { NestedMessageContent } from './NestedMessageContent'

import { FileActionsProps } from '../../Channel/File/FileComponent/FileComponent'

import information from '../../../static/images/updateIcon.svg'

import Icon from '../../ui/Icon/Icon'
import { UseModalType } from '../../../containers/hooks'
import { HandleOpenModalType, UserLabelType } from '../userLabel/UserLabel.types'
import UserLabel from '../userLabel/UserLabel.component'

const PREFIX = 'BasicMessageComponent'

const classes = {
  messageCard: `${PREFIX}messageCard`,
  wrapper: `${PREFIX}wrapper`,
  infoWrapper: `${PREFIX}infoWrapper`,
  clickable: `${PREFIX}clickable`,
  wrapperPending: `${PREFIX}wrapperPending`,
  username: `${PREFIX}username`,
  statusIcon: `${PREFIX}statusIcon`,
  broadcasted: `${PREFIX}broadcasted`,
  failed: `${PREFIX}failed`,
  avatar: `${PREFIX}avatar`,
  alignAvatar: `${PREFIX}alignAvatar`,
  moderation: `${PREFIX}moderation`,
  time: `${PREFIX}time`,
  iconBox: `${PREFIX}iconBox`,
  pending: `${PREFIX}pending`,
  info: `${PREFIX}info`,
  infoIcon: `${PREFIX}infoIcon`,
}

const StyledListItem = styled(ListItem)(({ theme }) => ({
  [`& .${classes.messageCard}`]: {
    padding: '0 4px',
  },

  [`&.${classes.wrapper}`]: {
    backgroundColor: theme.palette.colors.white,
    '&:hover': {
      backgroundColor: theme.palette.colors.gray03,
    },
  },

  [`& .${classes.infoWrapper}`]: {
    backgroundColor: `${theme.palette.colors.blue} !important`,
  },

  [`& .${classes.clickable}`]: {
    cursor: 'pointer',
  },

  [`& .${classes.wrapperPending}`]: {
    background: theme.palette.colors.white,
  },

  [`& .${classes.username}`]: {
    fontSize: 16,
    fontWeight: 500,
    marginTop: -4,
    marginRight: 5,
  },

  [`& .${classes.statusIcon}`]: {
    color: theme.palette.colors.lightGray,
    fontSize: 21,
    marginLeft: theme.spacing(1),
  },

  [`& .${classes.broadcasted}`]: {
    color: theme.palette.colors.lightGray,
  },

  [`& .${classes.failed}`]: {
    color: red[500],
  },

  [`& .${classes.avatar}`]: {
    minHeight: 40,
    minWidth: 40,
    marginRight: 10,
    marginBottom: 4,
    borderRadius: 4,
    backgroundColor: theme.palette.colors.grayBackgroud,
  },

  [`& .${classes.alignAvatar}`]: {
    marginTop: 2,
    marginLeft: 2,
    width: 38,
    height: 38,
  },

  [`& .${classes.moderation}`]: {
    cursor: 'pointer',
    marginRight: 10,
  },

  [`& .${classes.time}`]: {
    color: theme.palette.colors.lightGray,
    fontSize: 14,
    marginTop: -2,
  },

  [`& .${classes.iconBox}`]: {
    marginTop: -4,
  },

  [`& .${classes.pending}`]: {
    color: theme.palette.colors.lightGray,
  },

  [`& .${classes.info}`]: {
    color: theme.palette.colors.white,
  },

  [`& .${classes.infoIcon}`]: {
    width: 38,
  },
}))

export const getTimeFormat = () => {
  return 't'
}

export const transformToLowercase = (string: string) => {
  const hasPM = string.search('PM')
  return hasPM !== -1 ? string.replace('PM', 'pm') : string.replace('AM', 'am')
}
export interface BasicMessageProps {
  messages: DisplayableMessage[]
  pendingMessages?: Dictionary<MessageSendingStatus>
  openUrl: (url: string) => void
  downloadStatuses?: Dictionary<DownloadStatus>
  uploadedFileModal?: UseModalType<{
    src: string
  }>
  onMathMessageRendered?: () => void
  unregisteredUsernameModalHandleOpen: HandleOpenModalType
  duplicatedUsernameModalHandleOpen: HandleOpenModalType
}

export const BasicMessageComponent: React.FC<BasicMessageProps & FileActionsProps> = ({
  messages,
  pendingMessages = {},
  downloadStatuses = {},
  uploadedFileModal,
  onMathMessageRendered,
  openUrl,
  openContainingFolder,
  downloadFile,
  cancelDownload,
  unregisteredUsernameModalHandleOpen,
  duplicatedUsernameModalHandleOpen,
}) => {
  const messageDisplayData = messages[0]

  const userLabel = messageDisplayData?.isDuplicated
    ? UserLabelType.DUPLICATE
    : !messageDisplayData?.isRegistered
    ? UserLabelType.UNREGISTERED
    : null

  const infoMessage = messageDisplayData.type === 3 // 3 stands for MessageType.Info

  // Grey out sender name if the first message hasn't been sent yet
  const pending: boolean = pendingMessages[messageDisplayData.id] !== undefined

  return (
    <StyledListItem
      className={classNames({
        [classes.wrapper]: !infoMessage,
      })}
      onMouseOver={() => {}}
      onMouseLeave={() => {}}
    >
      <ListItemText
        disableTypography
        className={classes.messageCard}
        data-testid={`userMessagesWrapper-${messageDisplayData.nickname}-${messageDisplayData.id}`}
        primary={
          <Grid container direction='row' justifyContent='flex-start' alignItems='flex-start' wrap={'nowrap'}>
            <Grid item className={classNames({ [classes.avatar]: true })}>
              <div className={classes.alignAvatar}>
                {infoMessage ? (
                  <Icon src={information} className={classes.infoIcon} />
                ) : (
                  <Jdenticon size='36' value={messageDisplayData.nickname} />
                )}
              </div>
            </Grid>
            <Grid container item direction='row'>
              <Grid container item direction='row' justifyContent='space-between' alignItems='center'>
                <Grid container item xs alignItems='center' wrap='nowrap'>
                  <Grid item>
                    <Typography
                      color='textPrimary'
                      className={classNames({
                        [classes.username]: true,
                        [classes.pending]: pending,
                      })}
                    >
                      {infoMessage ? 'Quiet' : messageDisplayData.nickname}
                    </Typography>
                  </Grid>
<<<<<<< HEAD
                  {userLabel && (
                    <Grid data-testid={`userLabel-${messageDisplayData.nickname}-${messageDisplayData.id}`}>
=======
                  {userLabel && !infoMessage && (
                    <Grid>
>>>>>>> ced21815
                      <UserLabel
                        username={messageDisplayData.nickname}
                        type={userLabel}
                        unregisteredUsernameModalHandleOpen={unregisteredUsernameModalHandleOpen}
                        duplicatedUsernameModalHandleOpen={duplicatedUsernameModalHandleOpen}
                      />
                    </Grid>
                  )}
                  {status !== 'failed' && (
                    <Grid item>
                      <Typography
                        className={classNames({
                          [classes.time]: true,
                        })}
                      >
                        {messageDisplayData.date}
                      </Typography>
                    </Grid>
                  )}
                </Grid>
              </Grid>
              <Grid
                container
                direction='column'
                style={{ marginTop: '-3px' }}
                data-testid={`userMessages-${messageDisplayData.nickname}-${messageDisplayData.id}`}
              >
                {messages.map((message, index) => {
                  const pending = pendingMessages[message.id] !== undefined
                  const downloadStatus = downloadStatuses[message.id]
                  return (
                    <NestedMessageContent
                      key={index}
                      message={message}
                      pending={pending}
                      downloadStatus={downloadStatus}
                      uploadedFileModal={uploadedFileModal}
                      openUrl={openUrl}
                      openContainingFolder={openContainingFolder}
                      downloadFile={downloadFile}
                      cancelDownload={cancelDownload}
                      onMathMessageRendered={onMathMessageRendered}
                    />
                  )
                })}
              </Grid>
            </Grid>
          </Grid>
        }
      />
    </StyledListItem>
  )
}

export default BasicMessageComponent<|MERGE_RESOLUTION|>--- conflicted
+++ resolved
@@ -219,13 +219,8 @@
                       {infoMessage ? 'Quiet' : messageDisplayData.nickname}
                     </Typography>
                   </Grid>
-<<<<<<< HEAD
-                  {userLabel && (
+                  {userLabel && !infoMessage && (
                     <Grid data-testid={`userLabel-${messageDisplayData.nickname}-${messageDisplayData.id}`}>
-=======
-                  {userLabel && !infoMessage && (
-                    <Grid>
->>>>>>> ced21815
                       <UserLabel
                         username={messageDisplayData.nickname}
                         type={userLabel}
