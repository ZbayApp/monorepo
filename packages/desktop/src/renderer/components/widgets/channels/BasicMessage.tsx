--- conflicted
+++ resolved
@@ -216,11 +216,7 @@
                 {infoMessage ? (
                   <Icon src={information} className={classes.infoIcon} />
                 ) : (
-<<<<<<< HEAD
                   <MessageProfilePhoto message={messageDisplayData} />
-=======
-                  <Jdenticon size='36' value={messageDisplayData.pubKey} />
->>>>>>> 4b76f287
                 )}
               </div>
             </Grid>
