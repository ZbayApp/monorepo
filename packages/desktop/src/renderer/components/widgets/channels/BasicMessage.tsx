--- conflicted
+++ resolved
@@ -122,11 +122,8 @@
   downloadStatuses = {},
   uploadedFileModal,
   openContainingFolder,
-<<<<<<< HEAD
-  downloadFile
-=======
+  downloadFile,
   cancelDownload
->>>>>>> 1d3bf4a0
 }) => {
   const classes = useStyles({})
 
@@ -206,11 +203,8 @@
                       downloadStatus={downloadStatus}
                       uploadedFileModal={uploadedFileModal}
                       openContainingFolder={openContainingFolder}
-<<<<<<< HEAD
                       downloadFile={downloadFile}
-=======
                       cancelDownload={cancelDownload}
->>>>>>> 1d3bf4a0
                     />
                   )
                 })}
