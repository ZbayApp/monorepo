import React from 'react'
import { ComponentStory, ComponentMeta } from '@storybook/react'

import UpdateModal, { UpdateModalProps } from './UpdateModalComponent'

import { withTheme } from '../../../storybook/decorators'
import { getTheme } from '../../../theme'

import Button from '@mui/material/Button'

<<<<<<< HEAD
const theme = getTheme()
=======
import { createLogger } from '../../../logger'

const logger = createLogger('updateModal:component:stories')
>>>>>>> 613e5e6d

const Template: ComponentStory<typeof UpdateModal> = args => {
  return <UpdateModal {...args} />
}

const args: UpdateModalProps = {
  open: true,
  handleClose: function (): void {
    logger.info('modal closed')
  },
  buttons: [
    <Button
      variant='contained'
      size='large'
      color='primary'
      type='submit'
      onClick={() => {
        logger.info('submit button clicked')
      }}
      style={{
        height: 55,
        fontSize: '0.9rem',
        backgroundColor: theme.palette.colors.quietBlue,
      }}
      fullWidth
    >
      Update now
    </Button>,
  ],
  title: 'Software update',
  message: 'An update is available for Quiet.',
}

export const Component = Template.bind({})

Component.args = args

const component: ComponentMeta<typeof UpdateModal> = {
  title: 'Components/UpdateModalComponent',
  decorators: [withTheme],
  component: UpdateModal,
}

export default component<|MERGE_RESOLUTION|>--- conflicted
+++ resolved
@@ -5,16 +5,12 @@
 
 import { withTheme } from '../../../storybook/decorators'
 import { getTheme } from '../../../theme'
+import { createLogger } from '../../../logger'
 
 import Button from '@mui/material/Button'
 
-<<<<<<< HEAD
+const logger = createLogger('updateModal:component:stories')
 const theme = getTheme()
-=======
-import { createLogger } from '../../../logger'
-
-const logger = createLogger('updateModal:component:stories')
->>>>>>> 613e5e6d
 
 const Template: ComponentStory<typeof UpdateModal> = args => {
   return <UpdateModal {...args} />
