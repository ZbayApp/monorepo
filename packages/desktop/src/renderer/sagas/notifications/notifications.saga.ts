/* global Notification */
import { shell } from 'electron'
import { call, select, fork, put } from 'typed-redux-saga'
import { PayloadAction } from '@reduxjs/toolkit'
import {
  connection,
  settings,
  identity,
  users,
  messages,
  publicChannels,
  MessageType,
  NotificationsOptions,
  NotificationsSounds,
  files,
  FileMetadata,
  DownloadState
} from '@quiet/state-manager'
import { soundTypeToAudio } from '../../../shared/sounds'
import { eventChannel } from 'redux-saga'
import { takeEvery } from 'redux-saga/effects'

// eslint-disable-next-line
const remote = require('@electron/remote')

export interface NotificationData {
  label: string
  body?: string
  channel: string
  sound: NotificationsSounds
}

export function* displayMessageNotificationSaga(
  action: PayloadAction<ReturnType<typeof messages.actions.incomingMessages>['payload']>
): Generator {
  const incomingMessages = action.payload.messages

  const currentChannelId = yield* select(publicChannels.selectors.currentChannelId)
  const publicChannelsSelector = yield* select(publicChannels.selectors.publicChannels)

  const currentIdentity = yield* select(identity.selectors.currentIdentity)
  const certificatesMapping = yield* select(users.selectors.certificatesMapping)

  const lastConnectedTime = yield* select(connection.selectors.lastConnectedTime)

  const downloadStatuses = yield* select(files.selectors.downloadStatuses)

  const notificationsConfig = yield* select(settings.selectors.getNotificationsOption)
  const notificationsSound = yield* select(settings.selectors.getNotificationsSound)

  for (const message of incomingMessages) {
    const focused = yield* call(isWindowFocused)
    const channelName = publicChannelsSelector.find((channel) => channel.id === message.channelId).name

    // Do not display notifications for active channel (when the app is in foreground)
<<<<<<< HEAD
    if (focused && message.channelAddress === currentChannel?.address) return
=======
    if (focused && message.channelId === currentChannelId) return
>>>>>>> c066d2a9

    // Do not display notifications for own messages
    const sender = certificatesMapping[message.pubKey]?.username
    if (!sender || sender === currentIdentity?.nickname) return

    // Do not display notifications if turned off in configuration
    if (notificationsConfig === NotificationsOptions.doNotNotifyOfAnyMessages) return

    // Do not display notification if message is old
    if (message.createdAt <= lastConnectedTime) return

    // Do not display when message is not verified
    if (!action.payload.isVerified) return

<<<<<<< HEAD
    let label = `New message from @${sender} in #${message.channelAddress}`
    let body: string | undefined = `${message.message.substring(0, 64)}${message.message.length > 64 ? '...' : ''}`
=======
    let label = `New message from @${sender} in #${channelName}`
    let body = `${message.message.substring(0, 64)}${message.message.length > 64 ? '...' : ''}`
>>>>>>> c066d2a9

    // Change notification's label for the image
    if (message.type === MessageType.Image) {
      label = `@${sender} sent an image in #${channelName}`
      body = undefined
    }

    // Change notification's label for the file
    if (message.type === MessageType.File) {
      const status = downloadStatuses[message.id]

      label = `@${sender} sends file in #${channelName}`
      body = undefined

      if (status?.downloadState === DownloadState.Completed) {
        label = `@${sender} sent a file in #${channelName}`
        body = 'Download complete. Click to show file in folder.'
      }
    }

    const channel = message.channelId
    const type = message.type
    const media = message.media

    const notificationData: NotificationData = {
      label: label,
      body: body,
      channel: channel,
      sound: notificationsSound
    }

    const notification = yield* call(createNotification, notificationData)
    yield* fork(handleNotificationActions, notification, type, channel, media)
  }
}

export const isWindowFocused = (): boolean => {
  const [browserWindow] = remote.BrowserWindow.getAllWindows()
  return browserWindow.isFocused()
}

export const createNotification = (notificationData: NotificationData): Notification => {
  if (process.platform === 'win32') {
    remote.app.setAppUserModelId(remote.app.name)
  }

  const { sound, label, body } = notificationData
  const notificationSound = soundTypeToAudio[sound]
  if (notificationSound) {
    notificationSound.volume = 0.2
    notificationSound.play()
  }

  return new Notification(label, {
    body: body,
    icon: '../../build' + '/icon.png',
    silent: true
  })
}

export function* handleNotificationActions(
  notification: Notification,
  type: MessageType,
  channel: string,
  media?: FileMetadata
): Generator {
  const events = yield* call(subscribeNotificationEvents, notification, type, channel, media)
  yield takeEvery(events, function* (action) {
    yield put(action)
  })
}

function subscribeNotificationEvents(
  notification: Notification,
  type: MessageType,
  channel: string,
  media?: FileMetadata
) {
  return eventChannel<ReturnType<typeof publicChannels.actions.setCurrentChannel>>(emit => {
    notification.onclick = () => {
      if (type === MessageType.File && media?.path) {
        shell.showItemInFolder(media.path)
      } else {
        const [browserWindow] = remote.BrowserWindow.getAllWindows()
        browserWindow.show()
        // Emit store action
        emit(publicChannels.actions.setCurrentChannel({ channelId: channel }))
      }
    }
    return () => {}
  })
}<|MERGE_RESOLUTION|>--- conflicted
+++ resolved
@@ -50,14 +50,10 @@
 
   for (const message of incomingMessages) {
     const focused = yield* call(isWindowFocused)
-    const channelName = publicChannelsSelector.find((channel) => channel.id === message.channelId).name
+    const channelName = publicChannelsSelector.find((channel) => channel.id === message.channelId)?.name
 
     // Do not display notifications for active channel (when the app is in foreground)
-<<<<<<< HEAD
-    if (focused && message.channelAddress === currentChannel?.address) return
-=======
     if (focused && message.channelId === currentChannelId) return
->>>>>>> c066d2a9
 
     // Do not display notifications for own messages
     const sender = certificatesMapping[message.pubKey]?.username
@@ -72,13 +68,8 @@
     // Do not display when message is not verified
     if (!action.payload.isVerified) return
 
-<<<<<<< HEAD
-    let label = `New message from @${sender} in #${message.channelAddress}`
+    let label = `New message from @${sender} in #${channelName}`
     let body: string | undefined = `${message.message.substring(0, 64)}${message.message.length > 64 ? '...' : ''}`
-=======
-    let label = `New message from @${sender} in #${channelName}`
-    let body = `${message.message.substring(0, 64)}${message.message.length > 64 ? '...' : ''}`
->>>>>>> c066d2a9
 
     // Change notification's label for the image
     if (message.type === MessageType.Image) {
