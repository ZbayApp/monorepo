--- conflicted
+++ resolved
@@ -69,15 +69,10 @@
 
     runSaga(function* (): Generator {
       const notification = yield* call(createNotification, notificationData)
-<<<<<<< HEAD
-      yield* fork(handleNotificationActions, notification, MessageType.Basic, channel)
+      yield* fork(handleNotificationActions, notification, MessageType.Basic, sailingId)
       const onClick = notification.onclick
       expect(onClick).not.toBeNull()
       if(onClick) yield* call(onClick, new Event(''))
-=======
-      yield* fork(handleNotificationActions, notification, MessageType.Basic, sailingId)
-      yield* call(notification.onclick, new Event(''))
->>>>>>> c066d2a9
     })
 
     // Confirm current channel address has changed
@@ -114,15 +109,10 @@
 
     runSaga(function* (): Generator {
       const notification = yield* call(createNotification, notificationData)
-<<<<<<< HEAD
-      yield* fork(handleNotificationActions, notification, MessageType.File, channel, media)
+      yield* fork(handleNotificationActions, notification, MessageType.File, sailingId, media)
       const onClick = notification.onclick
       expect(onClick).not.toBeNull()
       if(onClick) yield* call(onClick, new Event(''))
-=======
-      yield* fork(handleNotificationActions, notification, MessageType.File, sailingId, media)
-      yield* call(notification.onclick, new Event(''))
->>>>>>> c066d2a9
     })
 
     expect(spy).toHaveBeenCalledWith(media.path)
