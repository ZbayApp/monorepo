--- conflicted
+++ resolved
@@ -34,14 +34,11 @@
   [ModalName.warningModal] = { open: false, args: {} };
   [ModalName.loadingPanel] = { open: true, args: {} }; // Loading modal is open by default and closes on websocket connection
   [ModalName.channelCreationModal] = { open: false, args: {} };
-<<<<<<< HEAD
   [ModalName.unregisteredUsernameModal] = { open: false, args: {} };
   [ModalName.duplicatedUsernameModal] = { open: false, args: {} };
   [ModalName.usernameTakenModal] = { open: false, args: {} };
-  [ModalName.possibleImpersonationAttackModal] = { open: false, args: {} }
-=======
-  [ModalName.breakingChangesWarning] = { open: false, args: {} }
->>>>>>> d9cc1c9f
+  [ModalName.possibleImpersonationAttackModal] = { open: false, args: {} };
+  [ModalName.breakingChangesWarning] = { open: false, args: {} };
 }
 
 export const modalsSlice = createSlice({
