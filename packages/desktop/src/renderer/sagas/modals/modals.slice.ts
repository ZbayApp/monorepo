--- conflicted
+++ resolved
@@ -23,11 +23,8 @@
   [ModalName.createCommunityModal] = { open: false };
   [ModalName.uploadedFileModal] = { open: false };
   [ModalName.sentryWarningModal] = { open: false };
-<<<<<<< HEAD
   [ModalName.leaveCommunity] = { open: false };
-=======
   [ModalName.searchChannelModal] = { open: false };
->>>>>>> fcf26db5
   [ModalName.loadingPanel] = { open: true } // Loading modal is open by default and closes on websocket connection
 }
 
