--- conflicted
+++ resolved
@@ -1,11 +1,6 @@
 import React from 'react'
 import { AnyAction, Dispatch, bindActionCreators } from 'redux'
 import { useDispatch } from 'react-redux'
-<<<<<<< HEAD
-import UpdateModal from '../../../components/widgets/update/UpdateModal'
-=======
-
->>>>>>> d9cc1c9f
 import updateHandlers from '../../../store/handlers/update'
 
 import { useModal } from '../../hooks'
