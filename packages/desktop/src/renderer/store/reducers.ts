--- conflicted
+++ resolved
@@ -4,9 +4,6 @@
 import path from 'path'
 import { persistReducer } from 'redux-persist'
 
-<<<<<<< HEAD
-import stateManagerReducers, { storeKeys as StateManagerStoreKeys, PublicChannelsTransform, MessagesTransform, FilesTransform, communities, ConnectionTransform } from '@quiet/state-manager'
-=======
 import stateManagerReducers, {
   storeKeys as StateManagerStoreKeys,
   PublicChannelsTransform,
@@ -16,7 +13,6 @@
   ConnectionTransform,
   resetStateAndSaveTorConnectionData
 } from '@quiet/state-manager'
->>>>>>> 7cb10882
 
 import { StoreType } from './handlers/types'
 import { StoreKeys } from './store.keys'
