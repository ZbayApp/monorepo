--- conflicted
+++ resolved
@@ -396,11 +396,7 @@
   backendProcess = fork(backendBundlePath, forkArgvs, {
     env: {
       NODE_OPTIONS: '--experimental-global-customevent',
-<<<<<<< HEAD
-      DEBUG: 'backend*,quiet*,state-manager*,desktop*,utils*,identity*,common*,libp2p:connection-manager:auto-dial',
-=======
       DEBUG: 'backend*,quiet*,state-manager*,desktop*,utils*,identity*,common*,libp2p*,helia*,blockstore*',
->>>>>>> c88c86ff
       COLORIZE: 'true',
     },
   })
