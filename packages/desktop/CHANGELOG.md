--- conflicted
+++ resolved
@@ -1,28 +1,18 @@
 [unreleased]
 
-<<<<<<< HEAD
 # New Features
 
 * Adds connection status information to messages panel when no peers are connected ([#1706](https://github.com/TryQuiet/quiet/issues/1706))
 
 # Refactorings:
 
-* Use ack for CREATE_NETWORK and simplify
-* Refactored package.json to have consistent license "GPL-3.0-or-later"
-* Updates all logging from renderer to write to the node console
-* Updates usages of `act` in tests to use `@testing-library/react` to avoid errors/warnings
-=======
+# Fixes:
+
+[2.2.0]
+
 # New features:
 
-# Refactorings:
-
-# Fixes:
-
-[2.2.0]
-
-# New features:
->>>>>>> abd9101f
-
+* Add utilities for emoji detection in messages and make all-emoji message larger font size ([#519](https://github.com/TryQuiet/quiet/issues/519))
 
 # Refactorings:
 
@@ -31,7 +21,6 @@
 
 # Fixes:
 
-* Allow JPEG and GIF files as profile photos ([#2332](https://github.com/TryQuiet/quiet/issues/2332))
 * Fix issues with recreating general channel when deleted while offline ([#2334](https://github.com/TryQuiet/quiet/issues/2334))
 * Fix package.json license inconsistency
 
