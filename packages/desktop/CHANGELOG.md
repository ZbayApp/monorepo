[unreleased]

<<<<<<< HEAD
# New Features

* Adds connection status information to messages panel when no peers are connected ([#1706](https://github.com/TryQuiet/quiet/issues/1706))

# Refactorings:

* Use ack for CREATE_NETWORK and simplify
* Refactored package.json to have consistent license "GPL-3.0-or-later"
* Updates all logging from renderer to write to the node console
* Updates usages of `act` in tests to use `@testing-library/react` to avoid errors/warnings
=======
* Refactored package.json to have consistent license "GPL-3.0-or-later"
 
# Refactorings:

* Use ack for CREATE_NETWORK and simplify

# Fixes

* Allow JPEG and GIF files as profile photos ([#2332](https://github.com/TryQuiet/quiet/issues/2332))
* Fixes issues with recreating general channel when deleted while offline ([#2334](https://github.com/TryQuiet/quiet/issues/2334))

# New features
>>>>>>> 7786e262

* Add utilities for emoji detection in messages and make all-emoji message larger font size ([#519](https://github.com/TryQuiet/quiet/issues/519))

[2.1.2]

# Refactorings:

* Rename and reorganize frontend/backend events API
* Rename message retrieval events/sagas and use ack feature
* Rename LOAD_MESSAGES event and incomingMessages reducer
* Use socket.io ack for CREATE_CHANNEL event
* Introduce socket.io acknowledgements

# Fixes:

* Fixes channel name creation logic
* Remove duplicate introduction messages once again
* Prevent channel creation with names that start with special character, then a hyphen
* Choose random ports for Tor services (iOS)
* Use consistent identicons for messages and profile
* Add retry ability to tor-control and misc tor-control fixes

# Other:

* Upgraded React-Native to 0.73.2

[2.1.1]

# Fixes:

* Make sure address of the inviting peer is in the invitation link
* Opening the mobile app with joining links has been corrected.

# Refactorings:

* Remove unused backend events and state-manager event types

[2.1.0]

# New features:

* Added user profile feature.
* Updated old logo of Linux and Windows with rounded ones.

# Fixes:

* Handle spaces in tor process path.
* Run tor process in shell.

# Refactorings:

* Refactor registration service, replace promise waiting mechanism around certificate requests and help prevent duplicate username registration
* Removed SAVE_OWNER_CERTIFICATE event.
* Removed registrar reminders and rename LAUNCH_REGISTRAR.
* Removed unused SEND_USER_CERTIFICATE event.
* Removed unused SUBSCRIBE_FOR events.

[2.0.1]

# Fixes:

 * Desktop UI console errors/warnings have been cleaned up.
 * The channel context menu is now enabled for all users.
 * A bug that impersonated the channel creation message due to the removal of the username has been fixed.
 * Large file downloads are now slower but steadier.
 * The username changing form has been fixed.
 * Push notifications runtime permission is now requested on Android.
 * Users joining a community will no longer receive multiple "welcome" messages.
 * Users sharing the same nickname now have different profile images.

[2.0.0]

# Breaking changes:

* To let users join when the owner is offline we made changes that broke backwards compatibility, so you will need to create a new community and re-invite members. Need help migrating? [help@quiet.chat](mailto:help@quiet.chat)

# New Features:

* Users can join a community when its owner is offline. This was a big one!
* Desktop and mobile users can send markdown messages. (Thanks again @josephlacey!)
* Desktop users can now export chats to a text file. (Thanks @rajdip-b!)

# Improvements:

* Prettier message loading indicator on mobile
* Better descriptions of the joining process
* Validation of community metadata and certificates
* A real iOS launch screen (so long, "Powered by React Native"!)
* A nice splash screen on mobile until the joining/creating screens are ready
* Clearer autoupdate language in the update modal, so users know that the app will update on restart

# Fixes:

* Mobile apps should no longer crash on restart.
* Joining community no longer gets stuck on "initiating backend modules."
* Invalid peer addresses in peer list are now filtered out, and peer list is updated in localdb.
* Peers now dial new users without having to restart.
* Up/down arrows are now working properly inside channel input. (Thanks @josephlacey!)
* Long messages are no longer truncated in channelInput component.
* Users can change between "join community" and "create community" screens without errors about a missing required field.
* On iOS, there's more weird empty space between the input field and the soft keyboard.
* The UI for users already in a community joining a new community is no longer misleading, so users will not accidentally leave a community by opening a new invite link.
* Desktop settings now open the "invite" tab by default, as they were meant to.
* We now initialize electron-store after setting appData to prevent creating an empty "Quiet" data directory.

# Notes

* Quiet now labels duplicate unregistered usernames
* Quiet shows an full-screen warning for duplicate registered usernames, since these should never happen and indicate a potential compromise.
* For authenticating connections, Quiet now uses libp2p's [Pre-shared Key Based Private Networks](https://github.com/libp2p/specs/blob/master/pnet/Private-Networks-PSK-V1.md) instead of X.509 certificates so peers can connect before registering.

[2.0.3-alpha.16]

* Fix: mobile app crashing on restart

* Refactor: backend, storage module - extracting OrbitDB as another provider, refactor of  CertificatesRequestsStore, CommunityMetadataStore, CertificatesStore as Nest providers, store tests adjustments,  file structure

[2.0.3-alpha.15]

* Fix: construct all stores before initializing them - initializing community metadata store sets metadata in certificates store

* Fix: joining community stuck on "initiation backend modules"

* Add debug logs.

[2.0.3-alpha.14]

* Add community metadata validation.

* Move community metadata to separate store.

[2.0.3-alpha.13]

* Initialize electron-store after setting appData to prevent creating empty "Quiet" data directory

* Fixed UI for Update Modal

* Fixed username taken logic

* Add test-case in e2e multiple test for using username taken modal

[2.0.3-alpha.12]

* Better descriptions of the joining process

* Update custom deps repositiries (upload-s3-action, ipfs-pubsub-peer-monitor)

* Add certificates validation.

* Move certificates to separate store.

* Move csrs to separate store.

* Fix saveUserCsr saga to trigger only if user csr is absent in user slice.

* Send an info message immediately after a user joins the community

* Feature: add functionality to export chat to text document in desktop version

[2.0.3-alpha.6]

* Fix: filter out invalid peer addresses in peer list. Update peer list in localdb.

* Fix: dial new peers on CSRs replication

[2.0.3-alpha.5]

* Fix network data proceeding when using custom protocol multiple times #1847

* Backward incompatible change: use pre shared key as connection protector in libp2p. Add libp2p psk to invitation link

* Removed code responsible for data translation from channel address to channel id from state manager transforms and storage service

[2.0.3-alpha.1]

* Temporarily hiding leave community button from Possible impersonation attack

[2.0.3-alpha.0]

* Filter CSRs - remove old csrs and replace with new for each pubkey

* Fixed mobile bugs - joining by QR code and not showing username taken screen for user who has unique name

* Use context menu for information about unregistered username instead screen

* Shorter dots-placeholder for invite link

* Display a shorter invite link on a mobile

* Removed registration attempts selector and corresponding usage.

* Revert adjusting bootstrap scripts for developing on Windows

* Channel input - replaced ContentEditable with textarea

* Fix - up/down arrows now work properly inside channel input (textarea)

[2.0.1-alpha.2]

* UI layer for taken usernames for desktop and mobile

* Change nickname for taken username

* Map messages sent before changing username

* Update registrar service to match new registration flow.

* Add possible impersonation attack UI for desktop and mobile

* Fix truncated long messages in channelInput component

* Unblock mobile e2e tests

* Prettify loading component on Chat screen (mobile)

* Running Chromatic tests for forked PRs

* Added e2e test for user joining community when owner is offline. Improved e2e tests

* Bump github actions/* to versions using node16

* Project can now be bootstraped on Windows (powershell)

* Placeholder(...) for community name

* No unregistered/duplicated label for system messages

[2.0.0-alpha.11]

* Customize Launch Screen on iOS

* Suspends certain websocket events until backend becomes fully operative (faster and dumber frontend).

* Replaced greying out inputs with splash screen on joining/creating screens.

* Fixes empty space between chat's input and a soft keyboard on iOS devices.

* Changed registration process - user connects to the libp2p network directly instead of using registrar. Invitation link format changed. User csr is now saved to database.

* Fixed android stucking on username registration screen introduced in previous alpha.

* Added creator username to initial channel message.

* Fixed bug with changing joining community/create community screens with required field.

* Fixed bug with displaying incorrect default settings tab.

* Replaced source of publicKey in sendMessage saga to CSR

* Labels for unregistered and duplicate usernames with modals

* Fixed LoadingPanel useEffect bug.

* Use csrs instead of certificates as a source of user data

* Integration state manager layer with UI layer(desktop and mobile)

* Clarify autoupdate language in update modal to let users know that the app will update on restart.

* C4 for Quiet architecture. Context and Container diagrams.

* Invite tab as default in settings
<|MERGE_RESOLUTION|>--- conflicted
+++ resolved
@@ -1,6 +1,5 @@
 [unreleased]
 
-<<<<<<< HEAD
 # New Features
 
 * Adds connection status information to messages panel when no peers are connected ([#1706](https://github.com/TryQuiet/quiet/issues/1706))
@@ -11,12 +10,6 @@
 * Refactored package.json to have consistent license "GPL-3.0-or-later"
 * Updates all logging from renderer to write to the node console
 * Updates usages of `act` in tests to use `@testing-library/react` to avoid errors/warnings
-=======
-* Refactored package.json to have consistent license "GPL-3.0-or-later"
- 
-# Refactorings:
-
-* Use ack for CREATE_NETWORK and simplify
 
 # Fixes
 
@@ -24,7 +17,6 @@
 * Fixes issues with recreating general channel when deleted while offline ([#2334](https://github.com/TryQuiet/quiet/issues/2334))
 
 # New features
->>>>>>> 7786e262
 
 * Add utilities for emoji detection in messages and make all-emoji message larger font size ([#519](https://github.com/TryQuiet/quiet/issues/519))
 
