import { RouteProp } from '@react-navigation/core'
import { Dispatch } from 'react'
import { ScreenNames } from './const/ScreenNames.enum'

// eslint-disable-next-line
export type RootStackParamList = {
<<<<<<< HEAD
  [ScreenNames.SplashScreen]: undefined
  [ScreenNames.JoinCommunityScreen]: {
    code?: string
  }
  [ScreenNames.QRCodeScreen]: undefined
  [ScreenNames.LeaveCommunityScreen]: undefined
  [ScreenNames.CreateCommunityScreen]: undefined
  [ScreenNames.UsernameRegistrationScreen]:
    | {
        fetching: boolean
      }
    | undefined
=======
>>>>>>> d9cc1c9f
  [ScreenNames.ChannelListScreen]: undefined
  [ScreenNames.ChannelScreen]: undefined
  [ScreenNames.CreateChannelScreen]: undefined
  [ScreenNames.CreateCommunityScreen]: undefined
  [ScreenNames.ConnectionProcessScreen]: undefined
  [ScreenNames.DeleteChannelScreen]: {
    channelName: string
    channelId: string
  }
  [ScreenNames.ErrorScreen]: {
    onPress: (dispatch: Dispatch<any>) => void
    icon: any
    title: string
    message?: string
  }
  [ScreenNames.JoinCommunityScreen]: {
    code?: string
  }
  [ScreenNames.LeaveCommunityScreen]: undefined
  [ScreenNames.NotifierScreen]: undefined
  [ScreenNames.QRCodeScreen]: undefined
  [ScreenNames.SplashScreen]: {
    code?: string
  }
  [ScreenNames.SuccessScreen]: {
    onPress: () => void
    icon: any
    title: string
    message?: string
  }
<<<<<<< HEAD
  [ScreenNames.ConnectionProcessScreen]: undefined
  [ScreenNames.DuplicatedUsernameScreen]: undefined

  [ScreenNames.UsernameTakenScreen]: undefined
  [ScreenNames.NewUsernameRequestedScreen]: undefined
  [ScreenNames.PossibleImpersonationAttackScreen]: undefined
=======
  [ScreenNames.UsernameRegistrationScreen]:
    | {
        fetching: boolean
      }
    | undefined
>>>>>>> d9cc1c9f
}

export type DeleteChannelRouteProps = RouteProp<RootStackParamList, ScreenNames.DeleteChannelScreen>

export type ErrorRouteProp = RouteProp<RootStackParamList, ScreenNames.ErrorScreen>

export type JoinCommunityRouteProp = RouteProp<RootStackParamList, ScreenNames.JoinCommunityScreen>

export type SplashRouteProp = RouteProp<RootStackParamList, ScreenNames.SplashScreen>

export type SuccessRouteProp = RouteProp<RootStackParamList, ScreenNames.SuccessScreen>

<<<<<<< HEAD
export type ErrorRouteProp = RouteProp<RootStackParamList, ScreenNames.ErrorScreen>

export type DuplicatedUsernameRouteProps = RouteProp<RootStackParamList, ScreenNames.DuplicatedUsernameScreen>

export type UsernameTakenRouteProps = RouteProp<RootStackParamList, ScreenNames.UsernameTakenScreen>

export type NewUsernameRequestedRouteProps = RouteProp<RootStackParamList, ScreenNames.NewUsernameRequestedScreen>
export type PossibleImpersonationAttackRouteProps = RouteProp<
  RootStackParamList,
  ScreenNames.PossibleImpersonationAttackScreen
>
=======
export type UsernameRegistrationRouteProps = RouteProp<RootStackParamList, ScreenNames.UsernameRegistrationScreen>
>>>>>>> d9cc1c9f
<|MERGE_RESOLUTION|>--- conflicted
+++ resolved
@@ -4,8 +4,6 @@
 
 // eslint-disable-next-line
 export type RootStackParamList = {
-<<<<<<< HEAD
-  [ScreenNames.SplashScreen]: undefined
   [ScreenNames.JoinCommunityScreen]: {
     code?: string
   }
@@ -17,8 +15,6 @@
         fetching: boolean
       }
     | undefined
-=======
->>>>>>> d9cc1c9f
   [ScreenNames.ChannelListScreen]: undefined
   [ScreenNames.ChannelScreen]: undefined
   [ScreenNames.CreateChannelScreen]: undefined
@@ -34,6 +30,12 @@
     title: string
     message?: string
   }
+  [ScreenNames.ConnectionProcessScreen]: undefined
+  [ScreenNames.DuplicatedUsernameScreen]: undefined
+
+  [ScreenNames.UsernameTakenScreen]: undefined
+  [ScreenNames.NewUsernameRequestedScreen]: undefined
+  [ScreenNames.PossibleImpersonationAttackScreen]: undefined
   [ScreenNames.JoinCommunityScreen]: {
     code?: string
   }
@@ -49,20 +51,11 @@
     title: string
     message?: string
   }
-<<<<<<< HEAD
-  [ScreenNames.ConnectionProcessScreen]: undefined
-  [ScreenNames.DuplicatedUsernameScreen]: undefined
-
-  [ScreenNames.UsernameTakenScreen]: undefined
-  [ScreenNames.NewUsernameRequestedScreen]: undefined
-  [ScreenNames.PossibleImpersonationAttackScreen]: undefined
-=======
   [ScreenNames.UsernameRegistrationScreen]:
     | {
         fetching: boolean
       }
     | undefined
->>>>>>> d9cc1c9f
 }
 
 export type DeleteChannelRouteProps = RouteProp<RootStackParamList, ScreenNames.DeleteChannelScreen>
@@ -75,9 +68,6 @@
 
 export type SuccessRouteProp = RouteProp<RootStackParamList, ScreenNames.SuccessScreen>
 
-<<<<<<< HEAD
-export type ErrorRouteProp = RouteProp<RootStackParamList, ScreenNames.ErrorScreen>
-
 export type DuplicatedUsernameRouteProps = RouteProp<RootStackParamList, ScreenNames.DuplicatedUsernameScreen>
 
 export type UsernameTakenRouteProps = RouteProp<RootStackParamList, ScreenNames.UsernameTakenScreen>
@@ -87,6 +77,4 @@
   RootStackParamList,
   ScreenNames.PossibleImpersonationAttackScreen
 >
-=======
-export type UsernameRegistrationRouteProps = RouteProp<RootStackParamList, ScreenNames.UsernameRegistrationScreen>
->>>>>>> d9cc1c9f
+export type UsernameRegistrationRouteProps = RouteProp<RootStackParamList, ScreenNames.UsernameRegistrationScreen>