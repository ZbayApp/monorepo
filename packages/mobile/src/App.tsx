--- conflicted
+++ resolved
@@ -46,12 +46,9 @@
 import ConnectionProcessScreen from './screens/ConnectionProcess/ConnectionProcess.screen'
 import { DuplicatedUsernameScreen } from './screens/DuplicatedUsername/DuplicatedUsername.screen'
 import { UnregisteredUsernameScreen } from './screens/UnregisteredUsername/UnregisteredUsername.screen'
-<<<<<<< HEAD
 import UsernameTakenScreen from './screens/UsernameTaken/UsernameTaken.screen'
 import NewUsernameRequestedScreen from './screens/NewUsernameRequested/NewUsernameRequested.screen'
-=======
 import { PossibleImpersonationAttackScreen } from './screens/PossibleImpersonationAttack/PossibleImpersonationAttack.screen'
->>>>>>> d6242b94
 
 LogBox.ignoreAllLogs()
 
@@ -109,15 +106,12 @@
                 <Screen component={ErrorScreen} name={ScreenNames.ErrorScreen} />
                 <Screen component={DuplicatedUsernameScreen} name={ScreenNames.DuplicatedUsernameScreen} />
                 <Screen component={UnregisteredUsernameScreen} name={ScreenNames.UnregisteredUsernameScreen} />
-<<<<<<< HEAD
                 <Screen component={UsernameTakenScreen} name={ScreenNames.UsernameTakenScreen} />
                 <Screen component={NewUsernameRequestedScreen} name={ScreenNames.NewUsernameRequestedScreen} />
-=======
                 <Screen
                   component={PossibleImpersonationAttackScreen}
                   name={ScreenNames.PossibleImpersonationAttackScreen}
                 />
->>>>>>> d6242b94
               </Navigator>
               <CommunityContextMenu />
               <ChannelContextMenu />
