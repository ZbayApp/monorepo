--- conflicted
+++ resolved
@@ -61,11 +61,7 @@
         [call.fn(NativeModules.CommunicationModule.handleIncomingEvents), null],
         [select(users.selectors.certificatesMapping), { pubKey: { username: username } }]
       ])
-<<<<<<< HEAD
-      .call(NativeModules.NotificationModule.notify, PUSH_NOTIFICATION_CHANNEL, message, username)
-=======
       .call(NativeModules.CommunicationModule.handleIncomingEvents, PUSH_NOTIFICATION_CHANNEL, message, username)
->>>>>>> 3cd3f240
       .run()
   })
 
