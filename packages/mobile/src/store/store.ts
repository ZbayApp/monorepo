--- conflicted
+++ resolved
@@ -7,9 +7,6 @@
 import { initActions } from './init/init.slice'
 import { rootReducer } from './root.reducer'
 
-<<<<<<< HEAD
-import { storeKeys as StateManagerStoreKeys, PublicChannelsTransform, MessagesTransform, FilesTransform, ConnectionTransform } from '@quiet/state-manager'
-=======
 import {
   storeKeys as StateManagerStoreKeys,
   PublicChannelsTransform,
@@ -17,7 +14,6 @@
   FilesTransform,
   ConnectionTransform
 } from '@quiet/state-manager'
->>>>>>> 7cb10882
 import { StoreKeys } from './store.keys'
 import { InitTransform } from './init/init.transform'
 
@@ -34,9 +30,6 @@
       StateManagerStoreKeys.Connection,
       StoreKeys.Init
     ],
-<<<<<<< HEAD
-    transforms: [PublicChannelsTransform, MessagesTransform, FilesTransform, InitTransform, ConnectionTransform]
-=======
     transforms: [
       PublicChannelsTransform,
       MessagesTransform,
@@ -44,7 +37,6 @@
       InitTransform,
       ConnectionTransform
     ]
->>>>>>> 7cb10882
   },
   rootReducer
 )
