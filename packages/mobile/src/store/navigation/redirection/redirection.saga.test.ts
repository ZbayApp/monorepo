import { combineReducers } from 'redux'
import { expectSaga } from 'redux-saga-test-plan'
import { FactoryGirl } from 'factory-girl'
import { getFactory, identity } from '@quiet/state-manager'
import { setupCrypto } from '@quiet/identity'

import { navigationActions } from '../navigation.slice'
import { ScreenNames } from '../../../const/ScreenNames.enum'

import { Store } from '../../store.types'
import { prepareStore } from '../../../tests/utils/prepareStore'
import { reducers } from '../../root.reducer'

import { redirectionSaga } from './redirection.saga'
<<<<<<< HEAD
import { getFactory, identity } from '@quiet/state-manager'
import { initActions, initReducer, InitState } from '../../init/init.slice'
=======
import { initActions } from '../../init/init.slice'
>>>>>>> bfc272bd

describe('redirectionSaga', () => {
  let store: Store
  let factory: FactoryGirl

  beforeEach(async () => {
    setupCrypto()
    store = (await prepareStore()).store
    factory = await getFactory(store)
  })

  test('does nothing if app opened from url', async () => {
    store.dispatch(initActions.deepLink('bidrmzr3ee6qa2vvrlcnqvvvsk2gmjktcqkunba326parszr44gibwyd'))

    const reducer = combineReducers(reducers)
    await expectSaga(redirectionSaga)
      .withReducer(reducer)
      .withState(store.getState())
      .not.put(
        navigationActions.replaceScreen({
          screen: ScreenNames.JoinCommunityScreen,
        })
      )
      .not.put(
        navigationActions.replaceScreen({
          screen: ScreenNames.ChannelListScreen,
        })
      )
      .run()
  })

<<<<<<< HEAD
  test('does nothing if user already sees a splash screen', async () => {
    const reducer = combineReducers(reducers)
    await expectSaga(redirectionSaga)
      .withReducer(reducer)
      .withState(store.getState())
      .not.put(navigationActions.replaceScreen({ screen: ScreenNames.SplashScreen }))
      .run()
  })

  test('opens channel list if user belongs to a community', async () => {
    store.dispatch(
      navigationActions.navigation({
        screen: ScreenNames.ChannelScreen,
      })
    )

    await factory.create<ReturnType<typeof identity.actions.addNewIdentity>['payload']>('Identity')

=======
  test("holds until websocket connects if user doesn't belong to a community", async () => {
>>>>>>> bfc272bd
    const reducer = combineReducers(reducers)

    await expectSaga(redirectionSaga)
      .withReducer(reducer)
      .withState(store.getState())
      .not.put(
        navigationActions.replaceScreen({
          screen: ScreenNames.JoinCommunityScreen,
        })
      )
      .run()
  })

<<<<<<< HEAD
  test('restores previously visited registration step', async () => {
    store.dispatch(
      navigationActions.navigation({
        screen: ScreenNames.UsernameRegistrationScreen,
      })
    )

    await factory.create<ReturnType<typeof identity.actions.addNewIdentity>['payload']>('Identity', {
      userCertificate: null,
    })
=======
  test('redirect if user sees a splash screen being a member of community', async () => {
    await factory.create<ReturnType<typeof identity.actions.addNewIdentity>['payload']>('Identity')
>>>>>>> bfc272bd

    const reducer = combineReducers(reducers)
    await expectSaga(redirectionSaga)
      .withReducer(reducer)
      .withState(store.getState())
      .put(navigationActions.replaceScreen({ screen: ScreenNames.ChannelListScreen }))
      .run()
  })
})<|MERGE_RESOLUTION|>--- conflicted
+++ resolved
@@ -12,12 +12,7 @@
 import { reducers } from '../../root.reducer'
 
 import { redirectionSaga } from './redirection.saga'
-<<<<<<< HEAD
-import { getFactory, identity } from '@quiet/state-manager'
-import { initActions, initReducer, InitState } from '../../init/init.slice'
-=======
 import { initActions } from '../../init/init.slice'
->>>>>>> bfc272bd
 
 describe('redirectionSaga', () => {
   let store: Store
@@ -49,28 +44,7 @@
       .run()
   })
 
-<<<<<<< HEAD
-  test('does nothing if user already sees a splash screen', async () => {
-    const reducer = combineReducers(reducers)
-    await expectSaga(redirectionSaga)
-      .withReducer(reducer)
-      .withState(store.getState())
-      .not.put(navigationActions.replaceScreen({ screen: ScreenNames.SplashScreen }))
-      .run()
-  })
-
-  test('opens channel list if user belongs to a community', async () => {
-    store.dispatch(
-      navigationActions.navigation({
-        screen: ScreenNames.ChannelScreen,
-      })
-    )
-
-    await factory.create<ReturnType<typeof identity.actions.addNewIdentity>['payload']>('Identity')
-
-=======
   test("holds until websocket connects if user doesn't belong to a community", async () => {
->>>>>>> bfc272bd
     const reducer = combineReducers(reducers)
 
     await expectSaga(redirectionSaga)
@@ -84,21 +58,8 @@
       .run()
   })
 
-<<<<<<< HEAD
-  test('restores previously visited registration step', async () => {
-    store.dispatch(
-      navigationActions.navigation({
-        screen: ScreenNames.UsernameRegistrationScreen,
-      })
-    )
-
-    await factory.create<ReturnType<typeof identity.actions.addNewIdentity>['payload']>('Identity', {
-      userCertificate: null,
-    })
-=======
   test('redirect if user sees a splash screen being a member of community', async () => {
     await factory.create<ReturnType<typeof identity.actions.addNewIdentity>['payload']>('Identity')
->>>>>>> bfc272bd
 
     const reducer = combineReducers(reducers)
     await expectSaga(redirectionSaga)
