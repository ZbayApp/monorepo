import { createSelector } from 'reselect'
import { StoreKeys } from '../store.keys'
import { CreatedSelectors, StoreState } from '../store.types'
import { initChecksAdapter } from './init.adapter'

const initSlice: CreatedSelectors[StoreKeys.Init] = (state: StoreState) =>
  state[StoreKeys.Init]

export const isNavigatorReady = createSelector(
<<<<<<< HEAD
=======
  initSlice,
  (reducerState) => reducerState.isNavigatorReady
)

export const isCryptoEngineInitialized = createSelector(
  initSlice,
  (reducerState) =>
    reducerState.isCryptoEngineInitialized
)

export const isWebsocketConnected = createSelector(
>>>>>>> a6298273
  initSlice,
  (reducerState) =>
    reducerState.isWebsocketConnected
)

export const lastKnownDataPort = createSelector(
  initSlice,
  (reducerState) =>
    reducerState.lastKnownDataPort
)

export const initDescription = createSelector(
  initSlice,
  (reducerState) => reducerState.initDescription
)

export const initChecks = createSelector(
  initSlice,
  (reducerState) =>
    initChecksAdapter.getSelectors().selectAll(reducerState.initChecks)
)

export const currentScreen = createSelector(
  initSlice,
  (reducerState) => reducerState.currentScreen
)

export const initSelectors = {
  isNavigatorReady,
  isCryptoEngineInitialized,
  isWebsocketConnected,
  lastKnownDataPort,
  initDescription,
  initChecks,
  currentScreen
}<|MERGE_RESOLUTION|>--- conflicted
+++ resolved
@@ -7,8 +7,6 @@
   state[StoreKeys.Init]
 
 export const isNavigatorReady = createSelector(
-<<<<<<< HEAD
-=======
   initSlice,
   (reducerState) => reducerState.isNavigatorReady
 )
@@ -20,7 +18,6 @@
 )
 
 export const isWebsocketConnected = createSelector(
->>>>>>> a6298273
   initSlice,
   (reducerState) =>
     reducerState.isWebsocketConnected
