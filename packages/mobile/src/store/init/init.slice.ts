--- conflicted
+++ resolved
@@ -10,14 +10,7 @@
   public deepLinking: boolean = false
   public isCryptoEngineInitialized: boolean = false
   public isWebsocketConnected: boolean = false
-<<<<<<< HEAD
   public lastKnownDataPort: number = 11000 // Default port used in native modules
-=======
-  public lastKnownSocketIOData: WebsocketConnectionPayload = {
-    dataPort: 0,
-    socketIOSecret: '',
-  }
->>>>>>> d9cc1c9f
   public initDescription: string = 'Starting Quiet'
   public initChecks: EntityState<InitCheck> = initChecksAdapter.setAll(initChecksAdapter.getInitialState(), [])
   public ready: boolean = false
