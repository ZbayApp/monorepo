--- conflicted
+++ resolved
@@ -11,10 +11,7 @@
   public isNavigatorReady: boolean = false
   public isCryptoEngineInitialized: boolean = false
   public isWebsocketConnected: boolean = false
-<<<<<<< HEAD
-=======
   public lastKnownDataPort: number = 0
->>>>>>> a6298273
   public initDescription: string = ''
   public initChecks: EntityState<InitCheck> = initChecksAdapter.setAll(
     initChecksAdapter.getInitialState(),
@@ -79,15 +76,10 @@
     suspendWebsocketConnection: state => {
       state.isWebsocketConnected = false
     },
-<<<<<<< HEAD
-    setWebsocketConnected: state => {
-      state.isWebsocketConnected = true
-=======
     setWebsocketConnected: (state, action: PayloadAction<WebsocketConnectionPayload>) => {
       const { dataPort } = action.payload
       state.isWebsocketConnected = true
       state.lastKnownDataPort = dataPort
->>>>>>> a6298273
       const event = InitCheckKeys.Backend
       initChecksAdapter.updateOne(state.initChecks, {
         changes: {
