import { createSlice, EntityState, PayloadAction } from '@reduxjs/toolkit'
import { FixedTask } from 'typed-redux-saga'
import { Socket } from 'socket.io-client'
import { StoreKeys } from '../store.keys'
import { initChecksAdapter } from './init.adapter'
import { InitCheck } from './init.types'
import { InitCheckKeys } from './initCheck.keys'

export class InitState {
  public deepLinking: boolean = false
  public isCryptoEngineInitialized: boolean = false
  public isWebsocketConnected: boolean = false
  public lastKnownSocketIOData: WebsocketConnectionPayload = {
    dataPort: 0,
    socketIOSecret: '',
  }
  public initDescription: string = 'Starting Quiet'
  public initChecks: EntityState<InitCheck> = initChecksAdapter.setAll(initChecksAdapter.getInitialState(), [])
  public ready: boolean = false
}

export interface InitCheckPayload {
  event: InitCheckKeys
  passed: boolean
}

export interface WebsocketConnectionPayload {
  dataPort: number
  socketIOSecret: string
}

export interface CloseConnectionPayload {
  task: FixedTask<Generator>
}

export interface SetConnectedPayload {
  socket: Socket
}

export const initSlice = createSlice({
  initialState: { ...new InitState() },
  name: StoreKeys.Init,
  reducers: {
    setStoreReady: state => {
      state.ready = true
    },
    setCryptoEngineInitialized: (state, action: PayloadAction<boolean>) => {
      state.isCryptoEngineInitialized = action.payload
    },
    updateInitDescription: (state, action: PayloadAction<string>) => {
      state.initDescription = action.payload
    },
    updateInitCheck: (state, action: PayloadAction<InitCheckPayload>) => {
      const { event, passed } = action.payload
      initChecksAdapter.updateOne(state.initChecks, {
        changes: {
          event,
          passed,
        },
        id: event,
      })
    },
    blindWebsocketConnection: state => state,
    startWebsocketConnection: (state, _action: PayloadAction<WebsocketConnectionPayload>) => state,
    suspendWebsocketConnection: state => {
      state.isWebsocketConnected = false
    },
    setWebsocketConnected: (state, action: PayloadAction<WebsocketConnectionPayload>) => {
      state.isWebsocketConnected = true
      state.lastKnownSocketIOData = action.payload
      const event = InitCheckKeys.Backend
      initChecksAdapter.updateOne(state.initChecks, {
        changes: {
          event,
          passed: true,
        },
        id: event,
      })
    },
    deepLink: (state, _action: PayloadAction<string>) => {
      state.deepLinking = true
    },
    resetDeepLink: state => {
      state.deepLinking = false
<<<<<<< HEAD
    }
=======
    },
>>>>>>> 20ef0749
  },
})

export const initActions = initSlice.actions
export const initReducer = initSlice.reducer<|MERGE_RESOLUTION|>--- conflicted
+++ resolved
@@ -82,11 +82,7 @@
     },
     resetDeepLink: state => {
       state.deepLinking = false
-<<<<<<< HEAD
-    }
-=======
     },
->>>>>>> 20ef0749
   },
 })
 
