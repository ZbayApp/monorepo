--- conflicted
+++ resolved
@@ -36,14 +36,6 @@
 
 function subscribeSocketLifecycle(socket: Socket, dataPort: number) {
   return eventChannel<
-<<<<<<< HEAD
-  ReturnType<typeof initActions.setWebsocketConnected> |
-  ReturnType<typeof initActions.suspendWebsocketConnection>
-  >(emit => {
-    socket.on('connect', async () => {
-      console.log('websocket connected')
-      emit(initActions.setWebsocketConnected())
-=======
     | ReturnType<typeof initActions.setWebsocketConnected>
     | ReturnType<typeof initActions.suspendWebsocketConnection>
   >(emit => {
@@ -54,7 +46,6 @@
           dataPort: dataPort
         })
       )
->>>>>>> a6298273
     })
     socket.on('disconnect', () => {
       console.log('closing socket connection')
