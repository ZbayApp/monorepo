import { expectSaga } from 'redux-saga-test-plan'
import { FactoryGirl } from 'factory-girl'
import { combineReducers } from '@reduxjs/toolkit'
import { Store } from '../../store.types'
import { prepareStore } from '../../../tests/utils/prepareStore'
import { reducers } from '../../root.reducer'

import { communities, Community, Identity, identity, network, getFactory } from '@quiet/state-manager'

import { onConnectedSaga } from './onConnected.saga'

import { initActions } from '../init.slice'
import { navigationActions } from '../../navigation/navigation.slice'

import { ScreenNames } from '../../../const/ScreenNames.enum'

describe('onConnectedSaga', () => {
  let store: Store
  let factory: FactoryGirl

  const id = '00d045ab'

  const community: Community = {
    id,
    name: '',
    CA: {
      rootCertString: '',
      rootKeyString: '',
    },
    rootCa: '',
    peerList: [],
    registrar: {
      privateKey: '',
      address: '',
    },
    registrarUrl: 'https://bidrmzr3ee6qa2vvrlcnqvvvsk2gmjktcqkunba326parszr44gibwyd.onion',
    onionAddress: '',
    privateKey: '',
    port: 0,
    registrationAttempts: 0,
    ownerCertificate: '',
  }

  const _identity: Partial<Identity> = {
    id,
    nickname: '',
    userCsr: null,
    userCertificate: null,
    joinTimestamp: 0,
  }

  beforeEach(async () => {
    store = (await prepareStore()).store
    factory = await getFactory(store)
  })

  test('marks readiness and passes redirection resposibility to another saga if opened from url (quiet://)', async () => {
    store.dispatch(initActions.deepLink('bidrmzr3ee6qa2vvrlcnqvvvsk2gmjktcqkunba326parszr44gibwyd'))

    const reducer = combineReducers(reducers)
    await expectSaga(onConnectedSaga)
      .withReducer(reducer)
      .withState(store.getState())
      .put(initActions.setReady(true))
      .not.put(
        navigationActions.replaceScreen({
          screen: ScreenNames.JoinCommunityScreen,
        })
      )
      .run()
  })

<<<<<<< HEAD
  test('redirects to join community screen if there is no user certificate and community is not initialized', async () => {
    const reducer = combineReducers(reducers)

    await expectSaga(onConnectedSaga)
      .withReducer(reducer)
      .withState(store.getState())
      .put(
        navigationActions.replaceScreen({
          screen: ScreenNames.JoinCommunityScreen,
        })
      )
      .run()
  })

  test('redirects to channel list if user is part of community and community is initialized', async () => {
=======
  test('redirects to channel list if user belongs to a community and this community is initialized', async () => {
>>>>>>> bfc272bd
    store.dispatch(
      initActions.setWebsocketConnected({
        dataPort: 5001,
      })
    )

    store.dispatch(communities.actions.addNewCommunity(community))
    store.dispatch(communities.actions.setCurrentCommunity(community.id))
    store.dispatch(network.actions.addInitializedCommunity(community.id))
    store.dispatch(
      // @ts-expect-error
      identity.actions.addNewIdentity({ ..._identity, userCertificate: 'certificate' })
    )

    const reducer = combineReducers(reducers)

    await expectSaga(onConnectedSaga)
      .withReducer(reducer)
      .withState(store.getState())
      .put(initActions.setReady(true))
      .run()
  })

<<<<<<< HEAD
  test('takes addInitializedCommunties action before replacing screens', async () => {
=======
  test('waits until community initializes before redirection', async () => {
>>>>>>> bfc272bd
    store.dispatch(
      initActions.setWebsocketConnected({
        dataPort: 5001,
      })
    )

    store.dispatch(communities.actions.addNewCommunity(community))
    store.dispatch(communities.actions.setCurrentCommunity(community.id))
    store.dispatch(
      // @ts-expect-error
      identity.actions.addNewIdentity({ ..._identity, userCertificate: 'certificate' })
    )

    const reducer = combineReducers(reducers)

    await expectSaga(onConnectedSaga)
      .withReducer(reducer)
      .withState(store.getState())
      .dispatch(network.actions.addInitializedCommunity(community.id))
      .put(initActions.setReady(true))
      .run()
  })
})<|MERGE_RESOLUTION|>--- conflicted
+++ resolved
@@ -70,25 +70,7 @@
       .run()
   })
 
-<<<<<<< HEAD
-  test('redirects to join community screen if there is no user certificate and community is not initialized', async () => {
-    const reducer = combineReducers(reducers)
-
-    await expectSaga(onConnectedSaga)
-      .withReducer(reducer)
-      .withState(store.getState())
-      .put(
-        navigationActions.replaceScreen({
-          screen: ScreenNames.JoinCommunityScreen,
-        })
-      )
-      .run()
-  })
-
-  test('redirects to channel list if user is part of community and community is initialized', async () => {
-=======
   test('redirects to channel list if user belongs to a community and this community is initialized', async () => {
->>>>>>> bfc272bd
     store.dispatch(
       initActions.setWebsocketConnected({
         dataPort: 5001,
@@ -112,11 +94,7 @@
       .run()
   })
 
-<<<<<<< HEAD
-  test('takes addInitializedCommunties action before replacing screens', async () => {
-=======
   test('waits until community initializes before redirection', async () => {
->>>>>>> bfc272bd
     store.dispatch(
       initActions.setWebsocketConnected({
         dataPort: 5001,
