--- conflicted
+++ resolved
@@ -1,8 +1,4 @@
-<<<<<<< HEAD
-import { all, takeEvery } from 'typed-redux-saga'
-=======
 import { all, takeEvery, takeLeading } from 'typed-redux-saga'
->>>>>>> a6298273
 import { initActions } from './init.slice'
 import { onRestoreSaga } from './onRestore/onRestore.saga'
 import { startConnectionSaga } from './startConnection/startConnection.saga'
@@ -10,10 +6,6 @@
 export function* initMasterSaga(): Generator {
   yield all([
     takeEvery(initActions.onRestore.type, onRestoreSaga),
-<<<<<<< HEAD
-    takeEvery(initActions.startWebsocketConnection.type, startConnectionSaga)
-=======
     takeLeading(initActions.startWebsocketConnection.type, startConnectionSaga)
->>>>>>> a6298273
   ])
 }