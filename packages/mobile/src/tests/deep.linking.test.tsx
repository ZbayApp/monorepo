import React from 'react'
import '@testing-library/jest-native/extend-expect'
import { act } from '@testing-library/react-native'
import { AnyAction } from 'redux'
import { take } from 'typed-redux-saga'
import MockedSocket from 'socket.io-mock'
import { ioMock } from '../setupTests'
import { prepareStore } from './utils/prepareStore'
import { renderComponent } from './utils/renderComponent'
import { initActions } from '../store/init/init.slice'
import { validInvitationCodeTestData, getValidInvitationUrlTestData } from '@quiet/common'
import { communities } from '@quiet/state-manager'

describe('Deep linking', () => {
  let socket: MockedSocket

  beforeEach(async () => {
    socket = new MockedSocket()
    // @ts-ignore
    socket.emitWithAck = jest.fn()
    ioMock.mockImplementation(() => socket)
  })

  test('does not override network data if triggered twice', async () => {
    const { store, runSaga, root } = await prepareStore({}, socket)

    // Log all the dispatched actions in order
    const actions: AnyAction[] = []
    runSaga(function* (): Generator {
      while (true) {
        const action = yield* take()
        actions.push(action.type)
      }
    })

    renderComponent(<></>, store)

    store.dispatch(initActions.deepLink(getValidInvitationUrlTestData(validInvitationCodeTestData[0]).code()))
    await act(async () => {})

    const originalPair = communities.selectors.invitationCodes(store.getState())

    // Redo the action to provoke renewed saga runs
    store.dispatch(initActions.deepLink(getValidInvitationUrlTestData(validInvitationCodeTestData[1]).code()))
    await act(async () => {})

    const currentPair = communities.selectors.invitationCodes(store.getState())

    expect(originalPair).toEqual(currentPair)

    expect(actions).toMatchInlineSnapshot(`
      [
        "Init/deepLink",
        "Init/resetDeepLink",
        "Communities/joinNetwork",
        "Communities/createNetwork",
<<<<<<< HEAD
        "Navigation/replaceScreen",
        "Communities/setInvitationCodes",
        "Communities/savePSK",
=======
>>>>>>> fa3a9b6d
        "Communities/addNewCommunity",
        "Navigation/replaceScreen",
        "Communities/setCurrentCommunity",
        "Communities/setInvitationCodes",
        "Init/deepLink",
      ]
    `)

    // Stop state-manager sagas
    root?.cancel()
  })
})<|MERGE_RESOLUTION|>--- conflicted
+++ resolved
@@ -54,12 +54,9 @@
         "Init/resetDeepLink",
         "Communities/joinNetwork",
         "Communities/createNetwork",
-<<<<<<< HEAD
         "Navigation/replaceScreen",
         "Communities/setInvitationCodes",
         "Communities/savePSK",
-=======
->>>>>>> fa3a9b6d
         "Communities/addNewCommunity",
         "Navigation/replaceScreen",
         "Communities/setCurrentCommunity",
