--- conflicted
+++ resolved
@@ -3,13 +3,9 @@
 
 import { Loading } from './Loading.component'
 
-<<<<<<< HEAD
-storiesOf('Loading', module).add('Default', () => <Loading />)
-=======
 storiesOf('Loading', module).add('Default', () => (
   <Loading
     title={'Creating community “Disco-fever”'}
     caption={'Additional info if needed can go here otherwise this is hidden.'}
   />
-))
->>>>>>> e4cdc801
+))