import React, { FC } from 'react'
<<<<<<< HEAD
import { Image, View } from 'react-native'
import deviceInfoModule from 'react-native-device-info'
=======
import { View } from 'react-native'
>>>>>>> e4cdc801
import { Typography } from '../Typography/Typography.component'
import { defaultTheme } from '../../styles/themes/default.theme'
import { appImages } from '../../assets'

<<<<<<< HEAD
export const Loading: FC = () => {
=======
export interface LoadingProps {
  title: string
  caption?: string
  progress?: number
}

export const Loading: FC<LoadingProps> = ({ title, caption, progress = 220 }) => {
>>>>>>> e4cdc801
  return (
    <View
      style={{
        flex: 1,
        justifyContent: 'center',
        alignItems: 'center',
      }}
      testID='loading'
    >
<<<<<<< HEAD
      <Image
        source={appImages.quiet_icon}
        style={{
          marginTop: 20,
          marginBottom: 46,
          resizeMode: 'cover',
          width: 84,
          height: 84,
          borderRadius: 16,
        }}
      />
      <View style={{ gap: 6, alignItems: 'center' }}>
        <Typography fontSize={14} fontWeight={'medium'}>
          Starting backend
        </Typography>
        <Typography fontSize={12} color={'gray50'}>
          This can take some time
        </Typography>
      </View>
      <View style={{ margin: 20 }}>
        <Typography fontSize={12} color={'grayDark'}>
          {`v ${deviceInfoModule.getVersion()}`}
=======
      <View style={{ width: 300, height: 4, backgroundColor: '#F0F0F0', borderRadius: 4 }}>
        <View style={{ backgroundColor: '#67BFD3', height: 4, width: progress, borderRadius: 4 }}></View>
      </View>
      <View style={{ flexDirection: 'column', gap: 8 }}>
        <Typography fontSize={14} style={{ lineHeight: 20, textAlign: 'center', marginTop: 8 }}>
          {title}
>>>>>>> e4cdc801
        </Typography>
        {caption && (
          <View style={{ width: 250 }}>
            <Typography fontSize={12} color={'gray50'} horizontalTextAlign={'center'}>
              {caption}
            </Typography>
          </View>
        )}
      </View>
    </View>
  )
}<|MERGE_RESOLUTION|>--- conflicted
+++ resolved
@@ -1,17 +1,7 @@
 import React, { FC } from 'react'
-<<<<<<< HEAD
-import { Image, View } from 'react-native'
-import deviceInfoModule from 'react-native-device-info'
-=======
 import { View } from 'react-native'
->>>>>>> e4cdc801
 import { Typography } from '../Typography/Typography.component'
-import { defaultTheme } from '../../styles/themes/default.theme'
-import { appImages } from '../../assets'
 
-<<<<<<< HEAD
-export const Loading: FC = () => {
-=======
 export interface LoadingProps {
   title: string
   caption?: string
@@ -19,7 +9,6 @@
 }
 
 export const Loading: FC<LoadingProps> = ({ title, caption, progress = 220 }) => {
->>>>>>> e4cdc801
   return (
     <View
       style={{
@@ -27,39 +16,13 @@
         justifyContent: 'center',
         alignItems: 'center',
       }}
-      testID='loading'
     >
-<<<<<<< HEAD
-      <Image
-        source={appImages.quiet_icon}
-        style={{
-          marginTop: 20,
-          marginBottom: 46,
-          resizeMode: 'cover',
-          width: 84,
-          height: 84,
-          borderRadius: 16,
-        }}
-      />
-      <View style={{ gap: 6, alignItems: 'center' }}>
-        <Typography fontSize={14} fontWeight={'medium'}>
-          Starting backend
-        </Typography>
-        <Typography fontSize={12} color={'gray50'}>
-          This can take some time
-        </Typography>
-      </View>
-      <View style={{ margin: 20 }}>
-        <Typography fontSize={12} color={'grayDark'}>
-          {`v ${deviceInfoModule.getVersion()}`}
-=======
       <View style={{ width: 300, height: 4, backgroundColor: '#F0F0F0', borderRadius: 4 }}>
         <View style={{ backgroundColor: '#67BFD3', height: 4, width: progress, borderRadius: 4 }}></View>
       </View>
       <View style={{ flexDirection: 'column', gap: 8 }}>
         <Typography fontSize={14} style={{ lineHeight: 20, textAlign: 'center', marginTop: 8 }}>
           {title}
->>>>>>> e4cdc801
         </Typography>
         {caption && (
           <View style={{ width: 250 }}>
