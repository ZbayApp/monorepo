<<<<<<< HEAD
import React, { FC, useEffect, useRef, useState } from 'react'
import { Keyboard, KeyboardAvoidingView, TextInput, View } from 'react-native'
=======
import React, { FC, useEffect, useState } from 'react'
import { Keyboard, KeyboardAvoidingView, View } from 'react-native'
>>>>>>> 98338278
import { defaultTheme } from '../../styles/themes/default.theme'
import { Button } from '../Button/Button.component'
import { Input } from '../Input/Input.component'
import { Typography } from '../Typography/Typography.component'
import { TextWithLink } from '../TextWithLink/TextWithLink.component'

import { JoinCommunityProps } from './JoinCommunity.types'

<<<<<<< HEAD
export const JoinCommunity: FC<JoinCommunityProps> = ({ joinCommunityAction, redirectionAction, invitationCode }) => {
=======
export const JoinCommunity: FC<JoinCommunityProps> = ({ joinCommunityAction, redirectionAction, networkCreated }) => {
>>>>>>> 98338278
  const [joinCommunityInput, setJoinCommunityInput] = useState<string | undefined>()
  const [inputError, setInputError] = useState<string | undefined>()
  const [loading, setLoading] = useState<boolean>(false)

  const inputRef = useRef<TextInput>()

  const onChangeText = (value: string) => {
    setInputError(undefined)
    setJoinCommunityInput(value)
  }

  const onPress = () => {
    Keyboard.dismiss()
    setLoading(true)
    if (joinCommunityInput === undefined || joinCommunityInput?.length === 0) {
      setLoading(false)
      setInputError('Community address can not be empty')
      return
    }
    joinCommunityAction(joinCommunityInput)
  }

  useEffect(() => {
<<<<<<< HEAD
    if (invitationCode) {
      setJoinCommunityInput(invitationCode)
      setInputError(undefined)
      setLoading(true)
      inputRef.current?.setNativeProps({ text: invitationCode })
    }
  }, [invitationCode])
=======
    if (networkCreated) {
      setInputError(undefined)
      setJoinCommunityInput('')
    }
  }, [networkCreated])
>>>>>>> 98338278

  return (
    <View style={{ flex: 1, backgroundColor: defaultTheme.palette.background.white }}>
      <KeyboardAvoidingView
        behavior='height'
        style={{
          flex: 1,
          justifyContent: 'center',
          paddingLeft: 20,
          paddingRight: 20
        }}>
        <Typography fontSize={24} fontWeight={'medium'} style={{ marginBottom: 30 }}>
          {'Join community'}
        </Typography>
        <Input
          onChangeText={onChangeText}
          label={'Paste your invite link to join an existing community'}
          placeholder={'Invite link'}
          disabled={loading}
          validation={inputError}
          ref={inputRef}
        />
        <View style={{ marginTop: 32 }}>
          <TextWithLink
            text={'You can %a instead'}
            links={[
              {
                tag: 'a',
                label: 'create a new community',
                action: redirectionAction
              }
            ]}
          />
        </View>
        <View style={{ marginTop: 32 }}>
          <Button onPress={onPress} title={'Continue'} loading={loading} />
        </View>
      </KeyboardAvoidingView>
    </View>
  )
}<|MERGE_RESOLUTION|>--- conflicted
+++ resolved
@@ -1,10 +1,5 @@
-<<<<<<< HEAD
-import React, { FC, useEffect, useRef, useState } from 'react'
+import React, { FC, useEffect, useState, useRef } from 'react'
 import { Keyboard, KeyboardAvoidingView, TextInput, View } from 'react-native'
-=======
-import React, { FC, useEffect, useState } from 'react'
-import { Keyboard, KeyboardAvoidingView, View } from 'react-native'
->>>>>>> 98338278
 import { defaultTheme } from '../../styles/themes/default.theme'
 import { Button } from '../Button/Button.component'
 import { Input } from '../Input/Input.component'
@@ -13,11 +8,7 @@
 
 import { JoinCommunityProps } from './JoinCommunity.types'
 
-<<<<<<< HEAD
-export const JoinCommunity: FC<JoinCommunityProps> = ({ joinCommunityAction, redirectionAction, invitationCode }) => {
-=======
-export const JoinCommunity: FC<JoinCommunityProps> = ({ joinCommunityAction, redirectionAction, networkCreated }) => {
->>>>>>> 98338278
+export const JoinCommunity: FC<JoinCommunityProps> = ({ joinCommunityAction, redirectionAction, invitationCode, networkCreated }) => {
   const [joinCommunityInput, setJoinCommunityInput] = useState<string | undefined>()
   const [inputError, setInputError] = useState<string | undefined>()
   const [loading, setLoading] = useState<boolean>(false)
@@ -41,7 +32,6 @@
   }
 
   useEffect(() => {
-<<<<<<< HEAD
     if (invitationCode) {
       setJoinCommunityInput(invitationCode)
       setInputError(undefined)
@@ -49,13 +39,13 @@
       inputRef.current?.setNativeProps({ text: invitationCode })
     }
   }, [invitationCode])
-=======
+
+  useEffect(() => {
     if (networkCreated) {
       setInputError(undefined)
       setJoinCommunityInput('')
     }
   }, [networkCreated])
->>>>>>> 98338278
 
   return (
     <View style={{ flex: 1, backgroundColor: defaultTheme.palette.background.white }}>
