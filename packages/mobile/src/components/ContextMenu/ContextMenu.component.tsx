--- conflicted
+++ resolved
@@ -51,11 +51,8 @@
           position: 'absolute',
           width: '100%',
           height: '100%',
-<<<<<<< HEAD
-=======
           paddingTop: 10,
           overflow: 'hidden',
->>>>>>> 2790deb6
           transform: [
             {
               translateY: slidingAnimation,
