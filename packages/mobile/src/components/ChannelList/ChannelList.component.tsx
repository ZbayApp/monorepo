import React, { FC } from 'react'
import { FlatList, View } from 'react-native'
import { defaultTheme } from '../../styles/themes/default.theme'
import { capitalize } from '../../utils/functions/capitalize/capitalize'
import { Appbar } from '../Appbar/Appbar.component'
import { ChannelListProps } from './ChannelList.types'
import { ChannelTile } from '../ChannelTile/ChannelTile.component'
import { Spinner } from '../Spinner/Spinner.component'

export const ChannelList: FC<ChannelListProps> = ({ community, tiles, communityContextMenu }) => {
  let communityName = ''
  if (community?.name) {
    communityName = capitalize(community.name)
  }
  return (
    <View style={{ flex: 1 }}>
<<<<<<< HEAD
      <Appbar title={capitalize(community?.name)} position={'flex-start'} />
=======
      <Appbar title={communityName} position={'flex-start'} contextMenu={communityContextMenu} />
>>>>>>> 98338278
      {tiles.length === 0 ? (
        <Spinner description='Connecting to peers'/>
      ) : (
        <FlatList
          data={tiles}
          keyExtractor={item => item.name}
          renderItem={({ item }) => <ChannelTile {...item} />}
          style={{ backgroundColor: defaultTheme.palette.background.white }}
        />
      )}
    </View>
  )
}<|MERGE_RESOLUTION|>--- conflicted
+++ resolved
@@ -14,11 +14,7 @@
   }
   return (
     <View style={{ flex: 1 }}>
-<<<<<<< HEAD
-      <Appbar title={capitalize(community?.name)} position={'flex-start'} />
-=======
-      <Appbar title={communityName} position={'flex-start'} contextMenu={communityContextMenu} />
->>>>>>> 98338278
+      <Appbar title={capitalize(community?.name)} position={'flex-start'} contextMenu={communityContextMenu} />
       {tiles.length === 0 ? (
         <Spinner description='Connecting to peers'/>
       ) : (
