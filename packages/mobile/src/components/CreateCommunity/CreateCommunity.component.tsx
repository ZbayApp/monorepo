import React, { FC, useEffect, useRef, useState } from 'react'
import { Keyboard, KeyboardAvoidingView, TextInput, View } from 'react-native'
import { defaultTheme } from '../../styles/themes/default.theme'
import { Button } from '../Button/Button.component'
import { Input } from '../Input/Input.component'
import { Typography } from '../Typography/Typography.component'
import { TextWithLink } from '../TextWithLink/TextWithLink.component'

import { CreateCommunityProps } from './CreateCommunity.types'
<<<<<<< HEAD
import { Loading } from '../Loading/Loading.component'
=======
import { Splash } from '../Splash/Splash.component'
>>>>>>> e4cdc801

export const CreateCommunity: FC<CreateCommunityProps> = ({
  createCommunityAction,
  redirectionAction,
  networkCreated,
  ready = true,
}) => {
  const [createCommunityInput, setCreateCommunityInput] = useState<string | undefined>()
  const [inputError, setInputError] = useState<string | undefined>()
  const [loading, setLoading] = useState<boolean>(false)

  const inputRef = useRef<TextInput>(null)

  const onChangeText = (value: string) => {
    setInputError(undefined)
    setCreateCommunityInput(value)
  }

  const onPress = () => {
    Keyboard.dismiss()
    setLoading(true)
    if (createCommunityInput === undefined || createCommunityInput?.length === 0) {
      setLoading(false)
      setInputError('Community name can not be empty')
      return
    }
    createCommunityAction(createCommunityInput)
  }

  useEffect(() => {
    if (networkCreated) {
      setCreateCommunityInput('')
      setInputError(undefined)
      setLoading(false)
      inputRef.current?.clear()
    }
  }, [networkCreated])

  return (
    <>
      {ready ? (
        <View
          style={{ flex: 1, backgroundColor: defaultTheme.palette.background.white }}
          testID={'create-community-component'}
        >
          <KeyboardAvoidingView
            behavior='height'
            style={{
              flex: 1,
              justifyContent: 'center',
              paddingLeft: 20,
              paddingRight: 20,
            }}
          >
            <Typography fontSize={24} fontWeight={'medium'} style={{ marginBottom: 30 }}>
              {'Create a community'}
            </Typography>
            <Input
              onChangeText={onChangeText}
              label={'Add a name for your community'}
              placeholder={'Community name'}
              disabled={loading}
              validation={inputError}
              ref={inputRef}
            />
            <View style={{ marginTop: 32 }}>
              <TextWithLink
                text={'You can %a instead'}
                links={[
                  {
                    tag: 'a',
                    label: 'join a community',
                    action: redirectionAction,
                  },
                ]}
              />
            </View>
            <View style={{ marginTop: 32 }}>
              <Button onPress={onPress} title={'Continue'} loading={loading} />
            </View>
          </KeyboardAvoidingView>
        </View>
      ) : (
<<<<<<< HEAD
        <Loading />
=======
        <Splash />
>>>>>>> e4cdc801
      )}
    </>
  )
}<|MERGE_RESOLUTION|>--- conflicted
+++ resolved
@@ -7,11 +7,7 @@
 import { TextWithLink } from '../TextWithLink/TextWithLink.component'
 
 import { CreateCommunityProps } from './CreateCommunity.types'
-<<<<<<< HEAD
-import { Loading } from '../Loading/Loading.component'
-=======
 import { Splash } from '../Splash/Splash.component'
->>>>>>> e4cdc801
 
 export const CreateCommunity: FC<CreateCommunityProps> = ({
   createCommunityAction,
@@ -95,11 +91,7 @@
           </KeyboardAvoidingView>
         </View>
       ) : (
-<<<<<<< HEAD
-        <Loading />
-=======
         <Splash />
->>>>>>> e4cdc801
       )}
     </>
   )
