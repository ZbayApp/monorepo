--- conflicted
+++ resolved
@@ -147,7 +147,6 @@
         {messages.count === 0 ? (
           <Loading title={'Loading messages'} caption={'Chat will become available shortly'} />
         ) : (
-<<<<<<< HEAD
           <>
             <FlatList
               // There's a performance issue with inverted prop on FlatList, so we're double rotating the elements as a workaround
@@ -211,78 +210,11 @@
                 </View>
                 {uploadedFiles && (
                   <UploadFilesPreviewsComponent filesData={uploadedFiles} removeFile={removeFilePreview} />
-=======
-          <FlatList
-            // There's a performance issue with inverted prop on FlatList, so we're double rotating the elements as a workaround
-            // https://github.com/facebook/react-native/issues/30034
-            style={{
-              transform: [{ rotate: '180deg' }],
-              paddingLeft: defaultPadding,
-              paddingRight: defaultPadding,
-            }}
-            data={Object.keys(messages.groups).reverse()}
-            keyExtractor={item => item}
-            renderItem={item => {
-              return <View style={{ transform: [{ rotate: '180deg' }] }}>{renderItem(item)}</View>
-            }}
-            onEndReached={() => {
-              loadMessagesAction(true)
-            }}
-            onEndReachedThreshold={0.7}
-            showsVerticalScrollIndicator={false}
-          />
-        )}
-        <View
-          style={{
-            flexDirection: 'row',
-            paddingBottom: Platform.select({ ios: 20, android: 0 }),
-          }}
-        >
-          <View
-            style={{
-              width: '100%',
-              paddingLeft: defaultPadding,
-              paddingRight: 0,
-            }}
-          >
-            <View
-              style={{
-                flexDirection: 'row',
-                width: '100%',
-              }}
-            >
-              <Input
-                ref={messageInputRef}
-                onChangeText={onInputTextChange}
-                placeholder={`Message #${channel?.name}`}
-                multiline={true}
-                wrapperStyle={{ width: didKeyboardShow || areFilesUploaded ? '75%' : '85%' }}
-              />
-              <View
-                style={{
-                  paddingLeft: 10,
-                  paddingRight: 10,
-                  gap: 5,
-                  flexDirection: 'row',
-                  width: didKeyboardShow || areFilesUploaded ? '25%' : '15%',
-                }}
-              >
-                <AttachmentButton onPress={openAttachments} />
-                {(didKeyboardShow || areFilesUploaded) && (
-                  <MessageSendButton onPress={onPress} disabled={shouldDisableSubmit} />
->>>>>>> e57fbcad
                 )}
               </View>
             </View>
-<<<<<<< HEAD
           </>
         )}
-=======
-
-            {uploadedFiles && <UploadFilesPreviewsComponent filesData={uploadedFiles} removeFile={removeFilePreview} />}
-          </View>
-        </View>
->>>>>>> e57fbcad
       </KeyboardAvoidingView>
       {imagePreview && setImagePreview && (
         <ImagePreviewModal
