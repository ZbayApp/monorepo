import React, { FC, useState, useEffect, useRef } from 'react'
import {
  Keyboard,
  Platform,
  StyleSheet,
  View,
  KeyboardAvoidingView,
  FlatList,
  TextInput
} from 'react-native'
import { Message } from '../Message/Message.component'
import { Input } from '../Input/Input.component'
import { MessageSendButton } from '../MessageSendButton/MessageSendButton.component'

import { ChannelMessagesComponentProps, ChatProps } from './Chat.types'

export const Chat: FC<ChatProps> = ({
  sendMessageAction,
  loadMessagesAction,
  channel,
  user,
  messages = {
    count: 0,
    groups: {}
  }
}) => {
  const [didKeyboardShow, setKeyboardShow] = useState(false)
  const [messageInput, setMessageInput] = useState<string | undefined>()

  const messageInputRef = useRef<null | TextInput>(null)

  useEffect(() => {
    const onKeyboardDidShow = () => {
      setKeyboardShow(true)
    }

    const onKeyboardDidHide = () => {
      setKeyboardShow(false)
    }

    Keyboard.addListener('keyboardDidShow', onKeyboardDidShow)
    Keyboard.addListener('keyboardDidHide', onKeyboardDidHide)

    return () => {
      Keyboard.removeListener('keyboardDidShow', onKeyboardDidShow)
      Keyboard.removeListener('keyboardDidHide', onKeyboardDidHide)
    }
  }, [messageInput?.length, setKeyboardShow])

  const [isInputEmpty, setInputEmpty] = useState(true)

  const onInputTextChange = (value: string) => {
    if (value.length === 0) {
      setInputEmpty(true)
    } else {
      setInputEmpty(false)
    }
    setMessageInput(value)
  }

  const onPress = () => {
    if (!messageInputRef.current || messageInput === undefined || messageInput?.length === 0) {
      return
    }
    messageInputRef.current.clear()
    sendMessageAction(messageInput)
    setMessageInput('')
    setInputEmpty(true)
  }

  return (
    <View
      style={{
        flex: 1,
        flexDirection: 'column',
        justifyContent: 'flex-end',
        backgroundColor: 'white',
        paddingLeft: 20,
        paddingRight: 20,
        paddingBottom: 20
      }}>
      <FlatList
        inverted
        showsVerticalScrollIndicator={false}
        data={Object.keys(messages.groups).reverse()}
        keyExtractor={item => item}
        renderItem={({ item }) => (
          <ChannelMessagesComponent messages={messages.groups[item]} day={item} />
        )}
<<<<<<< HEAD
        onEndReached={() => {
          loadMessagesAction(true)
        }}
        onEndReachedThreshold={0.7}
        style={{ paddingLeft: 20, paddingRight: 20 }}
=======
>>>>>>> d0812df1
      />
      <View style={{ flexDirection: 'row' }}>
        <View style={{ flex: 9 }}>
          <Input
            ref={messageInputRef}
            onChangeText={onInputTextChange}
            placeholder={'Message #' + channel.name + ' as @' + user}
            multiline={true}
          />
        </View>
        {didKeyboardShow && (
          <View style={{ flex: 1, justifyContent: 'center' }}>
            <MessageSendButton onPress={onPress} disabled={isInputEmpty} />
          </View>
        )}
      </View>
    </View>
  )
}

export const ChannelMessagesComponent: React.FC<ChannelMessagesComponentProps> = ({
  messages,
  day
}) => {
  return (
    <View key={day}>
      {/* <MessagesDivider title={day} /> */}
      {messages.map(data => {
        // Messages merged by sender (DisplayableMessage[])
        return <Message key={data[0].id} data={data} />
      })}
    </View>
  )
}<|MERGE_RESOLUTION|>--- conflicted
+++ resolved
@@ -87,14 +87,10 @@
         renderItem={({ item }) => (
           <ChannelMessagesComponent messages={messages.groups[item]} day={item} />
         )}
-<<<<<<< HEAD
         onEndReached={() => {
           loadMessagesAction(true)
         }}
         onEndReachedThreshold={0.7}
-        style={{ paddingLeft: 20, paddingRight: 20 }}
-=======
->>>>>>> d0812df1
       />
       <View style={{ flexDirection: 'row' }}>
         <View style={{ flex: 9 }}>
