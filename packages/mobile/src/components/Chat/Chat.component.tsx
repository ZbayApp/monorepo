import React, { FC, useRef, useState, useEffect, useCallback } from 'react'
import { Keyboard, View, FlatList, TextInput, KeyboardAvoidingView, Platform } from 'react-native'
import { useSafeAreaInsets } from 'react-native-safe-area-context'
import { Appbar } from '../../components/Appbar/Appbar.component'
import { Loading } from '../Loading/Loading.component'
import { ImagePreviewModal } from '../../components/ImagePreview/ImagePreview.component'
import { Message } from '../Message/Message.component'
import { Input } from '../Input/Input.component'
import { MessageSendButton } from '../MessageSendButton/MessageSendButton.component'
import { ChannelMessagesComponentProps, ChatProps } from './Chat.types'
import { FileActionsProps } from '../UploadedFile/UploadedFile.types'
import { AttachmentButton } from '../AttachmentButton/AttachmentButton.component'
import DocumentPicker, { DocumentPickerResponse, types } from 'react-native-document-picker'
import UploadFilesPreviewsComponent from '../FileUploadingPreview/UploadingPreview.component'
import { defaultTheme } from '../../styles/themes/default.theme'

export const Chat: FC<ChatProps & FileActionsProps> = ({
  contextMenu,
  sendMessageAction,
  loadMessagesAction,
  handleBackButton,
  channel,
  messages = {
    count: 0,
    groups: {},
  },
  pendingMessages = {},
  downloadStatuses = {},
  downloadFile,
  cancelDownload,
  imagePreview,
  setImagePreview,
  openImagePreview,
  updateUploadedFiles,
  removeFilePreview,
  uploadedFiles,
  openUrl,
  duplicatedUsernameHandleBack,
  unregisteredUsernameHandleBack,
  ready = true,
}) => {
  const [didKeyboardShow, setKeyboardShow] = useState(false)
  const [messageInput, setMessageInput] = useState<string>('')

  const messageInputRef = useRef<null | TextInput>(null)

  const insets = useSafeAreaInsets()

  const defaultPadding = 20

  const areFilesUploaded = useCallback(() => {
    if (!uploadedFiles) return false
    if (Object.keys(uploadedFiles).length <= 0) return false
    return true
  }, [uploadedFiles])()

  const shouldDisableSubmit = useCallback(() => {
    if (!ready) return true

    const isInputEmpty = messageInput.length === 0
    if (isInputEmpty && !areFilesUploaded) return true

    return false
  }, [messageInput, areFilesUploaded, ready])()

  useEffect(() => {
    const onKeyboardDidShow = () => {
      setKeyboardShow(true)
    }

    const onKeyboardDidHide = () => {
      setKeyboardShow(false)
    }

    const showSubscription = Keyboard.addListener('keyboardDidShow', onKeyboardDidShow)
    const hideSubscription = Keyboard.addListener('keyboardDidHide', onKeyboardDidHide)

    return () => {
      showSubscription.remove()
      hideSubscription.remove()
    }
  }, [messageInput?.length, setKeyboardShow])

  const onInputTextChange = (value: string) => {
    setMessageInput(value)
  }

  const openAttachments = async () => {
    let response: DocumentPickerResponse[]
    try {
      response = await DocumentPicker.pick({
        presentationStyle: 'fullScreen',
        type: [types.allFiles],
        allowMultiSelection: true,
        copyTo: 'cachesDirectory',
      })
    } catch (e) {
      if (!DocumentPicker.isCancel(e)) {
        console.error(`Could not attach files: ${e.message}`)
        // TODO: display error message to user
      }
      return
    }
    if (response) {
      updateUploadedFiles(response)
    }
  }

  const onPress = () => {
    if ((messageInputRef.current && messageInput?.length > 0) || areFilesUploaded) {
      messageInputRef?.current?.clear()
      sendMessageAction(messageInput)
      setMessageInput('')
    }
  }

  const renderItem = ({ item }: { item: string }) => (
    <ChannelMessagesComponent
      messages={messages.groups[item]}
      pendingMessages={pendingMessages}
      day={item}
      downloadStatuses={downloadStatuses}
      downloadFile={downloadFile}
      cancelDownload={cancelDownload}
      openImagePreview={openImagePreview}
      openUrl={openUrl}
      duplicatedUsernameHandleBack={duplicatedUsernameHandleBack}
      unregisteredUsernameHandleBack={unregisteredUsernameHandleBack}
    />
  )

  return (
    <View style={{ flex: 1 }} testID={`chat_${channel?.name}`}>
      <Appbar title={`#${channel?.name}`} back={handleBackButton} contextMenu={contextMenu} />
      <KeyboardAvoidingView
        behavior={Platform.select({ ios: 'padding', android: undefined })}
        keyboardVerticalOffset={Platform.select({ ios: insets.bottom, android: 0 })}
        enabled={Platform.select({ ios: true, android: false })}
        style={{
          flex: 1,
          flexDirection: 'column',
          justifyContent: 'flex-end',
          backgroundColor: defaultTheme.palette.background.white,
          paddingBottom: defaultPadding,
        }}
      >
        {messages.count === 0 ? (
          <Loading title={'Loading messages'} caption={'Chat will become available shortly'} />
        ) : (
<<<<<<< HEAD
          <>
            <FlatList
              // There's a performance issue with inverted prop on FlatList, so we're double rotating the elements as a workaround
              // https://github.com/facebook/react-native/issues/30034
              style={{
                transform: [{ rotate: '180deg' }],
                paddingLeft: defaultPadding,
                paddingRight: defaultPadding,
              }}
              data={Object.keys(messages.groups).reverse()}
              keyExtractor={item => item}
              renderItem={item => {
                return <View style={{ transform: [{ rotate: '180deg' }] }}>{renderItem(item)}</View>
              }}
              onEndReached={() => {
                loadMessagesAction(true)
              }}
              onEndReachedThreshold={0.7}
              showsVerticalScrollIndicator={false}
            />
            <View
              style={{
                flexDirection: 'row',
                paddingBottom: Platform.select({ ios: 20, android: 0 }),
              }}
            >
              <View
                style={{
                  width: '100%',
                  paddingLeft: defaultPadding,
                  paddingRight: 0,
                }}
              >
                <View
                  style={{
                    flexDirection: 'row',
                    width: '100%',
                  }}
                >
=======
          <FlatList
            // There's a performance issue with inverted prop on FlatList, so we're double rotating the elements as a workaround
            // https://github.com/facebook/react-native/issues/30034
            style={{
              transform: [{ rotate: '180deg' }],
              paddingLeft: defaultPadding,
              paddingRight: defaultPadding,
            }}
            data={Object.keys(messages.groups).reverse()}
            keyExtractor={item => item}
            renderItem={item => {
              return <View style={{ transform: [{ rotate: '180deg' }] }}>{renderItem(item)}</View>
            }}
            onEndReached={() => {
              loadMessagesAction(true)
            }}
            onEndReachedThreshold={0.7}
            showsVerticalScrollIndicator={false}
          />
        )}
        <View
          style={{
            flexDirection: 'row',
            paddingBottom: Platform.select({ ios: 20, android: 0 }),
          }}
        >
          <View
            style={{
              width: '100%',
              paddingLeft: defaultPadding,
              paddingRight: !didKeyboardShow && !areFilesUploaded ? defaultPadding : 0,
            }}
          >
            <View
              style={{
                flexDirection: 'row',
              }}
            >
              <View style={{ flex: 1 }}>
                <View style={{ justifyContent: 'center' }}>
>>>>>>> e8f7c100
                  <Input
                    ref={messageInputRef}
                    onChangeText={onInputTextChange}
                    placeholder={`Message #${channel?.name}`}
                    multiline={true}
<<<<<<< HEAD
                    wrapperStyle={{ width: didKeyboardShow || areFilesUploaded ? '75%' : '85%' }}
                  />
                  <View
                    style={{
                      paddingLeft: 10,
                      paddingRight: 10,
                      gap: 5,
                      flexDirection: 'row',
                      width: didKeyboardShow || areFilesUploaded ? '25%' : '15%',
                    }}
                  >
                    <AttachmentButton onPress={openAttachments} />
                    {(didKeyboardShow || areFilesUploaded) && (
                      <MessageSendButton onPress={onPress} disabled={shouldDisableSubmit} />
                    )}
                  </View>
                </View>
                {uploadedFiles && (
                  <UploadFilesPreviewsComponent filesData={uploadedFiles} removeFile={removeFilePreview} />
                )}
=======
                    style={{ paddingRight: 50 }}
                    round
                  />
                </View>
                <View
                  style={{
                    position: 'absolute',
                    height: '100%',
                    right: 10,
                    justifyContent: 'center',
                  }}
                >
                  <AttachmentButton onPress={openAttachments} />
                </View>
>>>>>>> e8f7c100
              </View>
              {(didKeyboardShow || areFilesUploaded) && (
                <MessageSendButton onPress={onPress} disabled={shouldDisableSubmit} />
              )}
            </View>
<<<<<<< HEAD
          </>
        )}
=======
            {uploadedFiles && <UploadFilesPreviewsComponent filesData={uploadedFiles} removeFile={removeFilePreview} />}
          </View>
        </View>
>>>>>>> e8f7c100
      </KeyboardAvoidingView>
      {imagePreview && setImagePreview && (
        <ImagePreviewModal
          imagePreviewData={imagePreview}
          currentChannelName={channel?.name}
          resetPreviewData={() => setImagePreview(null)}
        />
      )}
    </View>
  )
}

export const ChannelMessagesComponent: React.FC<ChannelMessagesComponentProps & FileActionsProps> = ({
  messages,
  day,
  pendingMessages,
  downloadStatuses,
  downloadFile,
  cancelDownload,
  openImagePreview,
  openUrl,
  duplicatedUsernameHandleBack,
  unregisteredUsernameHandleBack,
}) => {
  return (
    <View key={day}>
      {/* <MessagesDivider title={day} /> */}
      {messages.map(data => {
        // Messages merged by sender (DisplayableMessage[])
        const messageId = data[0].id
        return (
          <Message
            key={messageId}
            data={data}
            downloadStatus={downloadStatuses?.[messageId]}
            downloadFile={downloadFile}
            cancelDownload={cancelDownload}
            openImagePreview={openImagePreview}
            openUrl={openUrl}
            pendingMessages={pendingMessages}
            duplicatedUsernameHandleBack={duplicatedUsernameHandleBack}
            unregisteredUsernameHandleBack={unregisteredUsernameHandleBack}
          />
        )
      })}
    </View>
  )
}<|MERGE_RESOLUTION|>--- conflicted
+++ resolved
@@ -147,7 +147,6 @@
         {messages.count === 0 ? (
           <Loading title={'Loading messages'} caption={'Chat will become available shortly'} />
         ) : (
-<<<<<<< HEAD
           <>
             <FlatList
               // There's a performance issue with inverted prop on FlatList, so we're double rotating the elements as a workaround
@@ -187,54 +186,11 @@
                     width: '100%',
                   }}
                 >
-=======
-          <FlatList
-            // There's a performance issue with inverted prop on FlatList, so we're double rotating the elements as a workaround
-            // https://github.com/facebook/react-native/issues/30034
-            style={{
-              transform: [{ rotate: '180deg' }],
-              paddingLeft: defaultPadding,
-              paddingRight: defaultPadding,
-            }}
-            data={Object.keys(messages.groups).reverse()}
-            keyExtractor={item => item}
-            renderItem={item => {
-              return <View style={{ transform: [{ rotate: '180deg' }] }}>{renderItem(item)}</View>
-            }}
-            onEndReached={() => {
-              loadMessagesAction(true)
-            }}
-            onEndReachedThreshold={0.7}
-            showsVerticalScrollIndicator={false}
-          />
-        )}
-        <View
-          style={{
-            flexDirection: 'row',
-            paddingBottom: Platform.select({ ios: 20, android: 0 }),
-          }}
-        >
-          <View
-            style={{
-              width: '100%',
-              paddingLeft: defaultPadding,
-              paddingRight: !didKeyboardShow && !areFilesUploaded ? defaultPadding : 0,
-            }}
-          >
-            <View
-              style={{
-                flexDirection: 'row',
-              }}
-            >
-              <View style={{ flex: 1 }}>
-                <View style={{ justifyContent: 'center' }}>
->>>>>>> e8f7c100
                   <Input
                     ref={messageInputRef}
                     onChangeText={onInputTextChange}
                     placeholder={`Message #${channel?.name}`}
                     multiline={true}
-<<<<<<< HEAD
                     wrapperStyle={{ width: didKeyboardShow || areFilesUploaded ? '75%' : '85%' }}
                   />
                   <View
@@ -255,35 +211,13 @@
                 {uploadedFiles && (
                   <UploadFilesPreviewsComponent filesData={uploadedFiles} removeFile={removeFilePreview} />
                 )}
-=======
-                    style={{ paddingRight: 50 }}
-                    round
-                  />
-                </View>
-                <View
-                  style={{
-                    position: 'absolute',
-                    height: '100%',
-                    right: 10,
-                    justifyContent: 'center',
-                  }}
-                >
-                  <AttachmentButton onPress={openAttachments} />
-                </View>
->>>>>>> e8f7c100
               </View>
               {(didKeyboardShow || areFilesUploaded) && (
                 <MessageSendButton onPress={onPress} disabled={shouldDisableSubmit} />
               )}
             </View>
-<<<<<<< HEAD
           </>
         )}
-=======
-            {uploadedFiles && <UploadFilesPreviewsComponent filesData={uploadedFiles} removeFile={removeFilePreview} />}
-          </View>
-        </View>
->>>>>>> e8f7c100
       </KeyboardAvoidingView>
       {imagePreview && setImagePreview && (
         <ImagePreviewModal
