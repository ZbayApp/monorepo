import React, { FC, useRef, useState, useEffect, useCallback } from 'react'
import { Keyboard, View, FlatList, TextInput, KeyboardAvoidingView, Platform } from 'react-native'
import { useSafeAreaInsets } from 'react-native-safe-area-context'
import { Appbar } from '../../components/Appbar/Appbar.component'
import { Loading } from '../Loading/Loading.component'
import { ImagePreviewModal } from '../../components/ImagePreview/ImagePreview.component'
import { Message } from '../Message/Message.component'
import { Input } from '../Input/Input.component'
import { MessageSendButton } from '../MessageSendButton/MessageSendButton.component'
import { ChannelMessagesComponentProps, ChatProps } from './Chat.types'
import { FileActionsProps } from '../UploadedFile/UploadedFile.types'
import { AttachmentButton } from '../AttachmentButton/AttachmentButton.component'
import DocumentPicker, { DocumentPickerResponse, types } from 'react-native-document-picker'
import UploadFilesPreviewsComponent from '../FileUploadingPreview/UploadingPreview.component'
import { defaultTheme } from '../../styles/themes/default.theme'

export const Chat: FC<ChatProps & FileActionsProps> = ({
  contextMenu,
  sendMessageAction,
  loadMessagesAction,
  handleBackButton,
  channel,
  messages = {
    count: 0,
    groups: {},
  },
  pendingMessages = {},
  downloadStatuses = {},
  downloadFile,
  cancelDownload,
  imagePreview,
  setImagePreview,
  openImagePreview,
  updateUploadedFiles,
  removeFilePreview,
  uploadedFiles,
  openUrl,
  duplicatedUsernameHandleBack,
  unregisteredUsernameHandleBack,
  ready = true,
}) => {
  const [didKeyboardShow, setKeyboardShow] = useState(false)
  const [messageInput, setMessageInput] = useState<string>('')

  const messageInputRef = useRef<null | TextInput>(null)

  const insets = useSafeAreaInsets()

  const defaultPadding = 20

  const areFilesUploaded = useCallback(() => {
    if (!uploadedFiles) return false
    if (Object.keys(uploadedFiles).length <= 0) return false
    return true
  }, [uploadedFiles])()

  const shouldDisableSubmit = useCallback(() => {
    if (!ready) return true

    const isInputEmpty = messageInput.length === 0
    if (isInputEmpty && !areFilesUploaded) return true

    return false
  }, [messageInput, areFilesUploaded, ready])()

  useEffect(() => {
    const onKeyboardDidShow = () => {
      setKeyboardShow(true)
    }

    const onKeyboardDidHide = () => {
      setKeyboardShow(false)
    }

    const showSubscription = Keyboard.addListener('keyboardDidShow', onKeyboardDidShow)
    const hideSubscription = Keyboard.addListener('keyboardDidHide', onKeyboardDidHide)

    return () => {
      showSubscription.remove()
      hideSubscription.remove()
    }
  }, [messageInput?.length, setKeyboardShow])

  const onInputTextChange = (value: string) => {
    setMessageInput(value)
  }

  const openAttachments = async () => {
    let response: DocumentPickerResponse[]
    try {
      response = await DocumentPicker.pick({
        presentationStyle: 'fullScreen',
        type: [types.allFiles],
        allowMultiSelection: true,
        copyTo: 'cachesDirectory',
      })
    } catch (e) {
      if (!DocumentPicker.isCancel(e)) {
        console.error(`Could not attach files: ${e.message}`)
        // TODO: display error message to user
      }
      return
    }
    if (response) {
      updateUploadedFiles(response)
    }
  }

  const onPress = () => {
    if ((messageInputRef.current && messageInput?.length > 0) || areFilesUploaded) {
      messageInputRef?.current?.clear()
      sendMessageAction(messageInput)
      setMessageInput('')
    }
  }

  const renderItem = ({ item }: { item: string }) => (
    <ChannelMessagesComponent
      messages={messages.groups[item]}
      pendingMessages={pendingMessages}
      day={item}
      downloadStatuses={downloadStatuses}
      downloadFile={downloadFile}
      cancelDownload={cancelDownload}
      openImagePreview={openImagePreview}
      openUrl={openUrl}
      duplicatedUsernameHandleBack={duplicatedUsernameHandleBack}
      unregisteredUsernameHandleBack={unregisteredUsernameHandleBack}
    />
  )

  return (
    <View style={{ flex: 1 }} testID={`chat_${channel?.name}`}>
      <Appbar title={`#${channel?.name}`} back={handleBackButton} contextMenu={contextMenu} />
      <KeyboardAvoidingView
        behavior={Platform.select({ ios: 'padding', android: undefined })}
        keyboardVerticalOffset={Platform.select({ ios: insets.bottom, android: 0 })}
        enabled={Platform.select({ ios: true, android: false })}
        style={{
          flex: 1,
          flexDirection: 'column',
          justifyContent: 'flex-end',
          backgroundColor: defaultTheme.palette.background.white,
          paddingBottom: defaultPadding,
        }}
      >
        {messages.count === 0 ? (
          <Loading title={'Loading messages'} caption={'Chat will become available shortly'} />
        ) : (
          <>
            <FlatList
              // There's a performance issue with inverted prop on FlatList, so we're double rotating the elements as a workaround
              // https://github.com/facebook/react-native/issues/30034
              style={{
                transform: [{ rotate: '180deg' }],
                paddingLeft: defaultPadding,
                paddingRight: defaultPadding,
              }}
              data={Object.keys(messages.groups).reverse()}
              keyExtractor={item => item}
              renderItem={item => {
                return <View style={{ transform: [{ rotate: '180deg' }] }}>{renderItem(item)}</View>
              }}
              onEndReached={() => {
                loadMessagesAction(true)
              }}
              onEndReachedThreshold={0.7}
              showsVerticalScrollIndicator={false}
            />
            <View
              style={{
                flexDirection: 'row',
                paddingBottom: Platform.select({ ios: 20, android: 0 }),
              }}
            >
<<<<<<< HEAD
              <Input
                ref={messageInputRef}
                onChangeText={onInputTextChange}
                placeholder={`Message #${channel?.name}`}
                multiline={true}
                wrapperStyle={{ width: didKeyboardShow || areFilesUploaded ? '75%' : '85%' }}
              />
=======
>>>>>>> e4cdc801
              <View
                style={{
                  width: '100%',
                  paddingLeft: defaultPadding,
                  paddingRight: !didKeyboardShow && !areFilesUploaded ? defaultPadding : 0,
                }}
              >
<<<<<<< HEAD
                <AttachmentButton onPress={openAttachments} />
                {(didKeyboardShow || areFilesUploaded) && (
                  <MessageSendButton onPress={onPress} disabled={shouldDisableSubmit} />
=======
                <View
                  style={{
                    flexDirection: 'row',
                  }}
                >
                  <View style={{ flex: 1 }}>
                    <View style={{ justifyContent: 'center' }}>
                      <Input
                        ref={messageInputRef}
                        onChangeText={onInputTextChange}
                        placeholder={`Message #${channel?.name}`}
                        multiline={true}
                        style={{ paddingRight: 50 }}
                        round
                      />
                    </View>
                    <View
                      style={{
                        position: 'absolute',
                        height: '100%',
                        right: 10,
                        justifyContent: 'center',
                      }}
                    >
                      <AttachmentButton onPress={openAttachments} />
                    </View>
                  </View>
                  {(didKeyboardShow || areFilesUploaded) && (
                    <MessageSendButton onPress={onPress} disabled={shouldDisableSubmit} />
                  )}
                </View>
                {uploadedFiles && (
                  <UploadFilesPreviewsComponent filesData={uploadedFiles} removeFile={removeFilePreview} />
>>>>>>> e4cdc801
                )}
              </View>
            </View>
          </>
        )}
      </KeyboardAvoidingView>
      {imagePreview && setImagePreview && (
        <ImagePreviewModal
          imagePreviewData={imagePreview}
          currentChannelName={channel?.name}
          resetPreviewData={() => setImagePreview(null)}
        />
      )}
    </View>
  )
}

export const ChannelMessagesComponent: React.FC<ChannelMessagesComponentProps & FileActionsProps> = ({
  messages,
  day,
  pendingMessages,
  downloadStatuses,
  downloadFile,
  cancelDownload,
  openImagePreview,
  openUrl,
  duplicatedUsernameHandleBack,
  unregisteredUsernameHandleBack,
}) => {
  return (
    <View key={day}>
      {/* <MessagesDivider title={day} /> */}
      {messages.map(data => {
        // Messages merged by sender (DisplayableMessage[])
        const messageId = data[0].id
        return (
          <Message
            key={messageId}
            data={data}
            downloadStatus={downloadStatuses?.[messageId]}
            downloadFile={downloadFile}
            cancelDownload={cancelDownload}
            openImagePreview={openImagePreview}
            openUrl={openUrl}
            pendingMessages={pendingMessages}
            duplicatedUsernameHandleBack={duplicatedUsernameHandleBack}
            unregisteredUsernameHandleBack={unregisteredUsernameHandleBack}
          />
        )
      })}
    </View>
  )
}<|MERGE_RESOLUTION|>--- conflicted
+++ resolved
@@ -173,16 +173,6 @@
                 paddingBottom: Platform.select({ ios: 20, android: 0 }),
               }}
             >
-<<<<<<< HEAD
-              <Input
-                ref={messageInputRef}
-                onChangeText={onInputTextChange}
-                placeholder={`Message #${channel?.name}`}
-                multiline={true}
-                wrapperStyle={{ width: didKeyboardShow || areFilesUploaded ? '75%' : '85%' }}
-              />
-=======
->>>>>>> e4cdc801
               <View
                 style={{
                   width: '100%',
@@ -190,11 +180,6 @@
                   paddingRight: !didKeyboardShow && !areFilesUploaded ? defaultPadding : 0,
                 }}
               >
-<<<<<<< HEAD
-                <AttachmentButton onPress={openAttachments} />
-                {(didKeyboardShow || areFilesUploaded) && (
-                  <MessageSendButton onPress={onPress} disabled={shouldDisableSubmit} />
-=======
                 <View
                   style={{
                     flexDirection: 'row',
@@ -228,7 +213,6 @@
                 </View>
                 {uploadedFiles && (
                   <UploadFilesPreviewsComponent filesData={uploadedFiles} removeFile={removeFilePreview} />
->>>>>>> e4cdc801
                 )}
               </View>
             </View>
