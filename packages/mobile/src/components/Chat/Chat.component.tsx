--- conflicted
+++ resolved
@@ -122,11 +122,6 @@
   )
 }
 
-<<<<<<< HEAD
-export const ChannelMessagesComponent: React.FC<
-  ChannelMessagesComponentProps & FileActionsProps
-> = ({ messages, day, downloadStatuses, downloadFile, cancelDownload, openImagePreview }) => {
-=======
 export const ChannelMessagesComponent: React.FC<ChannelMessagesComponentProps & FileActionsProps> = ({
   messages,
   day,
@@ -136,25 +131,12 @@
   cancelDownload,
   openImagePreview
 }) => {
->>>>>>> d6da8096
   return (
     <View key={day}>
       {/* <MessagesDivider title={day} /> */}
       {messages.map(data => {
         // Messages merged by sender (DisplayableMessage[])
         const messageId = data[0].id
-<<<<<<< HEAD
-        return (
-          <Message
-            key={messageId}
-            data={data}
-            downloadStatus={downloadStatuses[messageId]}
-            downloadFile={downloadFile}
-            cancelDownload={cancelDownload}
-            openImagePreview={openImagePreview}
-          />
-        )
-=======
         return <Message
           key={messageId}
           data={data}
@@ -164,7 +146,6 @@
           openImagePreview={openImagePreview}
           pendingMessages={pendingMessages}
         />
->>>>>>> d6da8096
       })}
     </View>
   )
