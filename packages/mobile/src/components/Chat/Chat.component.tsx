--- conflicted
+++ resolved
@@ -21,14 +21,11 @@
     count: 0,
     groups: {}
   },
-<<<<<<< HEAD
-  pendingMessages = {}
-=======
+  pendingMessages = {},
   downloadStatuses = {},
   downloadFile,
   cancelDownload,
   openImagePreview
->>>>>>> bd5d1dc0
 }) => {
   const [didKeyboardShow, setKeyboardShow] = useState(false)
   const [messageInput, setMessageInput] = useState<string | undefined>()
@@ -82,6 +79,7 @@
       downloadFile={downloadFile}
       cancelDownload={cancelDownload}
       openImagePreview={openImagePreview}
+      pendingMessages={pendingMessages}
     />
   )
 
@@ -101,17 +99,7 @@
         showsVerticalScrollIndicator={false}
         data={Object.keys(messages.groups).reverse()}
         keyExtractor={item => item}
-<<<<<<< HEAD
-        renderItem={({ item }) => (
-          <ChannelMessagesComponent
-            messages={messages.groups[item]}
-            day={item}
-            pendingMessages={pendingMessages}
-          />
-        )}
-=======
         renderItem={renderItem}
->>>>>>> bd5d1dc0
         onEndReached={() => {
           loadMessagesAction(true)
         }}
@@ -139,23 +127,17 @@
 export const ChannelMessagesComponent: React.FC<ChannelMessagesComponentProps & FileActionsProps> = ({
   messages,
   day,
-<<<<<<< HEAD
-  pendingMessages
-=======
+  pendingMessages,
   downloadStatuses,
   downloadFile,
   cancelDownload,
   openImagePreview
->>>>>>> bd5d1dc0
 }) => {
   return (
     <View key={day}>
       {/* <MessagesDivider title={day} /> */}
       {messages.map(data => {
         // Messages merged by sender (DisplayableMessage[])
-<<<<<<< HEAD
-        return <Message key={data[0].id} data={data} pendingMessages={pendingMessages}/>
-=======
         const messageId = data[0].id
         return <Message
           key={messageId}
@@ -164,8 +146,8 @@
           downloadFile={downloadFile}
           cancelDownload={cancelDownload}
           openImagePreview={openImagePreview}
+          pendingMessages={pendingMessages}
         />
->>>>>>> bd5d1dc0
       })}
     </View>
   )
