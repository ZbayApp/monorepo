--- conflicted
+++ resolved
@@ -278,11 +278,7 @@
                 ]
               }
             >
-<<<<<<< HEAD
-              <div>
-=======
               <View>
->>>>>>> a77f1fd9
                 <View
                   onLayout={[Function]}
                   style={
@@ -592,13 +588,8 @@
                     </View>
                   </View>
                 </View>
-<<<<<<< HEAD
-              </div>
-              <div>
-=======
               </View>
               <View>
->>>>>>> a77f1fd9
                 <View
                   onLayout={[Function]}
                   style={
@@ -2090,11 +2081,7 @@
                     </View>
                   </View>
                 </View>
-<<<<<<< HEAD
-              </div>
-=======
               </View>
->>>>>>> a77f1fd9
             </View>
             <View
               onLayout={[Function]}
@@ -2113,11 +2100,7 @@
                 ]
               }
             >
-<<<<<<< HEAD
-              <div>
-=======
               <View>
->>>>>>> a77f1fd9
                 <View
                   onLayout={[Function]}
                   style={
@@ -2427,13 +2410,8 @@
                     </View>
                   </View>
                 </View>
-<<<<<<< HEAD
-              </div>
-              <div>
-=======
               </View>
               <View>
->>>>>>> a77f1fd9
                 <View
                   onLayout={[Function]}
                   style={
