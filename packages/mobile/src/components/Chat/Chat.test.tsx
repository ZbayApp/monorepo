--- conflicted
+++ resolved
@@ -202,24 +202,9 @@
     expect(toJSON()).toMatchInlineSnapshot(`
       <View
         style={
-<<<<<<< HEAD
-          Array [
-            Object {
-              "backgroundColor": "white",
-              "flex": 1,
-              "flexDirection": "column",
-              "justifyContent": "flex-end",
-              "paddingBottom": 20,
-            },
-            Object {
-              "paddingBottom": 0,
-            },
-          ]
-=======
           Object {
             "flex": 1,
           }
->>>>>>> 9b13aecc
         }
       >
         <View
@@ -236,30 +221,6 @@
               },
             ]
           }
-<<<<<<< HEAD
-          getItem={[Function]}
-          getItemCount={[Function]}
-          keyExtractor={[Function]}
-          onContentSizeChange={[Function]}
-          onEndReached={[Function]}
-          onEndReachedThreshold={0.7}
-          onLayout={[Function]}
-          onMomentumScrollBegin={[Function]}
-          onMomentumScrollEnd={[Function]}
-          onScroll={[Function]}
-          onScrollBeginDrag={[Function]}
-          onScrollEndDrag={[Function]}
-          removeClippedSubviews={false}
-          renderItem={[Function]}
-          scrollEventThrottle={50}
-          showsVerticalScrollIndicator={false}
-          stickyHeaderIndices={Array []}
-          style={
-            Object {
-              "paddingLeft": 20,
-              "paddingRight": 20,
-              "transform": Array [
-=======
         >
           <View
             accessible={true}
@@ -283,7 +244,6 @@
               resizeMethod="resize"
               resizeMode="cover"
               source={
->>>>>>> 9b13aecc
                 Object {
                   "testUri": "../../../assets/icons/arrow_left.png",
                 }
@@ -344,8 +304,6 @@
                 "flexDirection": "column",
                 "justifyContent": "flex-end",
                 "paddingBottom": 20,
-                "paddingLeft": 20,
-                "paddingRight": 20,
               },
               Object {
                 "paddingBottom": 0,
@@ -379,6 +337,8 @@
             stickyHeaderIndices={Array []}
             style={
               Object {
+                "paddingLeft": 20,
+                "paddingRight": 20,
                 "transform": Array [
                   Object {
                     "rotate": "180deg",
@@ -2160,13 +2120,7 @@
           <View
             style={
               Object {
-<<<<<<< HEAD
-                "flex": 9,
-                "paddingLeft": 20,
-                "paddingRight": 20,
-=======
                 "flexDirection": "row",
->>>>>>> 9b13aecc
               }
             }
           >
@@ -2174,6 +2128,8 @@
               style={
                 Object {
                   "flex": 9,
+                  "paddingLeft": 20,
+                  "paddingRight": 20,
                 }
               }
             >
