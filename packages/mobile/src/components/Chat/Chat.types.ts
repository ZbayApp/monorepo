--- conflicted
+++ resolved
@@ -6,11 +6,7 @@
   MessageSendingStatus,
   PublicChannel
 } from '@quiet/state-manager'
-<<<<<<< HEAD
-import { Dictionary } from '@reduxjs/toolkit/dist/entities/models'
-=======
 import { Dictionary } from '@reduxjs/toolkit'
->>>>>>> bd5d1dc0
 
 export interface ChatProps {
   sendMessageAction: (message: string) => void
@@ -21,21 +17,15 @@
     count: number
     groups: MessagesDailyGroups
   }
-<<<<<<< HEAD
   pendingMessages?: Dictionary<MessageSendingStatus>
-=======
   downloadStatuses?: Dictionary<DownloadStatus>
   openImagePreview?: (media: FileMetadata) => void
->>>>>>> bd5d1dc0
 }
 
 export interface ChannelMessagesComponentProps {
   messages: DisplayableMessage[][]
   day: string
-<<<<<<< HEAD
   pendingMessages?: Dictionary<MessageSendingStatus>
-=======
   downloadStatuses?: Dictionary<DownloadStatus>
   openImagePreview?: (media: FileMetadata) => void
->>>>>>> bd5d1dc0
 }