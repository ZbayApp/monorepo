import React, { Component, FC, ReactNode } from 'react'
import { View, Text, Image, StyleSheet } from 'react-native'
import { Typography } from '../Typography/Typography.component'
import { MessageProps } from './Message.types'
import { Jdenticon } from '../Jdenticon/Jdenticon.component'
import { appImages } from '../../assets'
import { MessageType, DisplayableMessage } from '@quiet/types'
import { AUTODOWNLOAD_SIZE_LIMIT } from '@quiet/state-manager'
import { UploadedImage } from '../UploadedImage/UploadedImage.component'
import { UploadedFile } from '../UploadedFile/UploadedFile.component'
import { FileActionsProps } from '../UploadedFile/UploadedFile.types'
import { MathJaxSvg } from 'react-native-mathjax-html-to-svg'
import Markdown, { MarkdownIt, ASTNode } from '@ronradtke/react-native-markdown-display'
import { defaultTheme } from '../../styles/themes/default.theme'
import UserLabel from '../UserLabel/UserLabel.component'
import { UserLabelType } from '../UserLabel/UserLabel.types'

export const Message: FC<MessageProps & FileActionsProps> = ({
  data, // Set of messages merged by sender
  downloadStatus,
  downloadFile,
  cancelDownload,
  openImagePreview,
  openUrl,
  pendingMessages,
  duplicatedUsernameHandleBack,
  unregisteredUsernameHandleBack,
}) => {
  const renderMessage = (message: DisplayableMessage, pending: boolean) => {
    switch (message.type) {
      case 2: // MessageType.Image (cypress tests incompatibility with enums)
        const size = message.media?.size
        const fileDisplay = !size || size < AUTODOWNLOAD_SIZE_LIMIT
        return (
          <>
            {fileDisplay && message.media ? (
              <UploadedImage media={message.media} openImagePreview={openImagePreview} />
            ) : (
              <UploadedFile
                message={message}
                downloadStatus={downloadStatus}
                downloadFile={downloadFile}
                cancelDownload={cancelDownload}
              />
            )}
          </>
        )
      case 4: // MessageType.File
        return (
          <UploadedFile
            message={message}
            downloadStatus={downloadStatus}
            downloadFile={downloadFile}
            cancelDownload={cancelDownload}
          />
        )
      default:
        const color = pending ? 'lightGray' : 'main'

        const markdownRules = {
          image: (
            node: ASTNode,
            children: ReactNode[],
            parent: ASTNode[],
            styles: any,
            allowedImageHandlers: string[],
            defaultImageHandler: string
          ) => (
            <Text key={node.key} style={styles.image}>
              ![{node.attributes.alt}]({node.attributes.src})
            </Text>
          ),
          link: (node: ASTNode, children: ReactNode[], parent: ASTNode[], styles: any) => (
            <Text key={node.key} style={styles.link} onPress={() => openUrl(node.attributes.href)}>
              {children}
            </Text>
          ),
          paragraph: (node: ASTNode, children: ReactNode[], parent: ASTNode[], styles: any) => (
            <Typography fontSize={14} color={color} testID={message.message}>
              {children}
            </Typography>
          ),
        }

        const containsLatex = /\$\$(.+)\$\$/.test(message.message)
        if (containsLatex) {
          // Input sanitization. react-native-mathjax-html-to-svg throws error when provided with empty "$$$$"
          const sanitizedMathJax = message.message.replace(/\$\$(\s*)\$\$/g, '$$_$$')
          return (
            // @ts-expect-error (Property 'children' does not exist on type 'IntrinsicAttributes & Props')
            <MathJaxSvg fontSize={14} color={defaultTheme.palette.typography[color]} fontCache={true}>
              {sanitizedMathJax}
            </MathJaxSvg>
          )
        }
        return (
          <Markdown markdownit={md} style={markdownStyle} rules={markdownRules}>
            {message.message}
          </Markdown>
        )
    }
  }

  const representativeMessage = data[0]

  const info = representativeMessage.type === MessageType.Info
  const pending: boolean = pendingMessages?.[representativeMessage.id] !== undefined
  console.log({ representativeMessage })
  const userLabel = representativeMessage?.isDuplicated
    ? UserLabelType.DUPLICATE
    : !representativeMessage?.isRegistered
    ? UserLabelType.UNREGISTERED
    : null

  const userLabel = representativeMessage?.isDuplicated
    ? UserLabelType.DUPLICATE
    : !representativeMessage?.isRegistered
    ? UserLabelType.UNREGISTERED
    : null

  return (
    <View style={{ flex: 1 }}>
      <View
        style={{
          flexDirection: 'row',
          paddingBottom: 30,
        }}
      >
        <View
          style={{
            flex: 1,
            alignItems: 'center',
            paddingRight: 15,
          }}
        >
          {info ? (
            <Image
              resizeMode='cover'
              resizeMethod='resize'
              source={appImages.quiet_icon}
              style={{ width: 37, height: 37 }}
            />
          ) : (
            <Jdenticon value={representativeMessage.nickname} size={37} />
          )}
        </View>
        <View style={{ flex: 8 }}>
          <View style={{ flexDirection: 'row', paddingBottom: 3 }}>
            <View style={{ alignSelf: 'flex-start' }}>
              <Typography fontSize={16} fontWeight={'medium'} color={pending ? 'lightGray' : 'main'}>
                {info ? 'Quiet' : representativeMessage.nickname}
              </Typography>
            </View>

<<<<<<< HEAD
            {userLabel && (
=======
            {userLabel && !info && (
>>>>>>> e4cdc801
              <View>
                <UserLabel
                  username={representativeMessage.nickname}
                  type={userLabel}
                  duplicatedUsernameHandleBack={duplicatedUsernameHandleBack}
                  unregisteredUsernameHandleBack={unregisteredUsernameHandleBack}
                />
              </View>
            )}

            <View
              style={{
                alignSelf: 'flex-start',
                paddingTop: 2,
                paddingLeft: 8,
              }}
            >
              <Typography fontSize={14} color={'subtitle'}>
                {representativeMessage.date}
              </Typography>
            </View>
          </View>
          <View style={{ flexShrink: 1 }}>
            {data.map((message: DisplayableMessage, index: number) => {
              const outerDivStyle = index > 0 ? classes.nextMessage : classes.firstMessage
              return (
                <View style={outerDivStyle} key={index}>
                  {renderMessage(message, pending)}
                </View>
              )
            })}
          </View>
        </View>
      </View>
    </View>
  )
}

const classes = StyleSheet.create({
  firstMessage: {
    paddingTop: 0,
  },
  nextMessage: {
    paddingTop: 4,
  },
})

const markdownStyle = StyleSheet.create({
  blockquote: {
    color: defaultTheme.palette.typography.lightGray,
    backgroundColor: defaultTheme.palette.typography.white,
    marginTop: 10,
    marginBottom: 10,
    marginLeft: 0,
  },
  bullet_list_icon: {
    marginLeft: 0,
  },
  ordered_list_icon: {
    marginLeft: 0,
  },
  hr: {
    marginTop: 20,
    marginBottom: 20,
  },
  link: {
    color: defaultTheme.palette.typography.link,
  },
  table: {
    borderWidth: 0,
  },
  th: {
    borderBottom: 'solid',
    borderBottomWidth: 1,
    borderColor: defaultTheme.palette.typography.veryLightGray,
  },
  thead: {
    fontWeight: 'bold',
  },
  tr: {
    borderBottomWidth: 0,
  },
})

const md = MarkdownIt({
  typographer: false,
  linkify: true,
})<|MERGE_RESOLUTION|>--- conflicted
+++ resolved
@@ -105,12 +105,6 @@
 
   const info = representativeMessage.type === MessageType.Info
   const pending: boolean = pendingMessages?.[representativeMessage.id] !== undefined
-  console.log({ representativeMessage })
-  const userLabel = representativeMessage?.isDuplicated
-    ? UserLabelType.DUPLICATE
-    : !representativeMessage?.isRegistered
-    ? UserLabelType.UNREGISTERED
-    : null
 
   const userLabel = representativeMessage?.isDuplicated
     ? UserLabelType.DUPLICATE
@@ -152,11 +146,7 @@
               </Typography>
             </View>
 
-<<<<<<< HEAD
-            {userLabel && (
-=======
             {userLabel && !info && (
->>>>>>> e4cdc801
               <View>
                 <UserLabel
                   username={representativeMessage.nickname}
