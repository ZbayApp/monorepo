import React, { FC } from 'react'
import { View, Image, StyleSheet, TouchableWithoutFeedback } from 'react-native'
import { Typography } from '../Typography/Typography.component'
import { MessageProps } from './Message.types'
import Jdenticon from 'react-native-jdenticon'
import { appImages } from '../../../assets'
import { MessageType, AUTODOWNLOAD_SIZE_LIMIT, DisplayableMessage } from '@quiet/state-manager'
import { UploadedImage } from '../UploadedImage/UploadedImage.component'
import { UploadedFile } from '../UploadedFile/UploadedFile.component'
import { FileActionsProps } from '../UploadedFile/UploadedFile.types'

<<<<<<< HEAD
export const Message: FC<MessageProps> = ({ data, pendingMessages }) => {
=======
export const Message: FC<MessageProps & FileActionsProps> = ({
  data,
  downloadStatus,
  downloadFile,
  cancelDownload,
  openImagePreview
}) => {
>>>>>>> bd5d1dc0
  const messageDisplayData = data[0]
  const renderMessage = (message: DisplayableMessage) => {
    switch (message.type) {
      case 2: // MessageType.Image (cypress tests incompatibility with enums)
        const size = message?.media?.size
        const fileDisplay = !size || size < AUTODOWNLOAD_SIZE_LIMIT
        return (
          <>
            {fileDisplay ? (
              <UploadedImage media={message.media} openImagePreview={openImagePreview}/>
            ) : (
              <UploadedFile message={message} downloadStatus={downloadStatus} downloadFile={downloadFile} cancelDownload={cancelDownload}/>
            )}
          </>
        )
      case 4: // MessageType.File
        return (
          <UploadedFile message={message} downloadStatus={downloadStatus} downloadFile={downloadFile} cancelDownload={cancelDownload}/>
        )
      default:
        return (
          <Typography fontSize={14}>{message.message}</Typography>
        )
    }
  }

  const infoMessage = messageDisplayData.type === MessageType.Info

  const pending: boolean = pendingMessages[messageDisplayData.id] !== undefined

    return (
    <View style={{ flex: 1 }}>
      <View
        style={{
          flexDirection: 'row',
          paddingBottom: 30
        }}>
        <View
          style={{
            flex: 1,
            alignItems: 'center',
            paddingRight: 15
          }}>
          {infoMessage ? (
            <Image
            resizeMode='cover'
            resizeMethod='resize'
            source={appImages.quiet_icon}
            style={{ width: 37, height: 37 }}
          />
          ) : (
            <Jdenticon value={messageDisplayData.nickname} size={37} style={{ padding: 0 }} />
          )}
        </View>
        <View style={{ flex: 8 }}>
          <View style={{ flexDirection: 'row', paddingBottom: 3 }}>
            <View style={{ alignSelf: 'flex-start' }}>
              <Typography fontSize={16} fontWeight={'medium'} color={ pending ? 'lightGray' : 'main' }>
                {infoMessage ? 'Quiet' : messageDisplayData.nickname}
              </Typography>
            </View>
            <View
              style={{
                alignSelf: 'flex-start',
                paddingTop: 2,
                paddingLeft: 8
              }}>
              <Typography fontSize={14} color={'subtitle'}>
                {messageDisplayData.date}
              </Typography>
            </View>
          </View>
          <View style={{ flexShrink: 1 }}>
            {data.map((message, index) => {
              const isPendingMessage = pendingMessages[message.id] !== undefined

              const outerDivStyle = index > 0 ? classes.nextMessage : classes.firstMessage
              return (
                <View style={outerDivStyle} key={index}>
<<<<<<< HEAD
                  <Typography fontSize={14} color={ isPendingMessage ? 'lightGray' : 'main' }>{message.message}</Typography>
=======
                  {renderMessage(message)}
>>>>>>> bd5d1dc0
                </View>
              )
            })}
          </View>
        </View>
      </View>
    </View>
  )
}

const classes = StyleSheet.create({
  firstMessage: {
    paddingTop: 0
  },
  nextMessage: {
    paddingTop: 4
  }
})<|MERGE_RESOLUTION|>--- conflicted
+++ resolved
@@ -9,19 +9,18 @@
 import { UploadedFile } from '../UploadedFile/UploadedFile.component'
 import { FileActionsProps } from '../UploadedFile/UploadedFile.types'
 
-<<<<<<< HEAD
-export const Message: FC<MessageProps> = ({ data, pendingMessages }) => {
-=======
 export const Message: FC<MessageProps & FileActionsProps> = ({
   data,
   downloadStatus,
   downloadFile,
   cancelDownload,
-  openImagePreview
+  openImagePreview,
+  pendingMessages
 }) => {
->>>>>>> bd5d1dc0
   const messageDisplayData = data[0]
   const renderMessage = (message: DisplayableMessage) => {
+    const isPendingMessage = pendingMessages[message.id] !== undefined
+
     switch (message.type) {
       case 2: // MessageType.Image (cypress tests incompatibility with enums)
         const size = message?.media?.size
@@ -41,8 +40,8 @@
         )
       default:
         return (
-          <Typography fontSize={14}>{message.message}</Typography>
-        )
+          <Typography fontSize={14} color={ isPendingMessage ? 'lightGray' : 'main' }>{message.message}</Typography>
+          )
     }
   }
 
@@ -94,16 +93,10 @@
           </View>
           <View style={{ flexShrink: 1 }}>
             {data.map((message, index) => {
-              const isPendingMessage = pendingMessages[message.id] !== undefined
-
               const outerDivStyle = index > 0 ? classes.nextMessage : classes.firstMessage
               return (
                 <View style={outerDivStyle} key={index}>
-<<<<<<< HEAD
-                  <Typography fontSize={14} color={ isPendingMessage ? 'lightGray' : 'main' }>{message.message}</Typography>
-=======
                   {renderMessage(message)}
->>>>>>> bd5d1dc0
                 </View>
               )
             })}
