--- conflicted
+++ resolved
@@ -1,16 +1,9 @@
-<<<<<<< HEAD
-import { DisplayableMessage, MessageSendingStatus } from '@quiet/state-manager'
+import { DisplayableMessage, DownloadStatus, FileMetadata, MessageSendingStatus } from '@quiet/state-manager'
 import { Dictionary } from '@reduxjs/toolkit'
 
 export interface MessageProps {
   data: DisplayableMessage[]
   pendingMessages?: Dictionary<MessageSendingStatus>
-=======
-import { DisplayableMessage, DownloadStatus, FileMetadata } from '@quiet/state-manager'
-
-export interface MessageProps {
-  data: DisplayableMessage[]
   downloadStatus?: DownloadStatus
   openImagePreview?: (medi: FileMetadata) => void
->>>>>>> bd5d1dc0
 }