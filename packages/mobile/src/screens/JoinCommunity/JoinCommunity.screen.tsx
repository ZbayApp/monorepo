--- conflicted
+++ resolved
@@ -34,19 +34,10 @@
   }, [dispatch, community, route.params?.code])
 
   useEffect(() => {
-<<<<<<< HEAD
-    if (currentIdentity && !currentIdentity.userCertificate) {
-      dispatch(
-        navigationActions.navigation({
-          screen: ScreenNames.UsernameRegistrationScreen
-        })
-      )
-=======
     if (networkCreated) {
       dispatch(navigationActions.navigation({
         screen: ScreenNames.UsernameRegistrationScreen
        }))
->>>>>>> 98338278
     }
   }, [dispatch, currentIdentity])
 
@@ -70,14 +61,11 @@
   }, [dispatch])
 
   return (
-<<<<<<< HEAD
     <JoinCommunity
       joinCommunityAction={joinCommunityAction}
       redirectionAction={redirectionAction}
+      networkCreated={networkCreated}
       invitationCode={invitationCode}
     />
-=======
-    <JoinCommunity joinCommunityAction={joinCommunityAction} redirectionAction={redirectionAction} networkCreated={networkCreated} />
->>>>>>> 98338278
   )
 }