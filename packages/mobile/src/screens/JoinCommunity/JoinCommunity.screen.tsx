/* eslint-disable padded-blocks */
import React, { FC, useCallback, useEffect, useState } from 'react'
import { useDispatch, useSelector } from 'react-redux'
import { identity, communities } from '@quiet/state-manager'
import { CommunityOwnership, CreateNetworkPayload } from '@quiet/types'
import { JoinCommunity } from '../../components/JoinCommunity/JoinCommunity.component'
import { navigationActions } from '../../store/navigation/navigation.slice'
import { ScreenNames } from '../../const/ScreenNames.enum'
import { JoinCommunityScreenProps } from './JoinCommunity.types'

export const JoinCommunityScreen: FC<JoinCommunityScreenProps> = ({ route }) => {
  const dispatch = useDispatch()

  const [invitationCode, setInvitationCode] = useState<string | undefined>(undefined)

  const currentCommunity = useSelector(communities.selectors.currentCommunity)
  const currentIdentity = useSelector(identity.selectors.currentIdentity)
  const networkCreated = Boolean(currentCommunity && !currentIdentity?.userCertificate)

  const community = useSelector(communities.selectors.currentCommunity)

  // Handle deep linking (opening app with quiet://)
  useEffect(() => {
    const code = route.params?.code

    // Screen hasn't been open through a link
    if (!code) return

    // Change component state
    setInvitationCode(code)
  }, [dispatch, community, route.params?.code])

  useEffect(() => {
    if (networkCreated) {
<<<<<<< HEAD
      dispatch(navigationActions.navigation({
        screen: ScreenNames.UsernameRegistrationScreen
      }))
=======
      dispatch(
        navigationActions.navigation({
          screen: ScreenNames.UsernameRegistrationScreen,
        })
      )
>>>>>>> 004709bc
    }
  }, [dispatch, currentCommunity])

  const joinCommunityAction = useCallback(
    (address: string) => {
      const payload: CreateNetworkPayload = {
        ownership: CommunityOwnership.User,
        registrar: address,
      }
      dispatch(communities.actions.createNetwork(payload))
    },
    [dispatch]
  )

  const redirectionAction = useCallback(() => {
    dispatch(
      navigationActions.navigation({
        screen: ScreenNames.CreateCommunityScreen,
      })
    )
  }, [dispatch])

  return (
    <JoinCommunity
      joinCommunityAction={joinCommunityAction}
      redirectionAction={redirectionAction}
      networkCreated={networkCreated}
      invitationCode={invitationCode}
    />
  )
}<|MERGE_RESOLUTION|>--- conflicted
+++ resolved
@@ -32,17 +32,11 @@
 
   useEffect(() => {
     if (networkCreated) {
-<<<<<<< HEAD
-      dispatch(navigationActions.navigation({
-        screen: ScreenNames.UsernameRegistrationScreen
-      }))
-=======
       dispatch(
         navigationActions.navigation({
           screen: ScreenNames.UsernameRegistrationScreen,
         })
       )
->>>>>>> 004709bc
     }
   }, [dispatch, currentCommunity])
 
