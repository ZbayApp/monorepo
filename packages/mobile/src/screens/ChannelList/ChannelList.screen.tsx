--- conflicted
+++ resolved
@@ -17,7 +17,6 @@
 export const ChannelListScreen: FC = () => {
   const dispatch = useDispatch()
 
-<<<<<<< HEAD
   const usernameTaken = useSelector(identity.selectors.usernameTaken)
   const duplicateCerts = useSelector(users.selectors.duplicateCerts)
 
@@ -38,7 +37,6 @@
       )
     }
   }, [dispatch, usernameTaken, duplicateCerts])
-=======
   /*
    * Notify user about incoming lack of backwards compatiblity.
    * This should be removed in the next major release of the application (2.x)
@@ -48,7 +46,6 @@
   useEffect(() => {
     dispatch(navigationActions.navigation({ screen: ScreenNames.NotifierScreen }))
   }, [])
->>>>>>> d9cc1c9f
 
   const redirect = useCallback(
     (id: string) => {
