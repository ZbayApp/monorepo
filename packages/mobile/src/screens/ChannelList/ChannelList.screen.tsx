import React, { FC, useEffect, useCallback } from 'react'
import { useDispatch, useSelector } from 'react-redux'
import { View } from 'react-native'
import { communities, publicChannels } from '@quiet/state-manager'
import { initActions } from '../../store/init/init.slice'
import { ChannelList as ChannelListComponent } from '../../components/ChannelList/ChannelList.component'
import { ChannelTileProps } from '../../components/ChannelTile/ChannelTile.types'
import { formatMessageDisplayDate } from '../../utils/functions/formatMessageDisplayDate/formatMessageDisplayDate'
import { replaceScreen } from '../../utils/functions/replaceScreen/replaceScreen'
import { ScreenNames } from '../../const/ScreenNames.enum'
<<<<<<< HEAD
import { Loading } from '../../components/Loading/Loading.component'
=======
import { Appbar } from '../../components/Appbar/Appbar.component'
import { capitalize } from '../../utils/functions/capitalize/capitalize'
>>>>>>> 934fa1a0

export const ChannelListScreen: FC = () => {
  const dispatch = useDispatch()
  const isChannelReplicated = Boolean(
    useSelector(publicChannels.selectors.publicChannels)?.length > 0
  )

  useEffect(() => {
    dispatch(initActions.setCurrentScreen(ScreenNames.ChannelListScreen))
  })

  const redirect = useCallback((address: string) => {
    dispatch(publicChannels.actions.setCurrentChannel({
      channelAddress: address
    }))
    replaceScreen(ScreenNames.ChannelScreen)
  }, [dispatch])

  const community = useSelector(communities.selectors.currentCommunity)
  const channels = useSelector(publicChannels.selectors.channelsStatus)

  const tiles = Object.values(channels).map(status => {
    const newestMessage = status.newestMessage

    const message = newestMessage?.message
    const date = newestMessage?.createdAt ? formatMessageDisplayDate(newestMessage.createdAt) : undefined

    const tile: ChannelTileProps = {
      name: status.address,
      address: status.address,
      message: message,
      date: date,
      unread: status.unread,
      redirect: redirect
    }

    return tile
  })

  return (
    <View style={{ flex: 1 }}>
<<<<<<< HEAD
      {!isChannelReplicated ? <Loading progress={0} spinner description={'Connecting to peers'}/> : <ChannelListComponent tiles={tiles} /> }
=======
      <Appbar title={capitalize(community.name)} position={'flex-start'} />
      <ChannelListComponent tiles={tiles} />
>>>>>>> 934fa1a0
    </View>
  )
}<|MERGE_RESOLUTION|>--- conflicted
+++ resolved
@@ -8,12 +8,9 @@
 import { formatMessageDisplayDate } from '../../utils/functions/formatMessageDisplayDate/formatMessageDisplayDate'
 import { replaceScreen } from '../../utils/functions/replaceScreen/replaceScreen'
 import { ScreenNames } from '../../const/ScreenNames.enum'
-<<<<<<< HEAD
 import { Loading } from '../../components/Loading/Loading.component'
-=======
 import { Appbar } from '../../components/Appbar/Appbar.component'
 import { capitalize } from '../../utils/functions/capitalize/capitalize'
->>>>>>> 934fa1a0
 
 export const ChannelListScreen: FC = () => {
   const dispatch = useDispatch()
@@ -55,12 +52,8 @@
 
   return (
     <View style={{ flex: 1 }}>
-<<<<<<< HEAD
+      <Appbar title={capitalize(community.name)} position={'flex-start'} />
       {!isChannelReplicated ? <Loading progress={0} spinner description={'Connecting to peers'}/> : <ChannelListComponent tiles={tiles} /> }
-=======
-      <Appbar title={capitalize(community.name)} position={'flex-start'} />
-      <ChannelListComponent tiles={tiles} />
->>>>>>> 934fa1a0
     </View>
   )
 }