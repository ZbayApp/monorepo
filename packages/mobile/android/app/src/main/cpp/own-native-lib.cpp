--- conflicted
+++ resolved
@@ -150,11 +150,7 @@
     // Set the builtin_modules path to NODE_PATH.
     const char *path_path = env->GetStringUTFChars(modulesPath, 0);
     setenv("NODE_PATH", path_path, 1);
-<<<<<<< HEAD
-    setenv("DEBUG", "backend*,quiet*,state-manager*,desktop*,utils*,identity*,common*,libp2p:connection-manager:auto-dial", 1);
-=======
     setenv("DEBUG", "backend*,quiet*,state-manager*,desktop*,utils*,identity*,common*,libp2p*,helia*,blockstore*", 1);
->>>>>>> c88c86ff
     env->ReleaseStringUTFChars(modulesPath, path_path);
 
     // argc
