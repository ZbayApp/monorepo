package com.zbaymobile.Backend;

import android.content.Context
import android.util.Log
import androidx.core.app.NotificationCompat
import androidx.work.CoroutineWorker
import androidx.work.ForegroundInfo
import androidx.work.WorkerParameters
import com.google.gson.Gson
import com.zbaymobile.Communication.CommunicationModule
import com.zbaymobile.Notification.NotificationHandler
import com.zbaymobile.R
import com.zbaymobile.Scheme.WebsocketConnectionPayload
import com.zbaymobile.Utils.Const
import com.zbaymobile.Utils.Const.WEBSOCKET_CONNECTION_DELAY
import com.zbaymobile.Utils.Utils
import com.zbaymobile.Utils.isAppOnForeground
import io.socket.client.IO
import io.socket.emitter.Emitter
import kotlinx.coroutines.Dispatchers
import kotlinx.coroutines.delay
import kotlinx.coroutines.launch
import kotlinx.coroutines.withContext
import org.json.JSONException
import org.json.JSONObject
import org.torproject.android.binary.TorResourceInstaller
import java.util.concurrent.ThreadLocalRandom


class BackendWorker(private val context: Context, workerParams: WorkerParameters) : CoroutineWorker(context, workerParams) {

    private var running: Boolean = false

    private var nodeProject = NodeProjectManager(applicationContext)

    // Use dedicated class for composing and displaying notifications
    private lateinit var notificationHandler: NotificationHandler

    companion object {
        init {
            System.loadLibrary("own-native-lib")
            System.loadLibrary("node")
        }
    }

    private fun createForegroundInfo(): ForegroundInfo {

        // This PendingIntent can be used to cancel the worker
        // val intent = WorkManager.getInstance(applicationContext)
        //     .createCancelPendingIntent(id)

        val notification = NotificationCompat.Builder(applicationContext,
            Const.FOREGROUND_SERVICE_NOTIFICATION_CHANNEL_ID)
            .setContentTitle("Quiet")
            .setTicker("Quiet")
            .setContentText("Backend is running")
            .setSmallIcon(R.drawable.ic_notification)
            .setOngoing(true)
            // Add the cancel action to the notification which can
            // be used to cancel the worker
            // .addAction(android.R.drawable.ic_delete, "cancel", intent)
            .build()

        val id = ThreadLocalRandom.current().nextInt(0, 9000 + 1)

        return ForegroundInfo(id, notification)
    }

    override suspend fun doWork(): Result {
        /* This is a simple workaround for the problem of firing doWork() method twice
           I see people on the internet have similar problems but it seems like there's no official solution
           https://stackoverflow.com/questions/59724922/workmanager-dowork-getting-fired-twice */
        if (running) return Result.success()
        running = true

        setForeground(createForegroundInfo())

        withContext(Dispatchers.IO) {
            // Get and store data port for usage in methods across the app
            val dataPort = Utils.getOpenPort(11000)

            // Init nodejs project
            launch {
                nodeProject.init()
            }

            launch {
                notificationHandler = NotificationHandler(context)
                subscribePushNotifications(dataPort)
            }

            launch {
                /*
                 * Wait for CommunicationModule to be initialized with reactContext
                 * (there's no callback we can use for that purpose).
                 *
                 * Code featured below suspends nothing but the websocket connection
                 * and it doesn't affect anything besides that.
                 *
                 * In any case, websocket won't connect until data server starts listening
                 */
                delay(WEBSOCKET_CONNECTION_DELAY)
                startWebsocketConnection(dataPort)
            }

            // Those we should get inside tor module
            val controlPort     = Utils.getOpenPort(12000)
            val socksPort       = Utils.getOpenPort(13000)
            val httpTunnelPort  = Utils.getOpenPort(14000)

            val dataDirectoryPath = Utils.createDirectory(context)

            val tor = TorResourceInstaller(context, context.filesDir).installResources()
            val torPath = tor.canonicalPath
            
            startNodeProjectWithArguments("lib/mobileBackendManager.js -d $dataDirectoryPath -p $dataPort -c $controlPort -s $socksPort -t $httpTunnelPort -a $torPath")
        }

        // Indicate whether the work finished successfully with the Result
        return Result.success()
    }

    private external fun startNodeWithArguments(
        arguments: Array<String?>?,
        modulesPath: String?
    ): Int?

    @Throws(Exception::class)
    fun startNodeProjectWithArguments(input: String) {
        val args: MutableList<String> = ArrayList(listOf(*input.split(" ").toTypedArray()))

        val scriptPath = nodeProject.projectPath + '/' + args[0]

        // Remove script file name from arguments list
        args.removeAt(0)

        val command: MutableList<String> = ArrayList()
        command.add("node")
        command.add(scriptPath)
        command.addAll(args)

        // Do not continue if nodejs project codebase is not yet accessible
        nodeProject.waitForInit()

        startNodeWithArguments(
            command.toTypedArray(),
            "${nodeProject.projectPath}/${nodeProject.builtinModulesPath}"
        )
    }

    private fun subscribePushNotifications(port: Int) {
        val webSocketClient = IO.socket("http://localhost:$port")
        // Listen for events sent from nodejs
        webSocketClient.on("pushNotification", onPushNotification)
        // Client won't connect by itself (`connect()` method has to be called manually)
        webSocketClient.connect()
    }

    private val onPushNotification =
        Emitter.Listener { args ->
            var message = ""
            var username = ""
            try {
                val data = args[0] as JSONObject
                message = data.getString("message")
                username = data.getString("username")
            } catch (e: JSONException) {
                Log.e("ON_PUSH_NOTIFICATION", "unexpected JSON exception", e)
            }
            if (context.isAppOnForeground()) return@Listener // If application is in foreground, let redux be in charge of displaying notifications
            notificationHandler.notify(message, username)
        }

    private fun startWebsocketConnection(port: Int) {
        // Proceed only if data port is defined
        val websocketConnectionPayload = WebsocketConnectionPayload(port)
        CommunicationModule.handleIncomingEvents(
            CommunicationModule.WEBSOCKET_CONNECTION_CHANNEL,
<<<<<<< HEAD
            Gson().toJson(websocketConnectionPayload)
=======
            Gson().toJson(websocketConnectionPayload),
            "" // Empty extras
>>>>>>> 3cd3f240
        )
    }
}<|MERGE_RESOLUTION|>--- conflicted
+++ resolved
@@ -176,12 +176,8 @@
         val websocketConnectionPayload = WebsocketConnectionPayload(port)
         CommunicationModule.handleIncomingEvents(
             CommunicationModule.WEBSOCKET_CONNECTION_CHANNEL,
-<<<<<<< HEAD
-            Gson().toJson(websocketConnectionPayload)
-=======
             Gson().toJson(websocketConnectionPayload),
             "" // Empty extras
->>>>>>> 3cd3f240
         )
     }
 }