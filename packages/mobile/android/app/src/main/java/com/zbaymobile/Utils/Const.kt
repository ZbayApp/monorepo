package com.zbaymobile.Utils

object Const {
    // App
    const val TAG_NOTICE="NOTICE"
    const val APK_LAST_UPDATED_TIME = "APK_LAST_UPDATE_TIME"

    // Notifications
    const val INCOMING_MESSAGES_CHANNEL_ID = "incoming.messages.channel"

    // Tor
    const val TAG_TOR = "TOR"
    const val TAG_TOR_ERR = "TOR_ERR"

<<<<<<< HEAD
    const val INCOMING_MESSAGES_CHANNEL_ID = "incoming.messages.channel"

    const val TOR_LOGS_FILENAME = "tor.log"
=======
    // NodeJS
    const val NODEJS_ASSETS_TAG = "NODEJS_ASSETS"
    const val NODEJS_SHARED_PREFS = "NODEJS_MOBILE_PREFS"
    const val NODEJS_PROJECT_DIR = "nodejs-project"
    const val NODEJS_BUILTIN_NATIVE_ASSETS_PREFIX = "nodejs-native-assets-"
    const val NODEJS_TRASH_DIR = "nodejs-project-trash"

    // Websocket
    const val WEBSOCKET_CONNECTION_DELAY: Long = 5000
>>>>>>> a6298273
}<|MERGE_RESOLUTION|>--- conflicted
+++ resolved
@@ -12,11 +12,6 @@
     const val TAG_TOR = "TOR"
     const val TAG_TOR_ERR = "TOR_ERR"
 
-<<<<<<< HEAD
-    const val INCOMING_MESSAGES_CHANNEL_ID = "incoming.messages.channel"
-
-    const val TOR_LOGS_FILENAME = "tor.log"
-=======
     // NodeJS
     const val NODEJS_ASSETS_TAG = "NODEJS_ASSETS"
     const val NODEJS_SHARED_PREFS = "NODEJS_MOBILE_PREFS"
@@ -24,7 +19,7 @@
     const val NODEJS_BUILTIN_NATIVE_ASSETS_PREFIX = "nodejs-native-assets-"
     const val NODEJS_TRASH_DIR = "nodejs-project-trash"
 
+    const val TOR_LOGS_FILENAME = "tor.log"
     // Websocket
     const val WEBSOCKET_CONNECTION_DELAY: Long = 5000
->>>>>>> a6298273
 }