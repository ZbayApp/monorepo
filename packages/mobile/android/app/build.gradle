--- conflicted
+++ resolved
@@ -166,13 +166,8 @@
         applicationId "com.quietmobile"
         minSdkVersion rootProject.ext.minSdkVersion
         targetSdkVersion rootProject.ext.targetSdkVersion
-<<<<<<< HEAD
-        versionCode 312
+        versionCode 323
         versionName "2.0.0-alpha.8"
-=======
-        versionCode 323
-        versionName "1.10.5"
->>>>>>> bb9b417e
         resValue "string", "build_config_package", "com.quietmobile"
         testBuildType System.getProperty('testBuildType', 'debug')
         testInstrumentationRunner 'androidx.test.runner.AndroidJUnitRunner'
