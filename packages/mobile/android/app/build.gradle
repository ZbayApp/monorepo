--- conflicted
+++ resolved
@@ -164,13 +164,8 @@
         applicationId "com.quietmobile"
         minSdkVersion rootProject.ext.minSdkVersion
         targetSdkVersion rootProject.ext.targetSdkVersion
-<<<<<<< HEAD
-        versionCode 241
-        versionName "1.1.1"
-=======
         versionCode 257
         versionName "1.2.0-alpha.28"
->>>>>>> 080f8be6
         resValue "string", "build_config_package", "com.quietmobile"
         ndk {
             abiFilters "arm64-v8a"
