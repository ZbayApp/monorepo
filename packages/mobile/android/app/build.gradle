--- conflicted
+++ resolved
@@ -166,13 +166,8 @@
         applicationId "com.quietmobile"
         minSdkVersion rootProject.ext.minSdkVersion
         targetSdkVersion rootProject.ext.targetSdkVersion
-<<<<<<< HEAD
-        versionCode 332
-        versionName "2.0.1-alpha.1"
-=======
         versionCode 335
         versionName "1.10.8"
->>>>>>> ce6501ef
         resValue "string", "build_config_package", "com.quietmobile"
         testBuildType System.getProperty('testBuildType', 'debug')
         testInstrumentationRunner 'androidx.test.runner.AndroidJUnitRunner'
