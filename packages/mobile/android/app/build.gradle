apply plugin: "com.android.application"
apply plugin: 'kotlin-android'

import com.android.build.OutputFile

/**
 * The react.gradle file registers a task for each build variant (e.g. bundleDebugJsAndAssets
 * and bundleReleaseJsAndAssets).
 * These basically call `react-native bundle` with the correct arguments during the Android build
 * cycle. By default, bundleDebugJsAndAssets is skipped, as in debug/dev mode we prefer to load the
 * bundle directly from the development server. Below you can see all the possible configurations
 * and their defaults. If you decide to add a configuration block, make sure to add it before the
 * `apply from: "../../node_modules/react-native/react.gradle"` line.
 *
 * project.ext.react = [
 *   // the name of the generated asset file containing your JS bundle
 *   bundleAssetName: "index.android.bundle",
 *
 *   // the entry file for bundle generation. If none specified and
 *   // "index.android.js" exists, it will be used. Otherwise "index.js" is
 *   // default. Can be overridden with ENTRY_FILE environment variable.
 *   entryFile: "index.android.js",
 *
 *   // https://reactnative.dev/docs/performance#enable-the-ram-format
 *   bundleCommand: "ram-bundle",
 *
 *   // whether to bundle JS and assets in debug mode
 *   bundleInDebug: false,
 *
 *   // whether to bundle JS and assets in release mode
 *   bundleInRelease: true,
 *
 *   // whether to bundle JS and assets in another build variant (if configured).
 *   // See http://tools.android.com/tech-docs/new-build-system/user-guide#TOC-Build-Variants
 *   // The configuration property can be in the following formats
 *   //         'bundleIn${productFlavor}${buildType}'
 *   //         'bundleIn${buildType}'
 *   // bundleInFreeDebug: true,
 *   // bundleInPaidRelease: true,
 *   // bundleInBeta: true,
 *
 *   // whether to disable dev mode in custom build variants (by default only disabled in release)
 *   // for example: to disable dev mode in the staging build type (if configured)
 *   devDisabledInStaging: true,
 *   // The configuration property can be in the following formats
 *   //         'devDisabledIn${productFlavor}${buildType}'
 *   //         'devDisabledIn${buildType}'
 *
 *   // the root of your project, i.e. where "package.json" lives
 *   root: "../../",
 *
 *   // where to put the JS bundle asset in debug mode
 *   jsBundleDirDebug: "$buildDir/intermediates/assets/debug",
 *
 *   // where to put the JS bundle asset in release mode
 *   jsBundleDirRelease: "$buildDir/intermediates/assets/release",
 *
 *   // where to put drawable resources / React Native assets, e.g. the ones you use via
 *   // require('./image.png')), in debug mode
 *   resourcesDirDebug: "$buildDir/intermediates/res/merged/debug",
 *
 *   // where to put drawable resources / React Native assets, e.g. the ones you use via
 *   // require('./image.png')), in release mode
 *   resourcesDirRelease: "$buildDir/intermediates/res/merged/release",
 *
 *   // by default the gradle tasks are skipped if none of the JS files or assets change; this means
 *   // that we don't look at files in android/ or ios/ to determine whether the tasks are up to
 *   // date; if you have any other folders that you want to ignore for performance reasons (gradle
 *   // indexes the entire tree), add them here. Alternatively, if you have JS files in android/
 *   // for example, you might want to remove it from here.
 *   inputExcludes: ["android/**", "ios/**"],
 *
 *   // override which node gets called and with what additional arguments
 *   nodeExecutableAndArgs: ["node"],
 *
 *   // supply additional arguments to the packager
 *   extraPackagerArgs: []
 * ]
 */

project.ext.react = [
    enableHermes: false,  // clean and rebuild if changing
]

apply from: "../../node_modules/react-native/react.gradle"

/**
 * Set this to true to create two separate APKs instead of one:
 *   - An APK that only works on ARM devices
 *   - An APK that only works on x86 devices
 * The advantage is the size of the APK is reduced by about 4MB.
 * Upload all the APKs to the Play Store and people will download
 * the correct one based on the CPU architecture of their device.
 */
def enableSeparateBuildPerCPUArchitecture = false

/**
 * Run Proguard to shrink the Java bytecode in release builds.
 */
def enableProguardInReleaseBuilds = false

/**
 * The preferred build flavor of JavaScriptCore.
 *
 * For example, to use the international variant, you can use:
 * `def jscFlavor = 'org.webkit:android-jsc-intl:+'`
 *
 * The international variant includes ICU i18n library and necessary data
 * allowing to use e.g. `Date.toLocaleString` and `String.localeCompare` that
 * give correct results when using with locales other than en-US.  Note that
 * this variant is about 6MiB larger per architecture than default.
 */
def jscFlavor = 'org.webkit:android-jsc-intl:+'

/**
 * Whether to enable the Hermes VM.
 *
 * This should be set on project.ext.react and mirrored here.  If it is not set
 * on project.ext.react, JavaScript will not be compiled to Hermes Bytecode
 * and the benefits of using Hermes will therefore be sharply reduced.
 */
def enableHermes = project.ext.react.get("enableHermes", false);

android {
    ndkPath NDK_PATH
    ndkVersion rootProject.ext.ndkVersion

    compileSdkVersion rootProject.ext.compileSdkVersion

    compileOptions {
        sourceCompatibility JavaVersion.VERSION_1_8
        targetCompatibility JavaVersion.VERSION_1_8
    }

    defaultConfig {
        applicationId "com.zbaymobile"
        minSdkVersion rootProject.ext.minSdkVersion
        targetSdkVersion rootProject.ext.targetSdkVersion
<<<<<<< HEAD
        versionCode 116
        versionName "0.5.3-alpha.13"
=======
        versionCode 120
        versionName "0.5.4-alpha.0"
>>>>>>> ef6de162
        resValue "string", "build_config_package", "com.zbaymobile"
        ndk {
            abiFilters "armeabi-v7a", "x86", "arm64-v8a", "x86_64"
        }
        externalNativeBuild {
            cmake {
                cppFlags ""
            }
        }
    }
    splits {
        abi {
            reset()
            enable enableSeparateBuildPerCPUArchitecture
            universalApk false  // If true, also generate a universal APK
            include "armeabi-v7a", "x86", "arm64-v8a", "x86_64"
        }
    }
    signingConfigs {
        debug {
            storeFile file('debug.keystore')
            storePassword 'android'
            keyAlias 'androiddebugkey'
            keyPassword 'android'
        }
        release {
            if (project.hasProperty('STORE_FILE')) {
                storeFile file(STORE_FILE)
                storePassword STORE_PASSWORD
                keyAlias KEY_ALIAS
                keyPassword KEY_PASSWORD
            } else {
                storeFile file('debug.keystore')
                storePassword 'android'
                keyAlias 'androiddebugkey'
                keyPassword 'android'
            }
        }
    }
    buildTypes {
        debug {
            signingConfig signingConfigs.debug
            applicationIdSuffix ".debug"
            versionNameSuffix "-debug"
        }
        release {
            // Caution! In production, you need to generate your own keystore file.
            // see https://reactnative.dev/docs/signed-apk-android.
            signingConfig signingConfigs.release
            minifyEnabled enableProguardInReleaseBuilds
            proguardFiles getDefaultProguardFile("proguard-android.txt"), "proguard-rules.pro"
        }
    }
    externalNativeBuild {
        cmake {
            path "CMakeLists.txt"
        }
    }
    flavorDimensions "version"
    productFlavors {
        storybook {
            applicationIdSuffix ".storybook"
            versionNameSuffix "-storybook"
            dimension "version"
        }
        standard {
            dimension "version"
        }
    }

    // applicationVariants are e.g. debug, release
    applicationVariants.all { variant ->
        variant.outputs.each { output ->
            // For each separate APK per architecture, set a unique version code as described here:
            // https://developer.android.com/studio/build/configure-apk-splits.html
            // Example: versionCode 1 will generate 1001 for armeabi-v7a, 1002 for x86, etc.
            def versionCodes = ["armeabi-v7a": 1, "x86": 2, "arm64-v8a": 3, "x86_64": 4]
            def abi = output.getFilter(OutputFile.ABI)
            if (abi != null) {  // null for the universal-debug, universal-release variants
                output.versionCodeOverride =
                        defaultConfig.versionCode * 1000 + versionCodes.get(abi)
            }

        }
    }
}

dependencies {
    implementation fileTree(dir: "libs", include: ["*.jar", '*.so'])
    //noinspection GradleDynamicVersion
    implementation "com.facebook.react:react-native:+"  // From node_modules

    implementation "androidx.swiperefreshlayout:swiperefreshlayout:1.0.0"

    debugImplementation("com.facebook.flipper:flipper:${FLIPPER_VERSION}") {
      exclude group:'com.facebook.fbjni'
    }

    debugImplementation("com.facebook.flipper:flipper-network-plugin:${FLIPPER_VERSION}") {
        exclude group:'com.facebook.flipper'
        exclude group:'com.squareup.okhttp3', module:'okhttp'
    }

    debugImplementation("com.facebook.flipper:flipper-fresco-plugin:${FLIPPER_VERSION}") {
        exclude group:'com.facebook.flipper'
    }

    if (enableHermes) {
        def hermesPath = "../../node_modules/hermes-engine/android/";
        debugImplementation files(hermesPath + "hermes-debug.aar")
        releaseImplementation files(hermesPath + "hermes-release.aar")
    } else {
        implementation jscFlavor
    }
    implementation "org.jetbrains.kotlin:kotlin-stdlib-jdk7:$kotlin_version"

    implementation "androidx.core:core-ktx:$kotlin_version"

    implementation 'com.google.code.gson:gson:2.9.1'

    implementation project(':react-native-fs')

    implementation group: 'commons-io', name: 'commons-io', version: '2.6'

    api 'info.guardianproject:jtorctl:0.4.5.7'
    // implementation 'info.guardianproject:tor-android:0.4.5.7'
    implementation 'org.torproject:tor-android-binary:0.4.4.6'

    // Work manager
    implementation("androidx.work:work-runtime:2.7.1")
    implementation("androidx.work:work-runtime-ktx:2.7.1")
    
    // For animated GIF support
    implementation 'com.facebook.fresco:fresco:2.6.0'
    implementation 'com.facebook.fresco:animated-gif:2.6.0'
}

// Run this once to be able to run the application with BUCK
// puts all compile dependencies into folder libs for BUCK to use
task copyDownloadableDepsToLibs(type: Copy) {
    from configurations.compile
    into 'libs'
}

// Additional configuration
project.ext.envConfigFiles = [
    debug: ".env.development",
    storybook: ".env.storybook",
    release: ".env.staging",
    prod: ".env.production",
]

apply from: project(':react-native-config').projectDir.getPath() + "/dotenv.gradle"
apply from: file("../../node_modules/@react-native-community/cli-platform-android/native_modules.gradle"); applyNativeModulesAppBuildGradle(project)
repositories {
    mavenCentral()
}<|MERGE_RESOLUTION|>--- conflicted
+++ resolved
@@ -136,13 +136,8 @@
         applicationId "com.zbaymobile"
         minSdkVersion rootProject.ext.minSdkVersion
         targetSdkVersion rootProject.ext.targetSdkVersion
-<<<<<<< HEAD
-        versionCode 116
-        versionName "0.5.3-alpha.13"
-=======
         versionCode 120
         versionName "0.5.4-alpha.0"
->>>>>>> ef6de162
         resValue "string", "build_config_package", "com.zbaymobile"
         ndk {
             abiFilters "armeabi-v7a", "x86", "arm64-v8a", "x86_64"
