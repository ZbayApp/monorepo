apply plugin: "com.android.application"
apply plugin: 'kotlin-android'

import com.android.build.OutputFile

/**
 * The react.gradle file registers a task for each build variant (e.g. bundleDebugJsAndAssets
 * and bundleReleaseJsAndAssets).
 * These basically call `react-native bundle` with the correct arguments during the Android build
 * cycle. By default, bundleDebugJsAndAssets is skipped, as in debug/dev mode we prefer to load the
 * bundle directly from the development server. Below you can see all the possible configurations
 * and their defaults. If you decide to add a configuration block, make sure to add it before the
 * `apply from: "../../node_modules/react-native/react.gradle"` line.
 *
 * project.ext.react = [
 *   // the name of the generated asset file containing your JS bundle
 *   bundleAssetName: "index.android.bundle",
 *
 *   // the entry file for bundle generation. If none specified and
 *   // "index.android.js" exists, it will be used. Otherwise "index.js" is
 *   // default. Can be overridden with ENTRY_FILE environment variable.
 *   entryFile: "index.android.js",
 *
 *   // https://reactnative.dev/docs/performance#enable-the-ram-format
 *   bundleCommand: "ram-bundle",
 *
 *   // whether to bundle JS and assets in debug mode
 *   bundleInDebug: false,
 *
 *   // whether to bundle JS and assets in release mode
 *   bundleInRelease: true,
 *
 *   // whether to bundle JS and assets in another build variant (if configured).
 *   // See http://tools.android.com/tech-docs/new-build-system/user-guide#TOC-Build-Variants
 *   // The configuration property can be in the following formats
 *   //         'bundleIn${productFlavor}${buildType}'
 *   //         'bundleIn${buildType}'
 *   // bundleInFreeDebug: true,
 *   // bundleInPaidRelease: true,
 *   // bundleInBeta: true,
 *
 *   // whether to disable dev mode in custom build variants (by default only disabled in release)
 *   // for example: to disable dev mode in the staging build type (if configured)
 *   devDisabledInStaging: true,
 *   // The configuration property can be in the following formats
 *   //         'devDisabledIn${productFlavor}${buildType}'
 *   //         'devDisabledIn${buildType}'
 *
 *   // the root of your project, i.e. where "package.json" lives
 *   root: "../../",
 *
 *   // where to put the JS bundle asset in debug mode
 *   jsBundleDirDebug: "$buildDir/intermediates/assets/debug",
 *
 *   // where to put the JS bundle asset in release mode
 *   jsBundleDirRelease: "$buildDir/intermediates/assets/release",
 *
 *   // where to put drawable resources / React Native assets, e.g. the ones you use via
 *   // require('./image.png')), in debug mode
 *   resourcesDirDebug: "$buildDir/intermediates/res/merged/debug",
 *
 *   // where to put drawable resources / React Native assets, e.g. the ones you use via
 *   // require('./image.png')), in release mode
 *   resourcesDirRelease: "$buildDir/intermediates/res/merged/release",
 *
 *   // by default the gradle tasks are skipped if none of the JS files or assets change; this means
 *   // that we don't look at files in android/ or ios/ to determine whether the tasks are up to
 *   // date; if you have any other folders that you want to ignore for performance reasons (gradle
 *   // indexes the entire tree), add them here. Alternatively, if you have JS files in android/
 *   // for example, you might want to remove it from here.
 *   inputExcludes: ["android/**", "ios/**"],
 *
 *   // override which node gets called and with what additional arguments
 *   nodeExecutableAndArgs: ["node"],
 *
 *   // supply additional arguments to the packager
 *   extraPackagerArgs: []
 * ]
 */

project.ext.react = [
    enableHermes: false,  // clean and rebuild if changing
]

apply from: "../../node_modules/react-native/react.gradle"

/**
 * Set this to true to create two separate APKs instead of one:
 *   - An APK that only works on ARM devices
 *   - An APK that only works on x86 devices
 * The advantage is the size of the APK is reduced by about 4MB.
 * Upload all the APKs to the Play Store and people will download
 * the correct one based on the CPU architecture of their device.
 */
def enableSeparateBuildPerCPUArchitecture = false

/**
 * Run Proguard to shrink the Java bytecode in release builds.
 */
def enableProguardInReleaseBuilds = false

/**
 * The preferred build flavor of JavaScriptCore.
 *
 * For example, to use the international variant, you can use:
 * `def jscFlavor = 'org.webkit:android-jsc-intl:+'`
 *
 * The international variant includes ICU i18n library and necessary data
 * allowing to use e.g. `Date.toLocaleString` and `String.localeCompare` that
 * give correct results when using with locales other than en-US.  Note that
 * this variant is about 6MiB larger per architecture than default.
 */
def jscFlavor = 'org.webkit:android-jsc-intl:+'

/**
 * Whether to enable the Hermes VM.
 *
 * This should be set on project.ext.react and mirrored here.  If it is not set
 * on project.ext.react, JavaScript will not be compiled to Hermes Bytecode
 * and the benefits of using Hermes will therefore be sharply reduced.
 */
def enableHermes = project.ext.react.get("enableHermes", false);

android {
    ndkPath NDK_PATH
    ndkVersion rootProject.ext.ndkVersion

    compileSdkVersion rootProject.ext.compileSdkVersion

    compileOptions {
        sourceCompatibility JavaVersion.VERSION_1_8
        targetCompatibility JavaVersion.VERSION_1_8
    }

    defaultConfig {
        applicationId "com.zbaymobile"
        minSdkVersion rootProject.ext.minSdkVersion
        targetSdkVersion rootProject.ext.targetSdkVersion
<<<<<<< HEAD
        versionCode 103
        versionName "0.5.1-alpha.1"
=======
        versionCode 101
        versionName "0.5.1"
>>>>>>> f09dd01c
        resValue "string", "build_config_package", "com.zbaymobile"
        ndk {
            abiFilters "armeabi-v7a", "x86", "arm64-v8a", "x86_64"
        }
    }
    splits {
        abi {
            reset()
            enable enableSeparateBuildPerCPUArchitecture
            universalApk false  // If true, also generate a universal APK
            include "armeabi-v7a", "x86", "arm64-v8a", "x86_64"
        }
    }
    signingConfigs {
        debug {
            storeFile file('debug.keystore')
            storePassword 'android'
            keyAlias 'androiddebugkey'
            keyPassword 'android'
        }
        release {
            if (project.hasProperty('STORE_FILE')) {
                storeFile file(STORE_FILE)
                storePassword STORE_PASSWORD
                keyAlias KEY_ALIAS
                keyPassword KEY_PASSWORD
            } else {
                storeFile file('debug.keystore')
                storePassword 'android'
                keyAlias 'androiddebugkey'
                keyPassword 'android'
            }
        }
    }
    buildTypes {
        debug {
            signingConfig signingConfigs.debug
            applicationIdSuffix ".debug"
            versionNameSuffix "-debug"
        }
        release {
            // Caution! In production, you need to generate your own keystore file.
            // see https://reactnative.dev/docs/signed-apk-android.
            signingConfig signingConfigs.release
            minifyEnabled enableProguardInReleaseBuilds
            proguardFiles getDefaultProguardFile("proguard-android.txt"), "proguard-rules.pro"
        }
    }
    flavorDimensions "version"
    productFlavors {
        storybook {
            applicationIdSuffix ".storybook"
            versionNameSuffix "-storybook"
            dimension "version"
        }
        standard {
            dimension "version"
        }
    }

    // applicationVariants are e.g. debug, release
    applicationVariants.all { variant ->
        variant.outputs.each { output ->
            // For each separate APK per architecture, set a unique version code as described here:
            // https://developer.android.com/studio/build/configure-apk-splits.html
            // Example: versionCode 1 will generate 1001 for armeabi-v7a, 1002 for x86, etc.
            def versionCodes = ["armeabi-v7a": 1, "x86": 2, "arm64-v8a": 3, "x86_64": 4]
            def abi = output.getFilter(OutputFile.ABI)
            if (abi != null) {  // null for the universal-debug, universal-release variants
                output.versionCodeOverride =
                        defaultConfig.versionCode * 1000 + versionCodes.get(abi)
            }

        }
    }
}

dependencies {
    implementation fileTree(dir: "libs", include: ["*.jar", '*.so'])
    //noinspection GradleDynamicVersion
    implementation "com.facebook.react:react-native:+"  // From node_modules

    implementation "androidx.swiperefreshlayout:swiperefreshlayout:1.0.0"

    debugImplementation("com.facebook.flipper:flipper:${FLIPPER_VERSION}") {
      exclude group:'com.facebook.fbjni'
    }

    debugImplementation("com.facebook.flipper:flipper-network-plugin:${FLIPPER_VERSION}") {
        exclude group:'com.facebook.flipper'
        exclude group:'com.squareup.okhttp3', module:'okhttp'
    }

    debugImplementation("com.facebook.flipper:flipper-fresco-plugin:${FLIPPER_VERSION}") {
        exclude group:'com.facebook.flipper'
    }

    if (enableHermes) {
        def hermesPath = "../../node_modules/hermes-engine/android/";
        debugImplementation files(hermesPath + "hermes-debug.aar")
        releaseImplementation files(hermesPath + "hermes-release.aar")
    } else {
        implementation jscFlavor
    }
    implementation "org.jetbrains.kotlin:kotlin-stdlib-jdk7:$kotlin_version"

    implementation "androidx.core:core-ktx:$kotlin_version"

    implementation project(':react-native-fs')

    implementation group: 'commons-io', name: 'commons-io', version: '2.6'

    api 'info.guardianproject:jtorctl:0.4.5.7'
    // implementation 'info.guardianproject:tor-android:0.4.5.7'
    implementation 'org.torproject:tor-android-binary:0.4.4.6'
}

// Run this once to be able to run the application with BUCK
// puts all compile dependencies into folder libs for BUCK to use
task copyDownloadableDepsToLibs(type: Copy) {
    from configurations.compile
    into 'libs'
}

// Additional configuration
project.ext.envConfigFiles = [
    debug: ".env.development",
    storybook: ".env.storybook",
    release: ".env.staging",
    prod: ".env.production",
]

apply from: project(':react-native-config').projectDir.getPath() + "/dotenv.gradle"
apply from: file("../../node_modules/@react-native-community/cli-platform-android/native_modules.gradle"); applyNativeModulesAppBuildGradle(project)
repositories {
    mavenCentral()
}<|MERGE_RESOLUTION|>--- conflicted
+++ resolved
@@ -136,13 +136,8 @@
         applicationId "com.zbaymobile"
         minSdkVersion rootProject.ext.minSdkVersion
         targetSdkVersion rootProject.ext.targetSdkVersion
-<<<<<<< HEAD
-        versionCode 103
-        versionName "0.5.1-alpha.1"
-=======
         versionCode 101
         versionName "0.5.1"
->>>>>>> f09dd01c
         resValue "string", "build_config_package", "com.zbaymobile"
         ndk {
             abiFilters "armeabi-v7a", "x86", "arm64-v8a", "x86_64"
