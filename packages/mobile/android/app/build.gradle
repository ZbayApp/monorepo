apply plugin: "com.android.application"
apply plugin: 'kotlin-android'

import com.android.build.OutputFile

/**
 * The react.gradle file registers a task for each build variant (e.g. bundleDebugJsAndAssets
 * and bundleReleaseJsAndAssets).
 * These basically call `react-native bundle` with the correct arguments during the Android build
 * cycle. By default, bundleDebugJsAndAssets is skipped, as in debug/dev mode we prefer to load the
 * bundle directly from the development server. Below you can see all the possible configurations
 * and their defaults. If you decide to add a configuration block, make sure to add it before the
 * `apply from: "../../node_modules/react-native/react.gradle"` line.
 *
 * project.ext.react = [
 *   // the name of the generated asset file containing your JS bundle
 *   bundleAssetName: "index.android.bundle",
 *
 *   // the entry file for bundle generation. If none specified and
 *   // "index.android.js" exists, it will be used. Otherwise "index.js" is
 *   // default. Can be overridden with ENTRY_FILE environment variable.
 *   entryFile: "index.android.js",
 *
 *   // https://reactnative.dev/docs/performance#enable-the-ram-format
 *   bundleCommand: "ram-bundle",
 *
 *   // whether to bundle JS and assets in debug mode
 *   bundleInDebug: false,
 *
 *   // whether to bundle JS and assets in release mode
 *   bundleInRelease: true,
 *
 *   // whether to bundle JS and assets in another build variant (if configured).
 *   // See http://tools.android.com/tech-docs/new-build-system/user-guide#TOC-Build-Variants
 *   // The configuration property can be in the following formats
 *   //         'bundleIn${productFlavor}${buildType}'
 *   //         'bundleIn${buildType}'
 *   // bundleInFreeDebug: true,
 *   // bundleInPaidRelease: true,
 *   // bundleInBeta: true,
 *
 *   // whether to disable dev mode in custom build variants (by default only disabled in release)
 *   // for example: to disable dev mode in the staging build type (if configured)
 *   devDisabledInStaging: true,
 *   // The configuration property can be in the following formats
 *   //         'devDisabledIn${productFlavor}${buildType}'
 *   //         'devDisabledIn${buildType}'
 *
 *   // the root of your project, i.e. where "package.json" lives
 *   root: "../../",
 *
 *   // where to put the JS bundle asset in debug mode
 *   jsBundleDirDebug: "$buildDir/intermediates/assets/debug",
 *
 *   // where to put the JS bundle asset in release mode
 *   jsBundleDirRelease: "$buildDir/intermediates/assets/release",
 *
 *   // where to put drawable resources / React Native assets, e.g. the ones you use via
 *   // require('./image.png')), in debug mode
 *   resourcesDirDebug: "$buildDir/intermediates/res/merged/debug",
 *
 *   // where to put drawable resources / React Native assets, e.g. the ones you use via
 *   // require('./image.png')), in release mode
 *   resourcesDirRelease: "$buildDir/intermediates/res/merged/release",
 *
 *   // by default the gradle tasks are skipped if none of the JS files or assets change; this means
 *   // that we don't look at files in android/ or ios/ to determine whether the tasks are up to
 *   // date; if you have any other folders that you want to ignore for performance reasons (gradle
 *   // indexes the entire tree), add them here. Alternatively, if you have JS files in android/
 *   // for example, you might want to remove it from here.
 *   inputExcludes: ["android/**", "ios/**"],
 *
 *   // override which node gets called and with what additional arguments
 *   nodeExecutableAndArgs: ["node"],
 *
 *   // supply additional arguments to the packager
 *   extraPackagerArgs: []
 * ]
 */

project.ext.react = [
    enableHermes: false,  // clean and rebuild if changing
]

apply from: "../../node_modules/react-native/react.gradle"

/**
 * Set this to true to create two separate APKs instead of one:
 *   - An APK that only works on ARM devices
 *   - An APK that only works on x86 devices
 * The advantage is the size of the APK is reduced by about 4MB.
 * Upload all the APKs to the Play Store and people will download
 * the correct one based on the CPU architecture of their device.
 */
def enableSeparateBuildPerCPUArchitecture = false

/**
 * Run Proguard to shrink the Java bytecode in release builds.
 */
def enableProguardInReleaseBuilds = false

/**
 * The preferred build flavor of JavaScriptCore.
 *
 * For example, to use the international variant, you can use:
 * `def jscFlavor = 'org.webkit:android-jsc-intl:+'`
 *
 * The international variant includes ICU i18n library and necessary data
 * allowing to use e.g. `Date.toLocaleString` and `String.localeCompare` that
 * give correct results when using with locales other than en-US.  Note that
 * this variant is about 6MiB larger per architecture than default.
 */
def jscFlavor = 'org.webkit:android-jsc-intl:+'

/**
 * Whether to enable the Hermes VM.
 *
 * This should be set on project.ext.react and mirrored here.  If it is not set
 * on project.ext.react, JavaScript will not be compiled to Hermes Bytecode
 * and the benefits of using Hermes will therefore be sharply reduced.
 */
def enableHermes = project.ext.react.get("enableHermes", false);

def _nodeTargetSdkVersion = ((rootProject?.ext?.properties?.targetSdkVersion) ?: 22)
def _nodeMinSdkVersion = ((rootProject?.ext?.properties?.minSdkVersion) ?: 16)
def _compileNativeModulesSdkVersion = _nodeMinSdkVersion
if (_compileNativeModulesSdkVersion<21) {
    // 21 is the minimum sdk version Node is built with.
    _compileNativeModulesSdkVersion=21
}

/**
 * Architectures to build native code for.
 */
def reactNativeArchitectures() {
    def value = project.getProperties().get("reactNativeArchitectures")
    return value ? value.split(",") : ["arm64-v8a"]
}

android {
    ndkPath NDK_PATH

    ndkVersion rootProject.ext.ndkVersion

    compileSdkVersion rootProject.ext.compileSdkVersion

    compileOptions {
        sourceCompatibility JavaVersion.VERSION_1_8
        targetCompatibility JavaVersion.VERSION_1_8
    }

    packagingOptions {
        pickFirst 'lib/x86/libc++_shared.so'
        pickFirst 'lib/x86_64/libc++_shared.so'
        pickFirst 'lib/armeabi-v7a/libc++_shared.so'
        pickFirst 'lib/arm64-v8a/libc++_shared.so'
        pickFirst 'lib/x86/libfbjni.so'
        pickFirst 'lib/x86_64/libfbjni.so'
        pickFirst 'lib/armeabi-v7a/libfbjni.so'
        pickFirst 'lib/arm64-v8a/libfbjni.so'
    }

    defaultConfig {
        applicationId "com.quietmobile"
        minSdkVersion rootProject.ext.minSdkVersion
        targetSdkVersion rootProject.ext.targetSdkVersion
<<<<<<< HEAD
        versionCode 247
        versionName "1.2.0-alpha.2"
=======
        versionCode 248
        versionName "1.2.0-alpha.14"
>>>>>>> 950279a2
        resValue "string", "build_config_package", "com.quietmobile"
        ndk {
            abiFilters "arm64-v8a"
        }
        externalNativeBuild {
            cmake {
                cppFlags ""
            }
        }
        externalNativeBuild {
            cmake {
                cppFlags ""
            }
        }
    }
    splits {
        abi {
            reset()
            enable enableSeparateBuildPerCPUArchitecture
            universalApk false  // If true, also generate a universal APK
            include (*reactNativeArchitectures())
        }
    }
    signingConfigs {
        debug {
            storeFile file('debug.keystore')
            storePassword 'android'
            keyAlias 'androiddebugkey'
            keyPassword 'android'
        }
        release {
            if (project.hasProperty('STORE_FILE')) {
                storeFile file(STORE_FILE)
                storePassword STORE_PASSWORD
                keyAlias KEY_ALIAS
                keyPassword KEY_PASSWORD
            } else {
                storeFile file('debug.keystore')
                storePassword 'android'
                keyAlias 'androiddebugkey'
                keyPassword 'android'
            }
        }
    }
    buildTypes {
        debug {
            signingConfig signingConfigs.debug
            applicationIdSuffix ".debug"
            versionNameSuffix "-debug"
        }
        release {
            // Caution! In production, you need to generate your own keystore file.
            // see https://reactnative.dev/docs/signed-apk-android.
            signingConfig signingConfigs.release
            minifyEnabled enableProguardInReleaseBuilds
            proguardFiles getDefaultProguardFile("proguard-android.txt"), "proguard-rules.pro"
        }
    }
    externalNativeBuild {
        cmake {
            path "CMakeLists.txt"
        }
    }
    sourceSets {
        main.assets.srcDirs += '../install/resources/nodejs-modules'
    }
    flavorDimensions "version"
    productFlavors {
        storybook {
            applicationIdSuffix ".storybook"
            versionNameSuffix "-storybook"
            dimension "version"
        }
        standard {
            dimension "version"
        }
    }

    // applicationVariants are e.g. debug, release
    applicationVariants.all { variant ->
        variant.outputs.each { output ->
            // For each separate APK per architecture, set a unique version code as described here:
            // https://developer.android.com/studio/build/configure-apk-splits.html
            // Example: versionCode 1 will generate 1001 for armeabi-v7a, 1002 for x86, etc.
            def versionCodes = ["arm64-v8a": 1]
            def abi = output.getFilter(OutputFile.ABI)
            if (abi != null) {  // null for the universal-debug, universal-release variants
                output.versionCodeOverride =
                        defaultConfig.versionCode * 1000 + versionCodes.get(abi)
            }

        }
    }
}

dependencies {
    implementation fileTree(dir: "libs", include: ["*.jar", '*.so'])
    //noinspection GradleDynamicVersion
    implementation "com.facebook.react:react-native:+"  // From node_modules

    implementation "androidx.swiperefreshlayout:swiperefreshlayout:1.0.0"

    debugImplementation("com.facebook.flipper:flipper:${FLIPPER_VERSION}") {
      exclude group:'com.facebook.fbjni'
    }

    debugImplementation("com.facebook.flipper:flipper-network-plugin:${FLIPPER_VERSION}") {
        exclude group:'com.facebook.flipper'
        exclude group:'com.squareup.okhttp3', module:'okhttp'
    }

    debugImplementation("com.facebook.flipper:flipper-fresco-plugin:${FLIPPER_VERSION}") {
        exclude group:'com.facebook.flipper'
    }

    if (enableHermes) {
        //noinspection GradleDynamicVersion
        implementation("com.facebook.react:hermes-engine:+") { // From node_modules
            exclude group:'com.facebook.fbjni'
        }
    } else {
        implementation jscFlavor
    }

    implementation "org.jetbrains.kotlin:kotlin-stdlib-jdk7:$kotlin_version"

    implementation "androidx.core:core-ktx:$kotlin_version"

    implementation 'com.google.code.gson:gson:2.9.1'

    implementation project(':react-native-fs')

    implementation group: 'commons-io', name: 'commons-io', version: '2.6'

    api 'info.guardianproject:jtorctl:0.4.5.7'
    // implementation 'info.guardianproject:tor-android:0.4.5.7'

    implementation 'org.torproject:tor-android-binary:0.4.4.6'

    // Websockets connection
    implementation ('io.socket:socket.io-client:2.0.0') {
        exclude group: 'org.json', module: 'json'
    }

    // Work manager
    implementation("androidx.work:work-runtime:2.7.1")
    implementation("androidx.work:work-runtime-ktx:2.7.1")
    
    // For animated GIF support
    implementation 'com.facebook.fresco:fresco:2.6.0'
    implementation 'com.facebook.fresco:animated-gif:2.6.0'
}

// Run this once to be able to run the application with BUCK
// puts all compile dependencies into folder libs for BUCK to use
task copyDownloadableDepsToLibs(type: Copy) {
    from configurations.implementation
    into 'libs'
}

// Additional configuration
project.ext.envConfigFiles = [
    debug: ".env.development",
    storybook: ".env.storybook",
    release: ".env.staging",
    prod: ".env.production",
]

apply from: project(':react-native-config').projectDir.getPath() + "/dotenv.gradle"
apply from: file("../../node_modules/@react-native-community/cli-platform-android/native_modules.gradle"); applyNativeModulesAppBuildGradle(project)

repositories {
    mavenCentral()
}

task CopyNodeProjectAssetsFolder (type:Copy) {
    description "Copies the Node Project to a build folder for manipulation."

    from "${rootProject.projectDir}/../nodejs-assets/deps/android"
    into "${rootProject.buildDir}/nodejs-assets/nodejs-project/deps/android"

    from "${rootProject.projectDir}/../nodejs-assets/nodejs-project"
    into "${rootProject.buildDir}/nodejs-assets/nodejs-project/"
    exclude '**/*~' // temporary files
    exclude '**/.*' // files and dirs starting with .
    exclude '**/*.gz' // gzip files will cause errors on aapt when merging assets.
}

task GenerateNodeProjectAssetsLists {
    dependsOn "CopyNodeProjectAssetsFolder"
    description "Generates a list for runtime copying"
    inputs.dir "${rootProject.buildDir}/nodejs-assets/"
    outputs.file "${rootProject.buildDir}/nodejs-assets/file.list"
    outputs.file "${rootProject.buildDir}/nodejs-assets/dir.list"
    doLast{
        delete "${rootProject.buildDir}/nodejs-assets/file.list"
        delete "${rootProject.buildDir}/nodejs-assets/dir.list"

        ArrayList<String> file_list_arr = new ArrayList<String>();
        ArrayList<String> dir_list_arr = new ArrayList<String>();
        String file_list = "";
        String dir_list = "";

        def assets_tree = fileTree(dir: "${rootProject.buildDir}/nodejs-assets/")
        assets_tree.include('nodejs-project/**') // Include the node project.
        assets_tree.exclude('**/.*') // Exclude files and dirs starting with .
        assets_tree.exclude('**/*~') // Exclude temporary files.
        assets_tree.visit { assetFile ->
            if (assetFile.isDirectory()) {
                dir_list_arr.add("${assetFile.relativePath}\n");
            } else {
                file_list_arr.add("${assetFile.relativePath}\n");
            }
        }

        //Ensure both files are ordered similarly across builds.
        Collections.sort(file_list_arr);
        Collections.sort(dir_list_arr);

        def file_list_path = new File( "${rootProject.buildDir}/nodejs-assets/file.list")
        for (String file : file_list_arr){
            file_list += file;
        }
        file_list_path.write file_list

        def dir_list_path = new File( "${rootProject.buildDir}/nodejs-assets/dir.list")
        for (String dir : dir_list_arr){
            dir_list += dir;
        }
        dir_list_path.write dir_list
    }
}

project.android.sourceSets.main.assets.srcDirs+="${rootProject.buildDir}/nodejs-assets/"

tasks.getByPath(":${project.name}:preBuild").dependsOn GenerateNodeProjectAssetsLists

def abi_name = 'arm64'

task "GenerateNodeNativeAssetsLists${abi_name}" {
    description "Generates a list for runtime copying"
    mkdir "${rootProject.buildDir}/nodejs-native-assets/nodejs-native-assets-${abi_name}/"
    copy {
        from "${rootProject.buildDir}/nodejs-assets/deps/"
        into "${rootProject.buildDir}/nodejs-native-assets/nodejs-native-assets-${abi_name}/deps/"
    }
    inputs.dir "${rootProject.buildDir}/nodejs-native-assets/nodejs-native-assets-${abi_name}/"
    outputs.file "${rootProject.buildDir}/nodejs-native-assets/nodejs-native-assets-${abi_name}/file.list"
    outputs.file "${rootProject.buildDir}/nodejs-native-assets/nodejs-native-assets-${abi_name}/dir.list"
    doLast{
        if(!(new File("${rootProject.buildDir}/nodejs-native-assets/nodejs-native-assets-${abi_name}/")).exists()) {
            // If the native assets folder doesn't exist from the copy task, skip the creation of the file.list
            return;
        }
        delete "${rootProject.buildDir}/nodejs-native-assets/nodejs-native-assets-${abi_name}/file.list"
        delete "${rootProject.buildDir}/nodejs-native-assets/nodejs-native-assets-${abi_name}/dir.list"
        String file_list = "";
        String dir_list = "";

        def assets_tree = fileTree(dir: "${rootProject.buildDir}/nodejs-native-assets/nodejs-native-assets-${abi_name}/" )
        assets_tree.visit { assetFile ->
            if (assetFile.isDirectory()) {
                dir_list+="${assetFile.relativePath}\n"
            } else {
                file_list+="${assetFile.relativePath}\n"
            }
        }
        def file_list_path = new File( "${rootProject.buildDir}/nodejs-native-assets/nodejs-native-assets-${abi_name}/file.list")
        file_list_path.write file_list
        def dir_list_path = new File( "${rootProject.buildDir}/nodejs-native-assets/nodejs-native-assets-${abi_name}/dir.list")
        dir_list_path.write dir_list
    }
}

tasks.getByPath(":${project.name}:preBuild").dependsOn "GenerateNodeNativeAssetsLists${abi_name}"

project.android.sourceSets.main.assets.srcDirs+="${rootProject.buildDir}/nodejs-native-assets/"
<|MERGE_RESOLUTION|>--- conflicted
+++ resolved
@@ -164,13 +164,8 @@
         applicationId "com.quietmobile"
         minSdkVersion rootProject.ext.minSdkVersion
         targetSdkVersion rootProject.ext.targetSdkVersion
-<<<<<<< HEAD
-        versionCode 247
-        versionName "1.2.0-alpha.2"
-=======
         versionCode 248
         versionName "1.2.0-alpha.14"
->>>>>>> 950279a2
         resValue "string", "build_config_package", "com.quietmobile"
         ndk {
             abiFilters "arm64-v8a"
