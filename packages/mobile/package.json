{
  "name": "@quiet/mobile",
<<<<<<< HEAD
  "version": "2.0.0-alpha.8",
=======
  "version": "1.10.5",
>>>>>>> bb9b417e
  "scripts": {
    "build": "tsc -p tsconfig.build.json --noEmit",
    "storybook-android": "ENVFILE=.env.storybook react-native run-android --variant=storybookDebug --appIdSuffix=storybook.debug",
    "storybook-ios": "ENVFILE=.env.storybook react-native run-ios",
    "android": "ENVFILE=.env.development react-native run-android --variant=standardDebug --appIdSuffix=debug",
    "ios": "ENVFILE=.env.development react-native run-ios",
    "start": "react-native start",
    "test": "jest --testPathIgnorePatterns=\"./e2e\"",
    "lint": "eslint --ext .jsx,.js,.ts,.tsx ./src/ --fix",
    "lint-ci": "eslint --ext .jsx,.js,.ts,.tsx ./src/",
    "gen": "plop",
    "prepare-backend-assets": "mkdir -p ./nodejs-assets/nodejs-project && cp ../backend/lib/bundle.cjs ./nodejs-assets/nodejs-project/bundle.cjs",
    "patch-state-manager": "node -e \"if (process.env.NODE_ENV !== 'production'){process.exit(1)} \" || patch -f -d ../state-manager -p0 < ./factory-girl.patch || true",
    "patch-react-native": "patch -f -p0 --forward --binary < ./react-native.patch || true",
    "patch-webview-crypto": "patch -f -p0 --forward --binary < ./react-native-webview-crypto.patch || true",
    "override-dlopen": "cd ./nodejs-assets/nodejs-project && cp ../override-dlopen-paths-preload.js ./ && cp ../override-dlopen-paths-data.json ./",
    "prepare": "npm run prepare-backend-assets && npm run override-dlopen && npm run patch-state-manager && npm run patch-react-native && npm run patch-webview-crypto && npm run build",
    "version": "react-native-version --skip-tag"
  },
  "dependencies": {
    "@peculiar/webcrypto": "^1.4.3",
<<<<<<< HEAD
    "@quiet/backend": "^2.0.0-alpha.3",
    "@quiet/common": "^2.0.0-alpha.1",
    "@quiet/identity": "^2.0.0-alpha.1",
    "@quiet/state-manager": "^2.0.0-alpha.2",
    "@quiet/types": "^2.0.0-alpha.1",
=======
    "@quiet/backend": "^1.9.1",
    "@quiet/common": "^1.8.1",
    "@quiet/identity": "^1.8.1",
    "@quiet/state-manager": "^1.9.1",
    "@quiet/types": "^1.8.1",
>>>>>>> bb9b417e
    "@react-native-clipboard/clipboard": "^1.11.2",
    "@react-navigation/native": "^6.0.0",
    "@react-navigation/native-stack": "^6.9.0",
    "@reduxjs/toolkit": "^1.9.1",
    "@ronradtke/react-native-markdown-display": "^8.0.0",
    "buffer": "^6.0.3",
    "events": "^1.1.1",
    "i18next": "^20.2.2",
    "jdenticon": "^3.2.0",
    "luxon": "^1.27.0",
    "pkijs": "*",
    "pvutils": "^1.0.17",
    "react": "18.2.0",
    "react-dom": "18.1.0",
    "react-i18next": "^11.8.15",
    "react-linkify": "^1.0.0-alpha",
    "react-native": "0.71.6",
    "react-native-blob-util": "^0.17.2",
    "react-native-config": "^1.5.0",
    "react-native-crypto": "^2.2.0",
    "react-native-device-info": "^8.1.3",
    "react-native-document-picker": "^9.0.1",
    "react-native-fast-image": "^8.6.1",
    "react-native-fs": "^2.20.0",
    "react-native-gesture-handler": "^2.12.0",
    "react-native-level-fs": "^3.0.0",
    "react-native-mathjax-html-to-svg": "^1.0.8",
    "react-native-popup-menu": "^0.16.1",
    "react-native-progress": "5.0.0",
    "react-native-qrcode-svg": "^6.2.0",
    "react-native-randombytes": "^3.6.1",
    "react-native-safe-area-context": "^4.4.1",
    "react-native-screens": "^3.15.0",
    "react-native-share": "^8.2.1",
    "react-native-svg": "^13.8.0",
    "react-native-url-polyfill": "^1.3.0",
    "react-native-webview": "^11.6.5",
    "react-native-webview-crypto": "0.0.22",
    "react-native-zip-archive": "^6.0.3",
    "react-redux": "^7.2.4",
    "readable-stream": "^3.6.0",
    "redux-persist": "^6.0.0",
    "redux-persist-filesystem-storage": "^4.1.0",
    "redux-saga": "^1.1.3",
    "rn-nodeify": "^10.3.0",
    "socket.io-client": "4.1.3",
    "stream-browserify": "^3.0.0",
    "styled-components": "^5.3.0",
    "typed-redux-saga": "^1.3.1"
  },
  "devDependencies": {
    "@babel/core": "^7.22.5",
    "@babel/plugin-transform-flow-strip-types": "^7.22.5",
    "@babel/preset-env": "^7.22.5",
    "@babel/runtime": "^7.22.5",
    "@quiet/eslint-config": "^1.4.0-alpha.0",
    "@react-native-async-storage/async-storage": "^1.18.1",
    "@react-native-community/eslint-config": "^2.0.0",
    "@react-native-community/push-notification-ios": "^1.10.1",
    "@storybook/addon-actions": "^6.5.16",
    "@storybook/addon-controls": "^6.5.16",
    "@storybook/addon-ondevice-actions": "^6.5.3",
    "@storybook/addon-ondevice-controls": "^6.5.3",
    "@storybook/react-native": "^6.5.4-alpha.0",
    "@testing-library/jest-native": "^5.4.2",
    "@testing-library/react-native": "^12.0.0",
    "@tsconfig/react-native": "^2.0.2",
    "@types/chalk": "^2.2.0",
    "@types/jest": "^29.0.0",
    "@types/luxon": "^1.26.5",
    "@types/react": "^17",
    "@types/react-linkify": "^1.0.1",
    "@types/react-native": "^0.64.0",
    "@types/react-test-renderer": "^16.9.2",
    "@types/styled-components": "^5.1.9",
    "@types/styled-components-react-native": "^5.2.1",
    "babel-jest": "^29.2.1",
    "chalk": "^4.1.1",
    "detox": "^20.7.0",
    "emotion-theming": "^10.0.19",
    "factory-girl": "^5.0.4",
    "jest": "^29.0.0",
    "metro-react-native-babel-preset": "^0.72.3",
    "node-libs-react-native": "^1.2.1",
    "nodejs-mobile-gyp": "0.3.1",
    "plop": "^2.7.4",
    "react-native-dev-menu": "^4.0.2",
    "react-native-version": "^4.0.0",
    "react-test-renderer": "18.1.0",
    "redux-saga-test-plan": "^4.0.1",
    "socket.io-mock": "^1.3.2",
    "typescript": "^4.9.3"
  },
  "resolve": {
    "@types/react": "^17"
  },
  "react-native": {
    "fs": "react-native-level-fs"
  },
  "browser": {
    "fs": "react-native-level-fs"
  },
  "jest": {
    "preset": "react-native",
    "modulePathIgnorePatterns": [
      "<rootDir>/codegen/",
      "__snapshots__"
    ],
    "setupFiles": [
      "./src/setupTests.tsx",
      "./node_modules/react-native-gesture-handler/jestSetup.js"
    ],
    "setupFilesAfterEnv": [
      "@testing-library/jest-native/extend-expect"
    ],
    "testRegex": "src/.*\\.test\\.(t|j)sx?$"
  }
}<|MERGE_RESOLUTION|>--- conflicted
+++ resolved
@@ -1,10 +1,6 @@
 {
   "name": "@quiet/mobile",
-<<<<<<< HEAD
   "version": "2.0.0-alpha.8",
-=======
-  "version": "1.10.5",
->>>>>>> bb9b417e
   "scripts": {
     "build": "tsc -p tsconfig.build.json --noEmit",
     "storybook-android": "ENVFILE=.env.storybook react-native run-android --variant=storybookDebug --appIdSuffix=storybook.debug",
@@ -26,19 +22,11 @@
   },
   "dependencies": {
     "@peculiar/webcrypto": "^1.4.3",
-<<<<<<< HEAD
     "@quiet/backend": "^2.0.0-alpha.3",
     "@quiet/common": "^2.0.0-alpha.1",
     "@quiet/identity": "^2.0.0-alpha.1",
     "@quiet/state-manager": "^2.0.0-alpha.2",
     "@quiet/types": "^2.0.0-alpha.1",
-=======
-    "@quiet/backend": "^1.9.1",
-    "@quiet/common": "^1.8.1",
-    "@quiet/identity": "^1.8.1",
-    "@quiet/state-manager": "^1.9.1",
-    "@quiet/types": "^1.8.1",
->>>>>>> bb9b417e
     "@react-native-clipboard/clipboard": "^1.11.2",
     "@react-navigation/native": "^6.0.0",
     "@react-navigation/native-stack": "^6.9.0",
