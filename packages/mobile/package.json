--- conflicted
+++ resolved
@@ -37,12 +37,8 @@
     "pvutils": "^1.0.17",
     "react": "18.0.0",
     "react-i18next": "^11.8.15",
-<<<<<<< HEAD
     "react-native": "0.69.3",
-=======
-    "react-native": "0.64.0",
     "react-native-blob-util": "^0.16.2",
->>>>>>> 8deca204
     "react-native-config": "^1.4.2",
     "react-native-crypto": "^2.2.0",
     "react-native-device-info": "^8.1.3",
