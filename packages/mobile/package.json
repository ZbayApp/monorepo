{
  "name": "@quiet/mobile",
<<<<<<< HEAD
  "version": "1.1.1",
=======
  "version": "1.2.0-alpha.28",
>>>>>>> 080f8be6
  "scripts": {
    "build": "tsc -p tsconfig.build.json",
    "storybook-android": "ENVFILE=.env.storybook react-native run-android --variant=storybookDebug --appIdSuffix=storybook.debug",
    "storybook-ios": "ENVFILE=.env.storybook react-native run-ios",
    "android": "ENVFILE=.env.development react-native run-android --variant=standardDebug --appIdSuffix=debug",
    "ios": "ENVFILE=.env.development react-native run-ios",
    "start": "react-native start",
    "test": "jest",
    "lint": "eslint --ext .jsx,.js,.ts,.tsx ./src/ --fix",
    "lint-ci": "eslint --ext .jsx,.js,.ts,.tsx ./src/",
    "gen": "plop",
    "prepare-backend-assets": "mkdir -p ./nodejs-assets/nodejs-project && cp ../backend/lib/bundle.cjs ./nodejs-assets/nodejs-project/bundle.cjs",
    "exclude-test-assets": "find ./nodejs-assets/nodejs-project/node_modules -print | grep -i -e '/test/' -e '/tests/' | grep -v @quiet | xargs rm -rf",
    "patch-dependencies": "node -e \"if (process.env.NODE_ENV !== 'production'){process.exit(1)} \" || patch -f -d ../state-manager -p0 < ./factory-girl.patch || true",
    "patch-crypto-ios": "patch -f -p0 --forward --binary < ./react-native-webview-crypto.patch || true",
    "override-dlopen": "cd ./nodejs-assets/nodejs-project && cp ../override-dlopen-paths-preload.js ./ && cp ../override-dlopen-paths-data.json ./",
    "prepare": "npm run prepare-backend-assets && npm run override-dlopen && npm run patch-dependencies && npm run exclude-test-assets && npm run patch-crypto-ios && npm run build",
    "version": "react-native-version --skip-tag"
  },
  "dependencies": {
    "@peculiar/webcrypto": "^1.1.7",
<<<<<<< HEAD
    "@quiet/backend": "^1.1.1",
    "@quiet/identity": "^1.0.0",
    "@quiet/state-manager": "^1.1.1",
=======
    "@quiet/backend": "^1.2.0-alpha.26",
    "@quiet/common": "^1.2.0-alpha.22",
    "@quiet/identity": "^1.2.0-alpha.21",
    "@quiet/state-manager": "^1.2.0-alpha.24",
    "@react-native-clipboard/clipboard": "^1.11.2",
>>>>>>> 080f8be6
    "@react-navigation/native": "^6.0.0",
    "@react-navigation/native-stack": "^6.9.0",
    "@reduxjs/toolkit": "^1.9.1",
    "buffer": "^6.0.3",
    "events": "^1.1.1",
    "i18next": "^20.2.2",
    "jdenticon": "^3.2.0",
    "luxon": "^1.27.0",
    "pkijs": "*",
    "pvutils": "^1.0.17",
    "react": "18.1.0",
    "react-dom": "18.1.0",
    "react-i18next": "^11.8.15",
    "react-linkify": "^1.0.0-alpha",
    "react-native": "0.70.4",
    "react-native-blob-util": "^0.16.2",
    "react-native-config": "^1.4.2",
    "react-native-crypto": "^2.2.0",
    "react-native-device-info": "^8.1.3",
    "react-native-fast-image": "^8.6.1",
    "react-native-fs": "^2.18.0",
    "react-native-gesture-handler": "^2.8.0",
    "react-native-level-fs": "^3.0.0",
    "react-native-mathjax-html-to-svg": "^1.0.8",
    "react-native-popup-menu": "^0.16.1",
    "react-native-progress": "5.0.0",
    "react-native-qrcode-svg": "^6.2.0",
    "react-native-randombytes": "^3.6.1",
    "react-native-safe-area-context": "^4.4.1",
    "react-native-screens": "^3.15.0",
    "react-native-share": "^8.2.1",
    "react-native-svg": "^13.8.0",
    "react-native-url-polyfill": "^1.3.0",
    "react-native-webview": "^11.6.5",
    "react-native-webview-crypto": "0.0.22",
    "react-native-zip-archive": "^6.0.3",
    "react-redux": "^7.2.4",
    "readable-stream": "^3.6.0",
    "redux-persist": "^6.0.0",
    "redux-persist-filesystem-storage": "^4.1.0",
    "redux-saga": "^1.1.3",
    "rn-nodeify": "^10.3.0",
    "socket.io-client": "4.1.3",
    "stream-browserify": "^3.0.0",
    "styled-components": "^5.3.0",
    "typed-redux-saga": "^1.3.1"
  },
  "devDependencies": {
    "@babel/core": "^7.12.9",
    "@babel/preset-typescript": "^7.15.0",
    "@babel/runtime": "^7.20.1",
    "@react-native-community/eslint-config": "^2.0.0",
    "@react-native-community/push-notification-ios": "^1.10.1",
    "@storybook/addon-actions": "^6.5.14",
    "@storybook/addon-controls": "^6.5.14",
    "@storybook/addon-ondevice-actions": "^5.3.23",
    "@storybook/addon-ondevice-knobs": "^5.3.26",
    "@storybook/react-native": "^5.3.27",
    "@testing-library/react-native": "^7.2.0",
    "@types/chalk": "^2.2.0",
    "@types/jest": "^26.0.20",
    "@types/luxon": "^1.26.5",
    "@types/react": "^17",
    "@types/react-native": "^0.64.0",
    "@types/react-test-renderer": "^16.9.2",
    "@types/styled-components": "^5.1.9",
    "babel-jest": "^26.6.3",
    "chalk": "^4.1.1",
    "emotion-theming": "^10.0.19",
    "eslint": "^7.32.0",
    "jest": "^26.0.0",
    "metro-react-native-babel-preset": "^0.72.3",
    "node-libs-react-native": "^1.2.1",
    "nodejs-mobile-gyp": "0.3.1",
    "plop": "^2.7.4",
    "react-native-dev-menu": "^4.0.2",
    "react-native-version": "^4.0.0",
    "react-test-renderer": "18.1.0",
    "redux-saga-test-plan": "^4.0.1",
    "typescript": "^4.9.3"
  },
  "resolve": {
    "@types/react": "^17"
  },
  "react-native": {
    "fs": "react-native-level-fs"
  },
  "browser": {
    "fs": "react-native-level-fs"
  },
  "jest": {
    "preset": "react-native",
    "modulePathIgnorePatterns": [
      "<rootDir>/codegen/"
    ],
    "moduleFileExtensions": [
      "ts",
      "tsx",
      "js",
      "jsx",
      "json",
      "node"
    ],
    "rootDir": "src",
    "setupFiles": [
      "../node_modules/react-native-gesture-handler/jestSetup.js",
      "./setupTests.ts"
    ],
    "transformIgnorePatterns": [
      "<rootDir>/node_modules/(?!@react-native-mathjax-html-to-svg.*/)"
    ]
  }
}<|MERGE_RESOLUTION|>--- conflicted
+++ resolved
@@ -1,10 +1,6 @@
 {
   "name": "@quiet/mobile",
-<<<<<<< HEAD
-  "version": "1.1.1",
-=======
   "version": "1.2.0-alpha.28",
->>>>>>> 080f8be6
   "scripts": {
     "build": "tsc -p tsconfig.build.json",
     "storybook-android": "ENVFILE=.env.storybook react-native run-android --variant=storybookDebug --appIdSuffix=storybook.debug",
@@ -26,17 +22,11 @@
   },
   "dependencies": {
     "@peculiar/webcrypto": "^1.1.7",
-<<<<<<< HEAD
-    "@quiet/backend": "^1.1.1",
-    "@quiet/identity": "^1.0.0",
-    "@quiet/state-manager": "^1.1.1",
-=======
     "@quiet/backend": "^1.2.0-alpha.26",
     "@quiet/common": "^1.2.0-alpha.22",
     "@quiet/identity": "^1.2.0-alpha.21",
     "@quiet/state-manager": "^1.2.0-alpha.24",
     "@react-native-clipboard/clipboard": "^1.11.2",
->>>>>>> 080f8be6
     "@react-navigation/native": "^6.0.0",
     "@react-navigation/native-stack": "^6.9.0",
     "@reduxjs/toolkit": "^1.9.1",
