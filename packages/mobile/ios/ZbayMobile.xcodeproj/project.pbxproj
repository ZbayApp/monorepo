--- conflicted
+++ resolved
@@ -689,11 +689,7 @@
 				1868C097292F997A001D6D5E /* include */,
 			);
 			name = libnode;
-<<<<<<< HEAD
-			path = ../../../../../monorepo/packages/mobile/ios/NodeJsMobile/libnode;
-=======
 			path = "../../../../../monorepo/packages/mobile/ios/NodeJsMobile/libnode";
->>>>>>> b599a1b5
 			sourceTree = "<group>";
 		};
 		1868C097292F997A001D6D5E /* include */ = {
