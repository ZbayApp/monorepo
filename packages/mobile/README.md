--- conflicted
+++ resolved
@@ -118,21 +118,6 @@
 ## Running visual regression tests
 
 > NOTE: See the building instructions in the previous section
-<<<<<<< HEAD
-
-There's a flag for enabling screenshot comparison during e2e tests `-enable-visual-regression`.
-
-In order to perform comparision, the presence of a base screenshots is required under `e2e/visual-regressions/<ENVIRONMENT>/<PLATFORM>/<TEST>-base-screenshots` (where `<ENVIRONMENT>` can be either `local` or `ci`). The easiest way to generate them is to go through the test using `-base-update` flag.
-
-> NOTE: Actual base snapshots hosted in the repo were generated with iPhone 14 simulator and serves as a baselines for automated runs
-
-There're two types of tests: a basic (starter) set of e2e tests, and an app-wide visual regression test which uses storybook.
-For the second type, it's important to use a `storybook` variant of the build
-
-```
-detox test storybook --configuration android.att.storybook -- -enable-visual-regression
-```
-=======
 
 There's a flag for enabling screenshot comparison during e2e tests `-enable-visual-regression`.
 
@@ -180,9 +165,7 @@
 or to follow `Product -> Perform Action -> Run Without Building` in Xcode. (iOS)
 
 If it's not enough, you can locally increase the `WEBSOCKET_CONNECTION_DELAY` for emitting the event at `mobile/android/app/src/main/java/com/quietmobile/Utils/Const.kt` (Android)
->>>>>>> 2790deb6
 
-Tests can also be started at a particular story pointed out using `-starting-story=<STORY-NAME>` flag.
 
 ## Troubleshooting
 
