{
  "name": "@quiet/common",
<<<<<<< HEAD
  "version": "2.0.0-alpha.1",
=======
  "version": "1.8.1",
>>>>>>> bb9b417e
  "description": "Common monorepo utils",
  "main": "lib/index.js",
  "types": "lib/index.d.ts",
  "files": [
    "lib/**/*"
  ],
  "scripts": {
    "build": "tsc -p tsconfig.build.json",
    "prepare": "npm run build",
    "lint": "eslint --ext .ts . --fix",
    "lint-ci": "eslint --ext .ts .",
    "test": "jest --runInBand",
    "prettier": "prettier",
    "rmDist": "rimraf lib/"
  },
  "devDependencies": {
    "@quiet/eslint-config": "^1.4.0-alpha.0",
    "@types/jest": "^26.0.23",
    "@types/node": "^17.0.21",
    "jest": "^26.6.3",
    "ts-jest": "^26.5.2",
    "typescript": "^4.9.3"
  },
  "dependencies": {
<<<<<<< HEAD
    "@quiet/types": "^2.0.0-alpha.1",
=======
    "@quiet/types": "^1.8.1",
>>>>>>> bb9b417e
    "cross-env": "^5.2.0",
    "debug": "^4.3.1"
  },
  "jest": {
    "transform": {
      "^.+\\.tsx?$": "ts-jest"
    },
    "testPathIgnorePatterns": [
      "node_modules/"
    ],
    "testRegex": ".*\\.test\\.(t|j)s$",
    "testEnvironment": "node",
    "rootDir": "src"
  },
  "author": "",
  "license": "ISC"
}<|MERGE_RESOLUTION|>--- conflicted
+++ resolved
@@ -1,10 +1,6 @@
 {
   "name": "@quiet/common",
-<<<<<<< HEAD
   "version": "2.0.0-alpha.1",
-=======
-  "version": "1.8.1",
->>>>>>> bb9b417e
   "description": "Common monorepo utils",
   "main": "lib/index.js",
   "types": "lib/index.d.ts",
@@ -29,11 +25,7 @@
     "typescript": "^4.9.3"
   },
   "dependencies": {
-<<<<<<< HEAD
     "@quiet/types": "^2.0.0-alpha.1",
-=======
-    "@quiet/types": "^1.8.1",
->>>>>>> bb9b417e
     "cross-env": "^5.2.0",
     "debug": "^4.3.1"
   },
