--- conflicted
+++ resolved
@@ -7,12 +7,8 @@
 import { registerUsername, switchChannel, sendMessage } from '../testUtils/actions'
 import { waitForExpect } from '../testUtils/waitForExpect'
 import { assertReceivedChannel } from '../testUtils/assertions'
-<<<<<<< HEAD
 import { CryptoEngine, setEngine } from 'pkijs'
-=======
-
 import logger from '../logger'
->>>>>>> 51250248
 const log = logger('bot')
 const { Crypto } = require('@peculiar/webcrypto')
 
@@ -35,17 +31,12 @@
 program
   .requiredOption('-r, --registrar <string>', 'Address of community')
   .option('-c, --channel <string>', 'Channel name for spamming messages', 'spam-bot')
-<<<<<<< HEAD
-  .requiredOption('-m, --messages <number>', 'Number of all messages that will be sent to a channel')
-  .option('-u, --users <number>', 'Number of users (bots)', '1')
-=======
   .option('-m, --messages <number>', 'Number of all messages that will be sent to a channel', '100')
   .option('-u, --activeUsers <number>', 'Number of spamming users (bots)', '3')
   .option('-s, --silentUsers <number>', 'Number of extra peers (bots)', '0')
   .option('-i, --intensity <number>', 'Number of messages per minute')
   .option('-std, --standby <number>', 'Amount of time (ms) during which the peers will remain connected after sending all the messages')
   .option('-e, --endless', 'Make the bot run endlessly')
->>>>>>> 51250248
 
 program.parse()
 const options = program.opts()
