--- conflicted
+++ resolved
@@ -1,5 +1,4 @@
 import {
-<<<<<<< HEAD
   publicChannels,
   messages,
   SocketActionTypes,
@@ -7,14 +6,6 @@
   MessageType,
   ErrorPayload,
   TestStore
-=======
-  ErrorPayload,
-  publicChannels,
-  SocketActionTypes,
-  TestStore,
-  messages,
-  MessageType
->>>>>>> 4dc7d63c
 } from '@quiet/state-manager'
 import waitForExpect from 'wait-for-expect'
 import { MAIN_CHANNEL } from '../testUtils/constants'
