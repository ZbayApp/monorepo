--- conflicted
+++ resolved
@@ -44,16 +44,9 @@
   },
   "dependencies": {
     "@peculiar/webcrypto": "1.4.1",
-<<<<<<< HEAD
     "@quiet/identity": "^1.0.0-alpha.3",
     "@quiet/logger": "^1.0.0-alpha.3",
     "@quiet/state-manager": "^1.0.0-alpha.3",
-=======
-    "@quiet/backend": "^1.0.0-alpha.4",
-    "@quiet/identity": "^1.0.0-alpha.4",
-    "@quiet/logger": "^1.0.0-alpha.4",
-    "@quiet/state-manager": "^1.0.0-alpha.4",
->>>>>>> 8f69b62f
     "@reduxjs/toolkit": "^1.6.1",
     "commander": "^9.1.0",
     "debug": "^4.3.2",
