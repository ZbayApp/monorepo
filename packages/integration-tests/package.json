--- conflicted
+++ resolved
@@ -44,16 +44,10 @@
   },
   "dependencies": {
     "@peculiar/webcrypto": "1.2.2",
-<<<<<<< HEAD
-    "@quiet/identity": "^0.3.0-alpha.5",
-    "@quiet/nectar": "^0.4.0-alpha.0",
-    "@quiet/waggle": "^0.4.0-alpha.0",
-		"@quiet/logger": "^0.1.0-alpha.0",
-=======
     "@quiet/identity": "^0.3.0-alpha.7",
     "@quiet/nectar": "^0.4.0-alpha.2",
     "@quiet/waggle": "^0.4.0-alpha.2",
->>>>>>> 3af885fd
+    "@quiet/logger": "^0.1.0-alpha.0",
     "@reduxjs/toolkit": "^1.6.1",
     "debug": "^4.3.2",
     "get-port": "^5.1.1",
