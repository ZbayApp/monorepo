--- conflicted
+++ resolved
@@ -45,14 +45,9 @@
   "dependencies": {
     "@peculiar/webcrypto": "1.2.2",
     "@quiet/identity": "^0.3.0-alpha.7",
-<<<<<<< HEAD
-    "@quiet/nectar": "^0.4.0-alpha.2",
-    "@quiet/waggle": "^0.4.0-alpha.2",
-    "@quiet/logger": "^0.1.0-alpha.0",
-=======
     "@quiet/nectar": "^0.4.0-alpha.3",
     "@quiet/waggle": "^0.4.0-alpha.3",
->>>>>>> 907030b0
+    "@quiet/logger": "^0.1.0-alpha.0",
     "@reduxjs/toolkit": "^1.6.1",
     "debug": "^4.3.2",
     "get-port": "^5.1.1",
