{
  "name": "integration-tests",
<<<<<<< HEAD
  "version": "1.2.0-alpha.1",
=======
  "version": "1.2.0-alpha.14",
>>>>>>> 950279a2
  "description": "",
  "types": "lib/index.d.ts",
  "main": "lib/index.js",
  "author": "",
  "license": "ISC",
  "scripts": {
    "build": "tsc -p tsconfig.build.json",
    "prepare": "npm run build",
    "test": "DEBUG='backend*, state-manager*' jest integrationTests/* --bail --colors",
    "bot": "DEBUG='backend*, state-manager*' ts-node src/bot/bot.ts",
    "test-ci": "jest integrationTests/*",
    "lint": "eslint --ext .ts ./src/ --fix",
    "prettier": "prettier"
  },
  "files": [
    "lib/**/*"
  ],
  "devDependencies": {
    "@babel/core": "^7.15.0",
    "@babel/preset-env": "^7.15.0",
    "@babel/preset-typescript": "^7.15.0",
    "@types/jest": "^26.0.24",
    "@types/redux-saga": "^0.10.5",
    "@types/tmp": "^0.2.2",
    "@typescript-eslint/eslint-plugin": "^4.33.0",
    "babel-jest": "^27.0.6",
    "check-disk-space": "^3.3.0",
    "eslint": "^7.32.0",
    "eslint-config-airbnb-base": "^14.2.1",
    "eslint-config-airbnb-typescript": "^13.0.0",
    "eslint-config-prettier": "^8.3.0",
    "eslint-plugin-import": "^2.24.1",
    "eslint-plugin-jsx-a11y": "^6.4.1",
    "eslint-plugin-prettier": "^3.4.0",
    "eslint-plugin-react": "^7.24.0",
    "eslint-plugin-react-hooks": "^4.6.0",
    "jest": "^27.4.5",
    "prettier": "^2.1.0",
    "prettier-config-standard": "^1.0.1",
    "typescript": "^4.9.3"
  },
  "dependencies": {
    "@peculiar/webcrypto": "1.4.1",
<<<<<<< HEAD
    "@quiet/identity": "^1.0.1-alpha.0",
    "@quiet/logger": "^1.0.1-alpha.0",
    "@quiet/state-manager": "^1.2.0-alpha.1",
=======
    "@quiet/identity": "^1.0.0",
    "@quiet/logger": "^1.0.0",
    "@quiet/state-manager": "^1.2.0-alpha.14",
>>>>>>> 950279a2
    "@reduxjs/toolkit": "^1.6.1",
    "commander": "^9.1.0",
    "debug": "^4.3.2",
    "get-port": "^5.1.1",
    "libp2p-websockets": "*",
    "lorem-ipsum": "^2.0.4",
    "luxon": "^2.0.2",
    "pkijs": "^3.0.8",
    "redux": "^4.1.1",
    "redux-saga": "^1.1.3",
    "redux-thunk": "^2.4.0",
    "socket.io-client": "^4.1.3",
    "tmp": "^0.2.1",
    "typed-redux-saga": "^1.3.1",
    "wait-for-expect": "^3.0.2"
  },
  "jest": {
    "testTimeout": 300000,
    "extensionsToTreatAsEsm": [
      ".ts"
    ],
    "moduleFileExtensions": [
      "ts",
      "tsx",
      "js",
      "jsx",
      "json",
      "node"
    ],
    "rootDir": "src",
    "setupFiles": [
      "./setupTests.ts"
    ]
  }
}<|MERGE_RESOLUTION|>--- conflicted
+++ resolved
@@ -1,10 +1,6 @@
 {
   "name": "integration-tests",
-<<<<<<< HEAD
-  "version": "1.2.0-alpha.1",
-=======
   "version": "1.2.0-alpha.14",
->>>>>>> 950279a2
   "description": "",
   "types": "lib/index.d.ts",
   "main": "lib/index.js",
@@ -48,15 +44,9 @@
   },
   "dependencies": {
     "@peculiar/webcrypto": "1.4.1",
-<<<<<<< HEAD
     "@quiet/identity": "^1.0.1-alpha.0",
     "@quiet/logger": "^1.0.1-alpha.0",
-    "@quiet/state-manager": "^1.2.0-alpha.1",
-=======
-    "@quiet/identity": "^1.0.0",
-    "@quiet/logger": "^1.0.0",
     "@quiet/state-manager": "^1.2.0-alpha.14",
->>>>>>> 950279a2
     "@reduxjs/toolkit": "^1.6.1",
     "commander": "^9.1.0",
     "debug": "^4.3.2",
