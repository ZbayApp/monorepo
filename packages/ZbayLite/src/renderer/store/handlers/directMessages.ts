import { produce, immerable } from 'immer'
import crypto from 'crypto'
import { createAction, handleActions } from 'redux-actions'

import { actionTypes } from '../../../shared/static'
import { ActionsType, PayloadType } from './types'
// import { directMessagesActions } from '../../sagas/directMessages/directMessages.reducer'

import { constants } from '../../cryptography/cryptography'
<<<<<<< HEAD
// import debug from 'debug'
// const _log = Object.assign(debug('zbay:dm'), {
//   error: debug('zbay:dm:err')
// })
=======
>>>>>>> 2aadd438

export interface IUser {
  nickname: string
  publicKey: string
  halfKey: string
}

export interface IConversation {
  sharedSecret: string
  contactPublicKey: string
  conversationId: string
}

export class DirectMessages {
  users: { [key: string]: IUser }
  conversations: { [key: string]: IConversation }
  conversationsList: { [key: string]: string }
  publicKey: string
  privateKey: string
  isAdded?: boolean
  constructor(values?: Partial<DirectMessages>) {
    Object.assign(this, values)
    this[immerable] = true
  }
}

export type DirectMessagesStore = DirectMessages

export const initialState: DirectMessagesStore = {
  users: {},
  conversations: {},
  conversationsList: {},
  privateKey: '',
  publicKey: ''
}

const fetchUsers = createAction<{ usersList: { [key: string]: IUser } }>(actionTypes.FETCH_USERS)
const setPublicKey = createAction<string>(actionTypes.SET_PUBLIC_KEY)
const setPrivateKey = createAction<string>(actionTypes.SET_PRIVATE_KEY)
const addConversation = createAction<IConversation>(actionTypes.ADD_CONVERSATION)
const fetchConversations = createAction<{ conversationsList: { [key: string]: string } }>(
  actionTypes.FETCH_CONVERSATIONS
)

export const actions = {
  fetchUsers,
  setPublicKey,
  setPrivateKey,
  addConversation,
  fetchConversations
}

export type DirectMessagesActions = ActionsType<typeof actions>

const generateDiffieHellman = () => async dispatch => {
  const dh = crypto.createDiffieHellman(constants.prime, 'hex', constants.generator, 'hex')
  dh.generateKeys()
  const privateKey = dh.getPrivateKey('hex')
  const publicKey = dh.getPublicKey('hex')

  await dispatch(actions.setPrivateKey(privateKey))
  await dispatch(actions.setPublicKey(publicKey))
}

export const getPrivateConversations = () => _dispatch => {
  // dispatch(directMessagesActions.getPrivateConversations())
}

const subscribeToAllConversations = () => async _dispatch => {
  // await dispatch(directMessagesActions.subscribeToAllConversations())
}

const getAvailableUsers = () => async _dispatch => {
  // await dispatch(directMessagesActions.getAvailableUsers())
}

export const epics = {
  generateDiffieHellman,
  getAvailableUsers,
  getPrivateConversations,
  subscribeToAllConversations
}

export const reducer = handleActions<DirectMessagesStore, PayloadType<DirectMessagesActions>>(
  {
    [fetchUsers.toString()]: (
      state,
      { payload: { usersList } }: DirectMessagesActions['fetchUsers']
    ) =>
      produce(state, draft => {
        draft.users = {
          ...draft.users,
          ...usersList
        }
      }),
    [fetchConversations.toString()]: (
      state,
      { payload: { conversationsList } }: DirectMessagesActions['fetchConversations']
    ) =>
      produce(state, draft => {
        draft.conversationsList = {
          ...draft.conversationsList,
          ...conversationsList
        }
      }),
    [setPublicKey.toString()]: (
      state,
      { payload: publicKey }: DirectMessagesActions['setPublicKey']
    ) =>
      produce(state, draft => {
        draft.publicKey = publicKey
      }),
    [setPrivateKey.toString()]: (
      state,
      { payload: privateKey }: DirectMessagesActions['setPrivateKey']
    ) =>
      produce(state, draft => {
        draft.privateKey = privateKey
      }),
    [addConversation.toString()]: (
      state,
      { payload: conversation }: DirectMessagesActions['addConversation']
    ) =>
      produce(state, draft => {
        draft.conversations = {
          ...draft.conversations,
          [conversation.conversationId]: conversation
        }
      })
  },
  initialState
)

export default {
  actions,
  epics,
  reducer
}<|MERGE_RESOLUTION|>--- conflicted
+++ resolved
@@ -7,13 +7,6 @@
 // import { directMessagesActions } from '../../sagas/directMessages/directMessages.reducer'
 
 import { constants } from '../../cryptography/cryptography'
-<<<<<<< HEAD
-// import debug from 'debug'
-// const _log = Object.assign(debug('zbay:dm'), {
-//   error: debug('zbay:dm:err')
-// })
-=======
->>>>>>> 2aadd438
 
 export interface IUser {
   nickname: string
