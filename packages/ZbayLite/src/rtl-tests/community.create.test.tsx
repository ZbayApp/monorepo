--- conflicted
+++ resolved
@@ -169,7 +169,7 @@
     userEvent.click(createUsernameButton)
 
     // Wait for the actions that updates the store
-    await act(async () => {})
+    await act(async () => { })
 
     // Check if create/username modals are gone
     expect(createCommunityTitle).not.toBeVisible()
@@ -201,15 +201,11 @@
         "Identity/storeUserCertificate",
         "Communities/updateCommunity",
         "Identity/savedOwnerCertificate",
-<<<<<<< HEAD
-        "Modals/closeModal",
-        "Modals/openModal",
-        "Modals/closeModal",
-        "Modals/openModal",
-        "Modals/closeModal",
-=======
-        "Communities/updateCommunityData",
->>>>>>> f5f0b2c0
+        "Modals/closeModal",
+        "Modals/openModal",
+        "Modals/closeModal",
+        "Modals/openModal",
+        "Modals/closeModal",
         "Communities/launchRegistrar",
         "Connection/addInitializedCommunity",
         "PublicChannels/createGeneralChannel",
@@ -346,7 +342,7 @@
     userEvent.click(createUsernameButton)
 
     // Wait for the actions that updates the store
-    await act(async () => {})
+    await act(async () => { })
 
     // Check if 'creating community' loading panel is displayed
     await waitFor(() => {
