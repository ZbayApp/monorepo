{
	"name": "@quiet/backend",
<<<<<<< HEAD
	"version": "0.8.1-alpha.2",
=======
	"version": "0.8.2-alpha.0",
>>>>>>> 7f7456d5
	"description": "tlg-manager",
	"types": "lib/index.d.ts",
	"main": "lib/index.js",
	"author": "",
	"license": "MIT",
	"scripts": {
		"build": "tsc -p tsconfig.build.json",
		"prepublish": "npm run build",
		"version": "git add -A src",
		"lint": "eslint --ext .jsx,.js,.ts,.tsx ./src/ --fix",
		"lint-ci": "eslint --ext .jsx,.js,.ts,.tsx ./src/",
		"test": "cross-env DEBUG=ipfs:*,backend:* jest ./src/**/* --runInBand --verbose --testPathIgnorePatterns=\".src/(!?nodeTest*)|(.node_modules*)\"",
		"test-ci": "jest ./src/**/* --runInBand --colors --ci --silent --verbose --testPathIgnorePatterns=\".src/(!?nodeTest*)|(.node_modules*)|src/.*\\.tor.test\\.(t|j)s$\"",
		"test-ci-tor": "jest --runInBand --colors --ci --silent --verbose --testPathPattern=\"src/.*\\.tor.test\\.(t|j)s$\"",
		"test-connect": "DEBUG='libp2p:websockets*' jest ./src/nodeTest/* --verbose",
		"test-connect-ci": "jest ./src/nodeTest/* --colors --ci --silent --verbose",
		"test-replication-no-tor": "ts-node -v && cross-env DEBUG='backend:dbSnap*,backend:localTest*' ts-node src/nodeTest/testReplicate.ts --nodesCount 1 --timeThreshold 200 --entriesCount 1000 --no-useTor",
		"test-replication-tor": "cross-env DEBUG='backend:dbSnap*,backend:localTest*' ts-node src/nodeTest/testReplicate.ts --nodesCount 1 --timeThreshold 500 --entriesCount 1000 --useTor",
		"rmDist": "rimraf lib/"
	},
	"repository": {
		"type": "git",
		"url": "git+ssh://git@github.com:TryQuiet/backend.git"
	},
	"files": [
		"lib/**/*",
		"package-lock.json"
	],
	"jest": {
		"transform": {
			"^.+\\.tsx?$": "ts-jest",
			"^.+\\.jsx?$": "babel-jest"
		},
		"testPathIgnorePatterns": [
			"/node_modules/"
		],
		"transformIgnorePatterns": [
			"/node_modules/"
		],
		"testRegex": "src/.*\\.test\\.(t|j)s$",
		"testEnvironment": "node",
		"testTimeout": 40000,
		"setupFiles": [
			"./jestSetup.js"
		]
	},
	"devDependencies": {
		"@types/crypto-js": "^4.0.2",
		"@types/express": "^4.17.9",
		"@types/jest": "^26.0.23",
		"@types/node": "^14.14.6",
		"@types/node-fetch": "^2.5.11",
		"@types/orbit-db": "git+https://github.com/orbitdb/orbit-db-types.git",
		"@types/pkijs": "0.0.12",
		"@types/socket.io": "^2.1.12",
		"@types/validator": "^13.1.4",
		"@typescript-eslint/eslint-plugin": "^4.22.0",
		"babel-jest": "^26.6.3",
		"cross-env": "^5.2.0",
		"eslint": "7.26.0",
		"eslint-config-standard": "^16.0.2",
		"eslint-config-standard-with-typescript": "^20.0.0",
		"eslint-plugin-import": "^2.22.1",
		"eslint-plugin-node": "^11.1.0",
		"eslint-plugin-promise": "^5.1.0",
		"eslint-plugin-react-hooks": "^4.2.0",
		"jest": "^26.6.3",
		"mock-fs": "^5.1.2",
		"prettier": "^2.1.1",
		"prettier-config-standard": "^1.0.1",
		"tmp": "^0.2.1",
		"ts-jest": "^26.5.6",
		"typescript": "^4.1.5",
		"wait-for-expect": "^3.0.2",
		"yargs": "^17.1.0"
	},
	"dependencies": {
		"@chainsafe/libp2p-noise": "^4.0.0",
		"@peculiar/webcrypto": "1.2.2",
<<<<<<< HEAD
		"@quiet/identity": "^0.5.1-alpha.0",
		"@quiet/logger": "^0.2.0-alpha.0",
		"@quiet/state-manager": "^0.8.1-alpha.1",
=======
		"@quiet/identity": "^0.8.2-alpha.0",
		"@quiet/logger": "^0.8.2-alpha.0",
		"@quiet/state-manager": "^0.8.2-alpha.0",
>>>>>>> 7f7456d5
		"abortable-iterator": "^3.0.0",
		"class-validator": "^0.13.1",
		"cli-table": "^0.3.6",
		"commander": "^7.2.0",
		"cors": "^2.8.5",
		"crypto-js": "^4.1.1",
		"debug": "^4.3.1",
		"dotenv": "8.2.0",
		"events": "^3.2.0",
		"express": "^4.17.1",
		"get-port": "^5.1.1",
		"http-server": "^0.12.3",
		"https-proxy-agent": "^5.0.0",
		"image-size": "^1.0.1",
		"ipfs": "^0.60.2",
		"ipfs-log": "5.4.1",
		"joi": "^17.4.0",
		"libp2p": "^0.33.0",
		"libp2p-bootstrap": "^0.13.0",
		"libp2p-gossipsub": "^0.11.0",
		"libp2p-kad-dht": "^0.24.2",
		"libp2p-mplex": "^0.10.1",
		"libp2p-websockets": "^0.16.2",
		"multiaddr": "^10.0.1",
		"orbit-db": "^0.28.5",
		"orbit-db-io": "^1.0.2",
		"orbit-db-store": "^4.3.3",
		"peer-id": "^0.15.0",
		"pkijs": "*",
		"socket.io": "3.0.5",
		"socks-proxy-agent": "^5.0.0",
		"validator": "^13.6.0"
	}
}<|MERGE_RESOLUTION|>--- conflicted
+++ resolved
@@ -1,129 +1,119 @@
 {
-	"name": "@quiet/backend",
-<<<<<<< HEAD
-	"version": "0.8.1-alpha.2",
-=======
-	"version": "0.8.2-alpha.0",
->>>>>>> 7f7456d5
-	"description": "tlg-manager",
-	"types": "lib/index.d.ts",
-	"main": "lib/index.js",
-	"author": "",
-	"license": "MIT",
-	"scripts": {
-		"build": "tsc -p tsconfig.build.json",
-		"prepublish": "npm run build",
-		"version": "git add -A src",
-		"lint": "eslint --ext .jsx,.js,.ts,.tsx ./src/ --fix",
-		"lint-ci": "eslint --ext .jsx,.js,.ts,.tsx ./src/",
-		"test": "cross-env DEBUG=ipfs:*,backend:* jest ./src/**/* --runInBand --verbose --testPathIgnorePatterns=\".src/(!?nodeTest*)|(.node_modules*)\"",
-		"test-ci": "jest ./src/**/* --runInBand --colors --ci --silent --verbose --testPathIgnorePatterns=\".src/(!?nodeTest*)|(.node_modules*)|src/.*\\.tor.test\\.(t|j)s$\"",
-		"test-ci-tor": "jest --runInBand --colors --ci --silent --verbose --testPathPattern=\"src/.*\\.tor.test\\.(t|j)s$\"",
-		"test-connect": "DEBUG='libp2p:websockets*' jest ./src/nodeTest/* --verbose",
-		"test-connect-ci": "jest ./src/nodeTest/* --colors --ci --silent --verbose",
-		"test-replication-no-tor": "ts-node -v && cross-env DEBUG='backend:dbSnap*,backend:localTest*' ts-node src/nodeTest/testReplicate.ts --nodesCount 1 --timeThreshold 200 --entriesCount 1000 --no-useTor",
-		"test-replication-tor": "cross-env DEBUG='backend:dbSnap*,backend:localTest*' ts-node src/nodeTest/testReplicate.ts --nodesCount 1 --timeThreshold 500 --entriesCount 1000 --useTor",
-		"rmDist": "rimraf lib/"
-	},
-	"repository": {
-		"type": "git",
-		"url": "git+ssh://git@github.com:TryQuiet/backend.git"
-	},
-	"files": [
-		"lib/**/*",
-		"package-lock.json"
-	],
-	"jest": {
-		"transform": {
-			"^.+\\.tsx?$": "ts-jest",
-			"^.+\\.jsx?$": "babel-jest"
-		},
-		"testPathIgnorePatterns": [
-			"/node_modules/"
-		],
-		"transformIgnorePatterns": [
-			"/node_modules/"
-		],
-		"testRegex": "src/.*\\.test\\.(t|j)s$",
-		"testEnvironment": "node",
-		"testTimeout": 40000,
-		"setupFiles": [
-			"./jestSetup.js"
-		]
-	},
-	"devDependencies": {
-		"@types/crypto-js": "^4.0.2",
-		"@types/express": "^4.17.9",
-		"@types/jest": "^26.0.23",
-		"@types/node": "^14.14.6",
-		"@types/node-fetch": "^2.5.11",
-		"@types/orbit-db": "git+https://github.com/orbitdb/orbit-db-types.git",
-		"@types/pkijs": "0.0.12",
-		"@types/socket.io": "^2.1.12",
-		"@types/validator": "^13.1.4",
-		"@typescript-eslint/eslint-plugin": "^4.22.0",
-		"babel-jest": "^26.6.3",
-		"cross-env": "^5.2.0",
-		"eslint": "7.26.0",
-		"eslint-config-standard": "^16.0.2",
-		"eslint-config-standard-with-typescript": "^20.0.0",
-		"eslint-plugin-import": "^2.22.1",
-		"eslint-plugin-node": "^11.1.0",
-		"eslint-plugin-promise": "^5.1.0",
-		"eslint-plugin-react-hooks": "^4.2.0",
-		"jest": "^26.6.3",
-		"mock-fs": "^5.1.2",
-		"prettier": "^2.1.1",
-		"prettier-config-standard": "^1.0.1",
-		"tmp": "^0.2.1",
-		"ts-jest": "^26.5.6",
-		"typescript": "^4.1.5",
-		"wait-for-expect": "^3.0.2",
-		"yargs": "^17.1.0"
-	},
-	"dependencies": {
-		"@chainsafe/libp2p-noise": "^4.0.0",
-		"@peculiar/webcrypto": "1.2.2",
-<<<<<<< HEAD
-		"@quiet/identity": "^0.5.1-alpha.0",
-		"@quiet/logger": "^0.2.0-alpha.0",
-		"@quiet/state-manager": "^0.8.1-alpha.1",
-=======
-		"@quiet/identity": "^0.8.2-alpha.0",
-		"@quiet/logger": "^0.8.2-alpha.0",
-		"@quiet/state-manager": "^0.8.2-alpha.0",
->>>>>>> 7f7456d5
-		"abortable-iterator": "^3.0.0",
-		"class-validator": "^0.13.1",
-		"cli-table": "^0.3.6",
-		"commander": "^7.2.0",
-		"cors": "^2.8.5",
-		"crypto-js": "^4.1.1",
-		"debug": "^4.3.1",
-		"dotenv": "8.2.0",
-		"events": "^3.2.0",
-		"express": "^4.17.1",
-		"get-port": "^5.1.1",
-		"http-server": "^0.12.3",
-		"https-proxy-agent": "^5.0.0",
-		"image-size": "^1.0.1",
-		"ipfs": "^0.60.2",
-		"ipfs-log": "5.4.1",
-		"joi": "^17.4.0",
-		"libp2p": "^0.33.0",
-		"libp2p-bootstrap": "^0.13.0",
-		"libp2p-gossipsub": "^0.11.0",
-		"libp2p-kad-dht": "^0.24.2",
-		"libp2p-mplex": "^0.10.1",
-		"libp2p-websockets": "^0.16.2",
-		"multiaddr": "^10.0.1",
-		"orbit-db": "^0.28.5",
-		"orbit-db-io": "^1.0.2",
-		"orbit-db-store": "^4.3.3",
-		"peer-id": "^0.15.0",
-		"pkijs": "*",
-		"socket.io": "3.0.5",
-		"socks-proxy-agent": "^5.0.0",
-		"validator": "^13.6.0"
-	}
+  "name": "@quiet/backend",
+  "version": "0.8.1-alpha.2",
+  "description": "tlg-manager",
+  "types": "lib/index.d.ts",
+  "main": "lib/index.js",
+  "author": "",
+  "license": "MIT",
+  "scripts": {
+    "build": "tsc -p tsconfig.build.json",
+    "prepublish": "npm run build",
+    "version": "git add -A src",
+    "lint": "eslint --ext .jsx,.js,.ts,.tsx ./src/ --fix",
+    "lint-ci": "eslint --ext .jsx,.js,.ts,.tsx ./src/",
+    "test": "cross-env DEBUG=ipfs:*,backend:* jest ./src/**/* --runInBand --verbose --testPathIgnorePatterns=\".src/(!?nodeTest*)|(.node_modules*)\"",
+    "test-ci": "jest ./src/**/* --runInBand --colors --ci --silent --verbose --testPathIgnorePatterns=\".src/(!?nodeTest*)|(.node_modules*)|src/.*\\.tor.test\\.(t|j)s$\"",
+    "test-ci-tor": "jest --runInBand --colors --ci --silent --verbose --testPathPattern=\"src/.*\\.tor.test\\.(t|j)s$\"",
+    "test-connect": "DEBUG='libp2p:websockets*' jest ./src/nodeTest/* --verbose",
+    "test-connect-ci": "jest ./src/nodeTest/* --colors --ci --silent --verbose",
+    "test-replication-no-tor": "ts-node -v && cross-env DEBUG='backend:dbSnap*,backend:localTest*' ts-node src/nodeTest/testReplicate.ts --nodesCount 1 --timeThreshold 200 --entriesCount 1000 --no-useTor",
+    "test-replication-tor": "cross-env DEBUG='backend:dbSnap*,backend:localTest*' ts-node src/nodeTest/testReplicate.ts --nodesCount 1 --timeThreshold 500 --entriesCount 1000 --useTor",
+    "rmDist": "rimraf lib/"
+  },
+  "repository": {
+    "type": "git",
+    "url": "git+ssh://git@github.com:TryQuiet/backend.git"
+  },
+  "files": [
+    "lib/**/*",
+    "package-lock.json"
+  ],
+  "jest": {
+    "transform": {
+      "^.+\\.tsx?$": "ts-jest",
+      "^.+\\.jsx?$": "babel-jest"
+    },
+    "testPathIgnorePatterns": [
+      "/node_modules/"
+    ],
+    "transformIgnorePatterns": [
+      "/node_modules/"
+    ],
+    "testRegex": "src/.*\\.test\\.(t|j)s$",
+    "testEnvironment": "node",
+    "testTimeout": 40000,
+    "setupFiles": [
+      "./jestSetup.js"
+    ]
+  },
+  "devDependencies": {
+    "@types/crypto-js": "^4.0.2",
+    "@types/express": "^4.17.9",
+    "@types/jest": "^26.0.23",
+    "@types/node": "^14.14.6",
+    "@types/node-fetch": "^2.5.11",
+    "@types/orbit-db": "git+https://github.com/orbitdb/orbit-db-types.git",
+    "@types/pkijs": "0.0.12",
+    "@types/socket.io": "^2.1.12",
+    "@types/validator": "^13.1.4",
+    "@typescript-eslint/eslint-plugin": "^4.22.0",
+    "babel-jest": "^26.6.3",
+    "cross-env": "^5.2.0",
+    "eslint": "7.26.0",
+    "eslint-config-standard": "^16.0.2",
+    "eslint-config-standard-with-typescript": "^20.0.0",
+    "eslint-plugin-import": "^2.22.1",
+    "eslint-plugin-node": "^11.1.0",
+    "eslint-plugin-promise": "^5.1.0",
+    "eslint-plugin-react-hooks": "^4.2.0",
+    "jest": "^26.6.3",
+    "mock-fs": "^5.1.2",
+    "prettier": "^2.1.1",
+    "prettier-config-standard": "^1.0.1",
+    "tmp": "^0.2.1",
+    "ts-jest": "^26.5.6",
+    "typescript": "^4.1.5",
+    "wait-for-expect": "^3.0.2",
+    "yargs": "^17.1.0"
+  },
+  "dependencies": {
+    "@chainsafe/libp2p-noise": "^4.0.0",
+    "@peculiar/webcrypto": "1.2.2",
+    "@quiet/identity": "^0.5.1-alpha.0",
+    "@quiet/logger": "^0.2.0-alpha.0",
+    "@quiet/state-manager": "^0.8.1-alpha.1",
+    "abortable-iterator": "^3.0.0",
+    "class-validator": "^0.13.1",
+    "cli-table": "^0.3.6",
+    "commander": "^7.2.0",
+    "cors": "^2.8.5",
+    "crypto-js": "^4.1.1",
+    "debug": "^4.3.1",
+    "dotenv": "8.2.0",
+    "events": "^3.2.0",
+    "express": "^4.17.1",
+    "get-port": "^5.1.1",
+    "http-server": "^0.12.3",
+    "https-proxy-agent": "^5.0.0",
+    "image-size": "^1.0.1",
+    "ipfs": "^0.60.2",
+    "ipfs-log": "5.4.1",
+    "joi": "^17.4.0",
+    "libp2p": "^0.33.0",
+    "libp2p-bootstrap": "^0.13.0",
+    "libp2p-gossipsub": "^0.11.0",
+    "libp2p-kad-dht": "^0.24.2",
+    "libp2p-mplex": "^0.10.1",
+    "libp2p-websockets": "^0.16.2",
+    "multiaddr": "^10.0.1",
+    "orbit-db": "^0.28.5",
+    "orbit-db-io": "^1.0.2",
+    "orbit-db-store": "^4.3.3",
+    "peer-id": "^0.15.0",
+    "pkijs": "*",
+    "socket.io": "3.0.5",
+    "socks-proxy-agent": "^5.0.0",
+    "validator": "^13.6.0"
+  }
 }