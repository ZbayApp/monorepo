--- conflicted
+++ resolved
@@ -256,12 +256,7 @@
 
         const addToQueue = async (link: CID) => {
             try {
-<<<<<<< HEAD
-                // @ts-ignore
-                await queue.add(async ({ signal }) => {
-=======
                 await queue.add(async () => {
->>>>>>> 378fc27e
                     try {
                         await processBlock(link, controller.signal)
                     } catch (e) {
@@ -351,20 +346,7 @@
             })
         }
 
-<<<<<<< HEAD
-        try {
-            // @ts-ignore
-            await queue.add(async ({ signal }) => {
-                try {
-                    await processBlock(block, signal)
-                } catch (e) {
-                }
-            }, { signal: controller.signal })
-        } catch (e) {
-        }
-=======
         void addToQueue(block)
->>>>>>> 378fc27e
 
         // Queue can be possibly idle in just two cases
         await queue.onIdle()
