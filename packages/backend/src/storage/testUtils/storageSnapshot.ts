import fs from 'fs'
import Log from 'ipfs-log'
// import { CID } from 'multiformats/cid'
import type { Libp2p } from 'libp2p'
import OrbitDB from 'orbit-db'
import EventStore from 'orbit-db-eventstore'
import PeerId from 'peer-id'
import { StorageOptions } from '../../common/types'
<<<<<<< HEAD
let compare, createPaths, removeDirs, removeFiles, getUsersAddresses

(async () => {
  const { 
  createPaths: createPathsImported,
  compare: compareImported,
  removeDirs: removeDirsImported,
  removeFiles: removeFilesImported,
  getUsersAddresses: getUsersAddressesImported

  } = await import('../../common/utils')
  createPaths = createPathsImported
  compare =  compareImported
  removeDirs = removeDirsImported
  removeFiles = removeFilesImported
  getUsersAddresses = getUsersAddressesImported

})()
=======

>>>>>>> d77476d5
import logger from '../../logger'
import { Storage } from '..'
const { createPaths } = await import('../../common/utils')

const log = logger('dbSnap')

class StorageTestSnapshotOptions extends StorageOptions {
  messagesCount: number
  createSnapshot?: boolean = false
  useSnapshot?: boolean = false
}

interface SnapshotInfo {
  queuePath: string
  snapshotPath: string
  mode: number
  hash: string
  size: number
  unfinished: any[]
}

export class StorageTestSnapshot extends Storage {
  public messages: EventStore<string>
  public replicationStartTime: Date
  public messagesCount: number
  public snapshotInfoDb: EventStore<SnapshotInfo>
  public useSnapshot: boolean
  public name: string
  public replicationTime: number
  public declare options: StorageTestSnapshotOptions
  protected snapshotSaved: boolean
  protected msgReplCount: number

  constructor(
    quietDir: string,
    communityId: string,
    options?: Partial<StorageTestSnapshotOptions>
  ) {
    super(quietDir, communityId, options)
    this.options = {
      ...new StorageTestSnapshotOptions(),
      ...options
    }
    this.useSnapshot = options.useSnapshot || process.env.USE_SNAPSHOT === 'true' // Actually use snapshot mechanizm
    this.messagesCount = options.messagesCount // Quantity of messages that will be added to db
    this.msgReplCount = 0
    this.snapshotSaved = false
    this.name = (Math.random() + 1).toString(36).substring(7)
  }

  public async init(libp2p: Libp2p, peerID: PeerId): Promise<void> {
    log(`${this.name}; StorageTest: Entered init`)
    if (this.options?.createPaths) {
      createPaths([this.ipfsRepoPath, this.orbitDbDir])
    }
    this.ipfs = await this.initIPFS(libp2p, peerID)

    this.orbitdb = await OrbitDB.createInstance(this.ipfs, { directory: this.orbitDbDir })

    await this.createDbForSnapshotInfo()
    await this.createDbForMessages()
    log(`Initialized '${this.name}'`)
  }

  public setName(name) {
    this.name = name
  }

  private async createDbForSnapshotInfo() {
    if (!this.useSnapshot) {
      return
    }
    this.snapshotInfoDb = await this.orbitdb.log<SnapshotInfo>('092183012', {
      accessController: {
        write: ['*']
      }
    })

    // eslint-disable-next-line
    this.snapshotInfoDb.events.on('replicated', async () => {
      // Retrieve snapshot that someone else saved to db
      if (!this.options.createSnapshot || process.env.CREATE_SNAPSHOT !== 'true') {
        log('Replicated snapshotInfoDb')
        await this.saveRemoteSnapshot(this.messages)
        console.time('load from snapshot')
        await this.loadFromSnapshot(this.messages)
        console.timeEnd('load from snapshot')
      }
    })
    // this.snapshotInfoDb.events.on('replicate.progress', (address, hash, entry, progress, total) => {
    // log(`${this.name}; replication in progress:`, address, hash, entry, progress, total)
    // log('>>', entry.payload.value.snapshot)
    // })
  }

  private async createDbForMessages() {
    log('createDbForMessages init')
    this.messages = await this.orbitdb.log<string>('3479623913-test', {
      accessController: {
        write: ['*']
      }
    })

    // Create snapshot and save to db for other peers to retrieve
    if (this.options.createSnapshot || process.env.CREATE_SNAPSHOT === 'true') {
      console.time(`${this.name}; Adding messages`)
      await this.addMessages()
      console.timeEnd(`${this.name}; Adding messages`)
      console.time('Loading messages')
      await this.messages.load()
      console.timeEnd('Loading messages')
      if (this.useSnapshot) {
        console.time('Saving Snapshot')
        await this.saveSnapshot(this.messages)
        console.timeEnd('Saving Snapshot')
      }
    }

    // eslint-disable-next-line
    this.messages.events.on('replicated', async () => {
      this.msgReplCount += 1
      log(`${this.name}; Replicated ${this.msgReplCount} chunk`)
      // await this.messages.load()
      // log('Loaded entries after replication:', this.getAllEventLogEntries(this.messages).length)
    })

    // eslint-disable-next-line
    this.messages.events.on(
      'replicate.progress',
      async (_address, _hash, _entry, progress, _total) => {
        if (!this.replicationStartTime) {
          console.time(`${this.name}; Replication time`)
          this.replicationStartTime = new Date()
          log('progress start', progress)
        }
        // log('---')
        // log(`replicate.progress: ${address}`)
        // log(`replicate.progress: ${hash}`)
        // log(`${this.name}; replicate.progress: ${entry.payload.value}`)
        // log(`replicate.progress: ${progress}`)
        // log(`replicate.progress: ${total}`)
        // await this.messages.load()
        // log('Loaded entries replicate.progress:', this.getAllEventLogEntries(this.messages).length)
        // fs.writeFileSync('allReplicatedMessages.json', JSON.stringify(this.getAllEventLogEntries(this.messages)))
        if (progress === this.messagesCount) {
          console.timeEnd(`${this.name}; Replication time`)
          const diff = new Date().getTime() - this.replicationStartTime.getTime()
          this.replicationTime = Number(diff / 1000)
        }
      }
    )

    await this.messages.load()
    log(`${this.name}; Loaded entries:`, this.getAllEventLogEntries(this.messages).length)
  }

  private async addMessages() {
    // Generate and add "messages" to db
    log(`Adding ${this.messagesCount} messages`)
    const range = n => Array.from(Array(n).keys())
    const messages = range(this.messagesCount).map(nr => `message_${nr.toString()}`)
    await Promise.all(messages.map(async msg => await this.messages.add(msg)))

    // Use code below if you care about messages order
    // for (const nr of range(this.messagesCount)) {
    //   // console.time(`adding msg ${nr.toString()}`)
    //   await this.messages.add(`message_${nr.toString()}`)
    //   // console.timeEnd(`adding msg ${nr.toString()}`)
    // }
  }

  public async addMessage(msg: string) {
    await this.messages.add(msg)
  }

  public getMessagesCount(): number {
    return this.getAllEventLogEntries(this.messages).length
  }

  public async saveRemoteSnapshot(db) {
    // Save retrieved snapshot info to local cache
    if (this.snapshotSaved) {
      return
    }
    log('Saving remote snapshot locally')
    const snapshotData = this.getSnapshotFromDb()

    await db._cache.set(snapshotData.snapshotPath, snapshotData.snapshot)
    await db._cache.set(snapshotData.queuePath, snapshotData.unfinished)
    this.snapshotSaved = true
  }

  async saveSnapshotInfoToDb(queuePath, snapshotPath, snapshot, unfinished) {
    log('Saving snapshot info to DB')
    await this.snapshotInfoDb.add({
      queuePath,
      snapshotPath,
      mode: snapshot.mode,
      hash: snapshot.hash,
      size: snapshot.size,
      unfinished
    })
    log('Saved snapshot info to DB')
  }

  public getSnapshotFromDb() {
    const snapshotInfo: SnapshotInfo = this.getAllEventLogEntries(this.snapshotInfoDb)[0] // Assume that at this point we replicated snapshot info
    log(`${this.name}; snapshot retrieved`, snapshotInfo)
    const cidObj = null
    log('CID', cidObj)
    const snapshot = {
      path: snapshotInfo.hash,
      cid: cidObj,
      size: snapshotInfo.size,
      mode: snapshotInfo.mode,
      mtime: undefined,
      hash: snapshotInfo.hash
    }
    return {
      queuePath: snapshotInfo.queuePath,
      snapshotPath: snapshotInfo.snapshotPath,
      snapshot,
      unfinished: snapshotInfo.unfinished
    }
  }

  async saveSnapshot(db) {
    // Copied from orbit-db-store
    const unfinished = db._replicator.getQueue()

    const snapshotData = db._oplog.toSnapshot()
    const buf = Buffer.from(
      JSON.stringify({
        id: snapshotData.id,
        heads: snapshotData.heads,
        size: snapshotData.values.length,
        values: snapshotData.values,
        type: db.type
      })
    )

    const snapshot = await db._ipfs.add(buf)

    snapshot.hash = snapshot.cid.toString() // js-ipfs >= 0.41, ipfs.add results contain a cid property (a CID instance) instead of a string hash property
    await db._cache.set(db.snapshotPath, snapshot)
    await db._cache.set(db.queuePath, unfinished)

    console.debug(
      `Saved snapshot: ${snapshot.hash as string}, queue length: ${unfinished.length as string}`
    )
    await this.saveSnapshotInfoToDb(
      // Saving it to share with others
      db.queuePath,
      db.snapshotPath,
      snapshot,
      unfinished
    )
    return [snapshot]
  }

  public saveSnapshotToFile() {
    // @ts-expect-error
    const snapshot = JSON.stringify(this.messages._oplog.toSnapshot())
    fs.writeFileSync(`snapshot_${this.name}_${new Date().toISOString()}.json`, snapshot)
  }

  async loadFromSnapshot(db) {
    // Copied from orbit-db-store
    if (db.options.onLoad) {
      await db.options.onLoad(db)
    }

    db.events.emit('load', db.address.toString()) // TODO emits inconsistent params, missing heads param

    const maxClock = (res, val) => Math.max(res, val.clock.time)

    const queue = await db._cache.get(db.queuePath)
    db.sync(queue || [])

    const snapshot = await db._cache.get(db.snapshotPath)

    if (snapshot) {
      const chunks = []
      for await (const chunk of db._ipfs.cat(snapshot.hash)) {
        chunks.push(chunk)
      }
      const buffer = Buffer.concat(chunks)
      const snapshotData = JSON.parse(buffer.toString())
      // fs.writeFileSync(`loadedSnapshotData${new Date().toISOString()}.json`, buffer.toString()) // Saving snapshot to investigate it later

      const onProgress = (hash, entry, count, _total) => {
        db._recalculateReplicationStatus(count, entry.clock.time)
        db._onLoadProgress(hash, entry)
      }

      // Fetch the entries
      // Timeout 1 sec to only load entries that are already fetched (in order to not get stuck at loading)
      db._recalculateReplicationMax(snapshotData.values.reduce(maxClock, 0))
      if (snapshotData) {
        const log = await Log.fromJSON(db._ipfs, db.identity, snapshotData, {
          access: db.access,
          sortFn: db.options.sortFn,
          length: -1,
          timeout: 1000,
          onProgressCallback: onProgress
        })
        await db._oplog.join(log)
        await db._updateIndex()
        db.events.emit('replicated', db.address.toString()) // TODO: inconsistent params, count param not emited
      }
      db.events.emit('ready', db.address.toString(), db._oplog.heads)
    } else {
      throw new Error(`Snapshot for ${db.address as string} not found!`)
    }

    return db
  }
}<|MERGE_RESOLUTION|>--- conflicted
+++ resolved
@@ -6,30 +6,10 @@
 import EventStore from 'orbit-db-eventstore'
 import PeerId from 'peer-id'
 import { StorageOptions } from '../../common/types'
-<<<<<<< HEAD
-let compare, createPaths, removeDirs, removeFiles, getUsersAddresses
-
-(async () => {
-  const { 
-  createPaths: createPathsImported,
-  compare: compareImported,
-  removeDirs: removeDirsImported,
-  removeFiles: removeFilesImported,
-  getUsersAddresses: getUsersAddressesImported
-
-  } = await import('../../common/utils')
-  createPaths = createPathsImported
-  compare =  compareImported
-  removeDirs = removeDirsImported
-  removeFiles = removeFilesImported
-  getUsersAddresses = getUsersAddressesImported
-
-})()
-=======
-
->>>>>>> d77476d5
+
 import logger from '../../logger'
 import { Storage } from '..'
+
 const { createPaths } = await import('../../common/utils')
 
 const log = logger('dbSnap')
