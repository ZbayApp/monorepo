import {
  CertFieldsTypes,
  getCertFieldValue,
  keyFromCertificate,
  keyObjectFromString,
  parseCertificate,
  verifySignature,
  verifyUserCert
} from '@quiet/identity'
import {
  ChannelMessage,
  PublicChannel,
  SaveCertificatePayload,
  FileMetadata,
  DownloadStatus,
  DownloadProgress,
  DownloadState,
  imagesExtensions,
  User,
  PushNotificationPayload
} from '@quiet/state-manager'
import type { IPFS, create as createType } from 'ipfs-core'
import type { Libp2p } from 'libp2p'
import OrbitDB from 'orbit-db'
import EventStore from 'orbit-db-eventstore'
import KeyValueStore from 'orbit-db-kvstore'
import path from 'path'
import { EventEmitter } from 'events'
import PeerId from 'peer-id'
import { CryptoEngine, getCrypto, setEngine } from 'pkijs'
import {
  IMessageThread,
  DirectMessagesRepo,
  PublicChannelsRepo,
  StorageOptions
} from '../common/types'
import { Config } from '../constants'
import AccessControllers from 'orbit-db-access-controllers'
import { MessagesAccessController } from './MessagesAccessController'
import logger from '../logger'
import validate from '../validation/validators'
import fs from 'fs'
import { promisify } from 'util'
import { stringToArrayBuffer } from 'pvutils'
import sizeOf from 'image-size'
import { StorageEvents } from './types'

import { IpfsFilesManager } from './ipfsFileManager'
import { create } from 'ipfs-core'
import { CID } from 'multiformats/cid'

const sizeOfPromisified = promisify(sizeOf)

const log = logger('db')

const { compare, createPaths, removeDirs, removeFiles, getUsersAddresses } = await import('../common/utils')
export class Storage extends EventEmitter {
  public quietDir: string
  public peerId: PeerId
  protected ipfs: IPFS
  protected orbitdb: OrbitDB
  private channels: KeyValueStore<PublicChannel>
  private messageThreads: KeyValueStore<IMessageThread>
  private certificates: EventStore<string>
  public publicChannelsRepos: Map<String, PublicChannelsRepo> = new Map()
  public directMessagesRepos: Map<String, DirectMessagesRepo> = new Map()
  public options: StorageOptions
  public orbitDbDir: string
  public ipfsRepoPath: string
  private filesManager: IpfsFilesManager
  readonly downloadCancellations: string[]
  private readonly __communityId: string
  private readonly publicKeysMap: Map<string, CryptoKey>
  private readonly userNamesMap: Map<string, string>

  constructor(quietDir: string, communityId: string, options?: Partial<StorageOptions>) {
    super()
    this.quietDir = quietDir
    this.__communityId = communityId
    this.options = {
      ...new StorageOptions(),
      ...options
    }
    this.orbitDbDir = path.join(this.quietDir, this.options.orbitDbDir || Config.ORBIT_DB_DIR)
    this.ipfsRepoPath = path.join(this.quietDir, this.options.ipfsDir || Config.IPFS_REPO_PATH)
    this.publicKeysMap = new Map()
    this.userNamesMap = new Map()
  }

  public async init(libp2p: Libp2p, peerID: PeerId): Promise<void> {
    log('Initializing storage')
    this.peerId = peerID
    removeFiles(this.quietDir, 'LOCK')
    removeDirs(this.quietDir, 'repo.lock')
    if (this.options?.createPaths) {
      createPaths([this.ipfsRepoPath, this.orbitDbDir])
    }
    this.ipfs = await this.initIPFS(libp2p, peerID)
    this.filesManager = new IpfsFilesManager(this.ipfs, this.quietDir)
    this.attachFileManagerEvents()

    AccessControllers.addAccessController({ AccessController: MessagesAccessController })

    this.orbitdb = await OrbitDB.createInstance(this.ipfs, {
      // @ts-ignore
      id: peerID.toString(),
      directory: this.orbitDbDir,
      // @ts-ignore
      AccessControllers: AccessControllers
    })
    log('Initialized storage')
  }

  public async initDatabases() {
    log('1/6')
    await this.createDbForChannels()
    log('2/6')
    await this.createDbForCertificates()
    log('3/6')
    await this.createDbForMessageThreads()
    log('4/6')
    await this.initAllChannels()
    log('5/6')
    await this.initAllConversations()
    log('6/6')
    log('Initialized DBs')
  }

  private async __stopOrbitDb() {
    if (this.orbitdb) {
      log('Stopping OrbitDB')
      try {
        await this.orbitdb.stop()
      } catch (err) {
        log.error(`Following error occured during closing orbitdb database: ${err as string}`)
      }
    }
  }

  private async __stopIPFS() {
    if (this.ipfs) {
      log('Stopping IPFS')
      try {
        await this.ipfs.stop()
      } catch (err) {
        log.error(`Following error occured during closing ipfs database: ${err as string}`)
      }
    }
  }

  public async stopOrbitDb() {
    await this.__stopOrbitDb()
    await this.__stopIPFS()
  }

  public get communityId() {
    return this.__communityId
  }

  protected async initIPFS(libp2p: any, peerID: any): Promise<IPFS> {
    log('Initializing IPFS')
    return await create({
      libp2p: async () => libp2p,
      preload: { enabled: false },
      repo: this.ipfsRepoPath,
      EXPERIMENTAL: {
        ipnsPubsub: true
      },
      init: {
        privateKey: peerID
      }
    })
  }

  public async updatePeersList() {
    const allUsers = this.getAllUsers()
    const peers = await getUsersAddresses(allUsers)
    this.emit(StorageEvents.UPDATE_PEERS_LIST, { communityId: this.communityId, peerList: peers })
  }

  public async loadAllCertificates() {
    log('Getting all certificates')
    this.emit(StorageEvents.LOAD_CERTIFICATES, {
      certificates: this.getAllEventLogEntries(this.certificates)
    })
  }

  public async createDbForCertificates() {
    log('createDbForCertificates init')
    this.certificates = await this.orbitdb.log<string>('certificates', {
      accessController: {
        write: ['*']
      }
    })
    this.certificates.events.on(
      'replicate.progress',
      async (_address, _hash, entry, _progress, _total) => {
        const certificate = entry.payload.value

        const parsedCertificate = parseCertificate(certificate)
        const key = keyFromCertificate(parsedCertificate)

        const username = getCertFieldValue(parsedCertificate, CertFieldsTypes.nickName)

        this.userNamesMap.set(key, username)
      }
    )
    this.certificates.events.on('replicated', async () => {
      log('REPLICATED: Certificates')
      this.emit(StorageEvents.LOAD_CERTIFICATES, {
        certificates: this.getAllEventLogEntries(this.certificates)
      })
      await this.updatePeersList()
    })
    this.certificates.events.on('write', async (_address, entry) => {
      log('Saved certificate locally')
      log(entry.payload.value)
      this.emit(StorageEvents.LOAD_CERTIFICATES, {
        certificates: this.getAllEventLogEntries(this.certificates)
      })
      await this.updatePeersList()
    })
    this.certificates.events.on('ready', () => {
      log('Loaded certificates to memory')
      this.emit(StorageEvents.LOAD_CERTIFICATES, {
        certificates: this.getAllEventLogEntries(this.certificates)
      })
    })

    // @ts-expect-error - OrbitDB's type declaration of `load` lacks 'options'
    await this.certificates.load({ fetchEntryTimeout: 15000 })
    const allCertificates = this.getAllEventLogEntries(this.certificates)
    log('ALL Certificates COUNT:', allCertificates.length)
    log('STORAGE: Finished createDbForCertificates')
  }

  public async loadAllChannels() {
    log('Getting all channels')
    // @ts-expect-error - OrbitDB's type declaration of `load` lacks 'options'
    await this.channels.load({ fetchEntryTimeout: 2000 })
    this.emit(StorageEvents.LOAD_PUBLIC_CHANNELS, {
      channels: this.channels.all as unknown as { [key: string]: PublicChannel }
    })
  }

  private async createDbForChannels() {
    log('createDbForChannels init')
    this.channels = await this.orbitdb.keyvalue<PublicChannel>('public-channels', {
      accessController: {
        write: ['*']
      }
    })

    this.channels.events.on('write', async (_address, entry) => {
      log('WRITE: Channels')
    })

    this.channels.events.on('replicated', async () => {
      log('REPLICATED: Channels')
      // @ts-expect-error - OrbitDB's type declaration of `load` lacks 'options'
      await this.channels.load({ fetchEntryTimeout: 2000 })
      this.emit(StorageEvents.LOAD_PUBLIC_CHANNELS, {
        channels: this.channels.all as unknown as { [key: string]: PublicChannel }
      })

      Object.values(this.channels.all).forEach(async (channel: PublicChannel) => {
        await this.subscribeToChannel(channel)
      })
    })

    // @ts-expect-error - OrbitDB's type declaration of `load` lacks 'options'
    await this.channels.load({ fetchEntryTimeout: 15000 })
    log('ALL CHANNELS COUNT:', Object.keys(this.channels.all).length)
    log('ALL CHANNELS COUNT:', Object.keys(this.channels.all))
    Object.values(this.channels.all).forEach(async (channel: PublicChannel) => {
      await this.subscribeToChannel(channel)
    })
    log('STORAGE: Finished createDbForChannels')
  }

  private async createDbForMessageThreads() {
    this.messageThreads = await this.orbitdb.keyvalue<IMessageThread>('msg-threads', {
      accessController: {
        write: ['*']
      }
    })
    this.messageThreads.events.on(
      'replicated',
      // eslint-disable-next-line
      async () => {
        // @ts-expect-error - OrbitDB's type declaration of `load` lacks 'options'
        await this.messageThreads.load({ fetchEntryTimeout: 2000 })
        const payload = this.messageThreads.all
        // this.io.loadAllPrivateConversations(payload)
        this.emit(StorageEvents.LOAD_ALL_PRIVATE_CONVERSATIONS, payload)
        await this.initAllConversations()
      }
    )
    // @ts-expect-error - OrbitDB's type declaration of `load` lacks 'options'
    await this.messageThreads.load({ fetchEntryTimeout: 2000 })
    log('ALL MESSAGE THREADS COUNT:', Object.keys(this.messageThreads.all).length)
  }

  async initAllChannels() {
    this.emit(StorageEvents.LOAD_PUBLIC_CHANNELS, {
      channels: this.channels.all as unknown as { [key: string]: PublicChannel }
    })
  }

  async initAllConversations() {
    await Promise.all(
      Object.keys(this.messageThreads.all).map(async conversation => {
        if (!this.directMessagesRepos.has(conversation)) {
          await this.createDirectMessageThread(conversation)
        }
      })
    )
  }

  async verifyMessage(message: ChannelMessage): Promise<boolean> {
    const crypto = getCrypto()
    const signature = stringToArrayBuffer(message.signature)
    let cryptoKey = this.publicKeysMap.get(message.pubKey)

    if (!cryptoKey) {
      cryptoKey = await keyObjectFromString(message.pubKey, crypto)
      this.publicKeysMap.set(message.pubKey, cryptoKey)
    }

    return await verifySignature(signature, message.message, cryptoKey)
  }

  protected getAllEventLogEntries<T>(db: EventStore<T>): T[] {
    return db
      .iterator({ limit: -1 })
      .collect()
      .map(e => e.payload.value)
  }

  public async subscribeToChannel(channelData: PublicChannel): Promise<void> {
    let db: EventStore<ChannelMessage>
    let repo = this.publicChannelsRepos.get(channelData.address)
    if (repo) {
      db = repo.db
    } else {
      db = await this.createChannel(channelData)
      if (!db) {
        log(`Can't subscribe to channel ${channelData.address}`)
        return
      }
      repo = this.publicChannelsRepos.get(channelData.address)
    }

    if (repo && !repo.eventsAttached) {
      log('Subscribing to channel ', channelData.address)

      db.events.on('write', async (_address, entry) => {
        log(`Writing to public channel db ${channelData.address}`)
        const verified = await this.verifyMessage(entry.payload.value)

        this.emit(StorageEvents.LOAD_MESSAGES, {
          messages: [entry.payload.value],
          isVerified: verified
        })
      })

      db.events.on('replicate.progress', async (address, _hash, entry, progress, total) => {
        log(`progress ${progress as string}/${total as string}. Address: ${address as string}`)
        const message = entry.payload.value

        const verified = await this.verifyMessage(message)

        this.emit(StorageEvents.LOAD_MESSAGES, {
          messages: [entry.payload.value],
          isVerified: verified
        })

        // Display push notifications on mobile
        if (process.env.BACKEND === 'mobile') {
          if (!verified) return

          // Do not notify about old messages
          if (parseInt(message.createdAt) < parseInt(process.env.CONNECTION_TIME)) return

          const username = this.getUserNameFromCert(message.pubKey)

          const payload: PushNotificationPayload = {
            message: JSON.stringify(message),
            username: username
          }

          this.emit(StorageEvents.SEND_PUSH_NOTIFICATION, payload)
        }
      })
      db.events.on('replicated', async address => {
        log('Replicated.', address)
        const ids = this.getAllEventLogEntries<ChannelMessage>(db).map(msg => msg.id)
        this.emit(StorageEvents.SEND_MESSAGES_IDS, {
          ids,
          channelAddress: channelData.address,
          communityId: this.communityId
        })
      })
      db.events.on('ready', () => {
        const ids = this.getAllEventLogEntries<ChannelMessage>(db).map(msg => msg.id)
        this.emit(StorageEvents.SEND_MESSAGES_IDS, {
          ids,
          channelAddress: channelData.address,
          communityId: this.communityId
        })
      })
      await db.load()
      repo.eventsAttached = true
    }

    log(`Subscribed to channel ${channelData.address}`)
    this.emit(StorageEvents.SET_CHANNEL_SUBSCRIBED, {
      channelAddress: channelData.address
    })
  }

  public async askForMessages(channelAddress: string, ids: string[]) {
    const repo = this.publicChannelsRepos.get(channelAddress)
    if (!repo) return
    const messages = this.getAllEventLogEntries<ChannelMessage>(repo.db)
    const filteredMessages: ChannelMessage[] = []
    for (const id of ids) {
      filteredMessages.push(...messages.filter(i => i.id === id))
    }
    this.emit(StorageEvents.LOAD_MESSAGES, {
      messages: filteredMessages,
      isVerified: true
    })
    this.emit(StorageEvents.CHECK_FOR_MISSING_FILES, this.communityId)
  }

  private async createChannel(data: PublicChannel): Promise<EventStore<ChannelMessage>> {
    if (!validate.isChannel(data)) {
      log.error('STORAGE: Invalid channel format')
      return
    }
    log(`Creating channel ${data.address}`)

    const db: EventStore<ChannelMessage> = await this.orbitdb.log<ChannelMessage>(
      `channels.${data.address}`,
      {
        accessController: {
          type: 'messagesaccess',
          write: ['*']
        }
      }
    )

    const channel = this.channels.get(data.address)
    if (channel === undefined) {
      await this.channels.put(data.address, {
        ...data
      })
    }

    this.publicChannelsRepos.set(data.address, { db, eventsAttached: false })
    log(`Set ${data.address} to local channels`)
    // @ts-expect-error - OrbitDB's type declaration of `load` lacks 'options'
    await db.load({ fetchEntryTimeout: 2000 })
    log(`Created channel ${data.address}`)
    this.emit(StorageEvents.CREATED_CHANNEL, {
      channel: data
    })
    return db
  }

  public async sendMessage(message: ChannelMessage) {
    if (!validate.isMessage(message)) {
      log.error('STORAGE: public channel message is invalid')
      return
    }
    const repo = this.publicChannelsRepos.get(message.channelAddress)
    if (!repo) {
      log.error(
        `Could not send message. No '${message.channelAddress}' channel in saved public channels`
      )
      return
    }
    try {
      await repo.db.add(message)
    } catch (e) {
      log.error(`STORAGE: Could not append message (entry not allowed to write to the log). Details: ${e.message}`)
    }
  }

  public copyFile(originalFilePath: string, filename: string): string {
    /**
     * Copy file to a different directory and return the new path
     */
    const uploadsDir = path.join(this.quietDir, 'uploads')
    const newPath = path.join(uploadsDir, filename)
    let filePath = originalFilePath
    try {
      if (!fs.existsSync(uploadsDir)) {
        fs.mkdirSync(uploadsDir, { recursive: true })
      }
      fs.copyFileSync(originalFilePath, newPath)
      filePath = newPath
    } catch (e) {
      log.error(`Couldn't copy file ${originalFilePath} to ${newPath}. Error: ${e.message}`)
    }
    return filePath
  }

  public async uploadFile(metadata: FileMetadata) {
    let width: number = null
    let height: number = null
    if (imagesExtensions.includes(metadata.ext)) {
      let imageSize = null
      try {
        imageSize = await sizeOfPromisified(metadata.path)
      } catch (e) {
        console.error(`Couldn't get image dimensions (${metadata.path}). Error: ${e.message}`)
        throw new Error(`Couldn't get image dimensions (${metadata.path}). Error: ${e.message}`)
      }
      width = imageSize.width
      height = imageSize.height
    }

    const stream = fs.createReadStream(metadata.path, { highWaterMark: 64 * 1024 * 10 })
    const uploadedFileStreamIterable = {
      async* [Symbol.asyncIterator]() {
        for await (const data of stream) {
          yield data
        }
      }
    }

    // Create directory for file
    const dirname = 'uploads'
    await this.ipfs.files.mkdir(`/${dirname}`, { parents: true })

    // Write file to IPFS
    const uuid = `${Date.now()}_${Math.random().toString(36).substr(2.9)}`
    const filename = `${uuid}_${metadata.name}${metadata.ext}`

    // Save copy to separate directory
    const filePath = this.copyFile(metadata.path, filename)
    console.time(`Writing ${filename} to ipfs`)
    await this.ipfs.files.write(`/${dirname}/${filename}`, uploadedFileStreamIterable, {
      create: true
    })
    console.timeEnd(`Writing ${filename} to ipfs`)

    // Get uploaded file information
    const entries = this.ipfs.files.ls(`/${dirname}`)
    for await (const entry of entries) {
      if (entry.name === filename) {
        this.emit(StorageEvents.REMOVE_DOWNLOAD_STATUS, { cid: metadata.cid })

        const fileMetadata: FileMetadata = {
          ...metadata,
          path: filePath,
          cid: entry.cid.toString(),
          size: entry.size,
          width,
          height
        }

        this.emit(StorageEvents.UPLOADED_FILE, fileMetadata)

        const statusReady: DownloadStatus = {
          mid: fileMetadata.message.id,
          cid: fileMetadata.cid,
          downloadState: DownloadState.Hosted,
          downloadProgress: undefined
        }

        this.emit(StorageEvents.UPDATE_DOWNLOAD_PROGRESS, statusReady)

        if (metadata.path !== filePath) {
          log(`Updating file metadata (${metadata.path} => ${filePath})`)
          this.emit(StorageEvents.UPDATE_MESSAGE_MEDIA, fileMetadata)
        }
        break
      }
    }
  }

<<<<<<< HEAD
  public async downloadFile(metadata: FileMetadata) {
    type IPFSPath = typeof CID | string

    // @ts-ignore
    const _CID: IPFSPath = CID.parse(metadata.cid)

    // Compare actual and reported file size
    // @ts-ignore
    const stat = await this.ipfs.files.stat(_CID)
    if (!compare(metadata.size, stat.size, 0.05)) {
      const maliciousStatus: DownloadStatus = {
        mid: metadata.message.id,
        cid: metadata.cid,
        downloadState: DownloadState.Malicious,
        downloadProgress: undefined
      }

      this.emit(StorageEvents.UPDATE_DOWNLOAD_PROGRESS, maliciousStatus)

      return
    }

    // @ts-ignore
    const entries = this.ipfs.cat(_CID)

    const downloadDirectory = path.join(this.quietDir, 'downloads', metadata.cid)
    createPaths([downloadDirectory])

    const fileName = metadata.name + metadata.ext
    const filePath = `${path.join(downloadDirectory, fileName)}`

    const writeStream = fs.createWriteStream(filePath)

    let downloadedBytes = 0
    let stopwatch = 0

    let downloadState: DownloadState = DownloadState.Ready
    log(`downloadFile ${metadata.cid}`, stat)
    for await (const entry of entries) {
      // Check if download is not meant to be canceled
      if (this.downloadCancellations.includes(metadata.message.id)) {
        downloadState = DownloadState.Canceled
        log(`Cancelled downloading ${metadata.path}`)
        break
      }
      await new Promise<void>((resolve, reject) => {
        writeStream.write(entry, err => {
          if (err) {
            log.error(`${metadata.name} download error: ${err}`)
            reject(err)
          }

          let transferSpeed = -1

          if (stopwatch === 0) {
            stopwatch = Date.now()
          } else {
            const timestamp = Date.now()
            let delay = 0.0001 // Workaround for avoiding delay 0:
            delay += (timestamp - stopwatch) / 1000 // in seconds
            transferSpeed = entry.byteLength / delay

            // Prevent passing null value
            if (transferSpeed === null) {
              transferSpeed = 0
            }

            stopwatch = timestamp
          }

          downloadedBytes += entry.byteLength

          const downloadProgress: DownloadProgress = {
            size: metadata.size,
            downloaded: downloadedBytes,
            transferSpeed: transferSpeed
          }

          const downloadStatus: DownloadStatus = {
            mid: metadata.message.id,
            cid: metadata.cid,
            downloadState: DownloadState.Downloading,
            downloadProgress: downloadProgress
          }

          const percentage = Math.floor((downloadProgress.downloaded / downloadProgress.size) * 100)

          log(
            `${new Date().toUTCString()}, ${metadata.name} downloaded bytes ${percentage}% ${downloadProgress.downloaded
            } / ${downloadProgress.size}`
          )
          this.emit(StorageEvents.UPDATE_DOWNLOAD_PROGRESS, downloadStatus)

          resolve()
        })
      })
    }

    writeStream.end()

    if (downloadState === DownloadState.Canceled) {
      const downloadCanceled: DownloadProgress = {
        size: metadata.size,
        downloaded: 0,
        transferSpeed: 0
      }

      const statusCanceled: DownloadStatus = {
        mid: metadata.message.id,
        cid: metadata.cid,
        downloadState: DownloadState.Canceled,
        downloadProgress: downloadCanceled
      }

      // Canceled Download
      this.emit(StorageEvents.UPDATE_DOWNLOAD_PROGRESS, statusCanceled)
    } else {
      const downloadCompleted: DownloadProgress = {
        size: metadata.size,
        downloaded: metadata.size,
        transferSpeed: 0
      }

      const statusCompleted: DownloadStatus = {
        mid: metadata.message.id,
        cid: metadata.cid,
        downloadState: DownloadState.Completed,
        downloadProgress: downloadCompleted
      }

      // Downloaded file
      this.emit(StorageEvents.UPDATE_DOWNLOAD_PROGRESS, statusCompleted)

      const fileMetadata: FileMetadata = {
        ...metadata,
        path: filePath
      }
      this.emit(StorageEvents.UPDATE_MESSAGE_MEDIA, fileMetadata)
    }
=======
  private attachFileManagerEvents = () => {
    this.filesManager.on('updateDownloadProgress', (status) => {
          this.emit(StorageEvents.UPDATE_DOWNLOAD_PROGRESS, status)
    })
    this.filesManager.on('updateFileMetadata', (messageMedia) => {
      console.log('updating file metadata')
      this.emit(StorageEvents.UPDATE_MESSAGE_MEDIA, messageMedia)
    })
  }
>>>>>>> e226fda6

  public async downloadFile(metadata: FileMetadata) {
    this.filesManager.emit('downloadFile', metadata)
  }

  public cancelDownload(mid: string) {
    this.filesManager.emit('cancelDownload', mid)
  }

  public async initializeConversation(address: string, encryptedPhrase: string): Promise<void> {
    if (!validate.isConversation(address, encryptedPhrase)) {
      log.error('STORAGE: Invalid conversation format')
      return
    }
    const db: EventStore<string> = await this.orbitdb.log<string>(`dms.${address}`, {
      accessController: {
        write: ['*']
      }
    })

    this.directMessagesRepos.set(address, { db, eventsAttached: false })
    await this.messageThreads.put(address, encryptedPhrase)
    await this.subscribeToDirectMessageThread(address)
  }

  public async subscribeToAllConversations(conversations) {
    await Promise.all(
      conversations.map(async channel => {
        await this.subscribeToDirectMessageThread(channel)
      })
    )
  }

  public async subscribeToDirectMessageThread(channelAddress: string) {
    let db: EventStore<string>
    let repo = this.directMessagesRepos.get(channelAddress)

    if (repo) {
      db = repo.db
    } else {
      db = await this.createDirectMessageThread(channelAddress)
      if (!db) {
        log(`Can't subscribe to direct messages thread ${channelAddress}`)
        return
      }
      repo = this.directMessagesRepos.get(channelAddress)
    }

    if (repo && !repo.eventsAttached) {
      log('Subscribing to direct messages thread ', channelAddress)
      this.emit(StorageEvents.LOAD_ALL_DIRECT_MESSAGES, {
        messages: this.getAllEventLogEntries(db),
        channelAddress
      })
      db.events.on('write', (_address, _entry) => {
        log('Writing')
        this.emit(StorageEvents.LOAD_ALL_DIRECT_MESSAGES, {
          messages: this.getAllEventLogEntries(db),
          channelAddress
        })
      })
      db.events.on('replicated', () => {
        log('Message replicated')
        this.emit(StorageEvents.LOAD_ALL_DIRECT_MESSAGES, {
          messages: this.getAllEventLogEntries(db),
          channelAddress
        })
      })
      db.events.on('ready', () => {
        log('DIRECT Messages thread ready')
      })
      repo.eventsAttached = true
      log('Subscription to channel ready', channelAddress)
    }
  }

  private async createDirectMessageThread(channelAddress: string): Promise<EventStore<string>> {
    if (!channelAddress) {
      log("No channel address, can't create channel")
      return
    }

    log(`creatin direct message thread for ${channelAddress}`)

    const db: EventStore<string> = await this.orbitdb.log<string>(`dms.${channelAddress}`, {
      accessController: {
        write: ['*']
      }
    })
    db.events.on('replicated', () => {
      log('replicated some messages')
    })
    // @ts-expect-error - OrbitDB's type declaration of `load` lacks 'options'
    await db.load({ fetchEntryTimeout: 2000 })

    this.directMessagesRepos.set(channelAddress, { db, eventsAttached: false })
    return db
  }

  public async sendDirectMessage(channelAddress: string, message: string) {
    if (!validate.isDirectMessage(message)) {
      log.error('STORAGE: Invalid direct message format')
      return
    }
    await this.subscribeToDirectMessageThread(channelAddress) // Is it necessary? Yes it is atm
    log('STORAGE: sendDirectMessage entered')
    log(`STORAGE: sendDirectMessage channelAddress is ${channelAddress}`)
    log(`STORAGE: sendDirectMessage message is ${JSON.stringify(message)}`)
    const db = this.directMessagesRepos.get(channelAddress).db
    log(`STORAGE: sendDirectMessage db is ${db.address.root}`)
    log(`STORAGE: sendDirectMessage db is ${db.address.path}`)
    await db.add(message)
  }

  public async getPrivateConversations(): Promise<void> {
    log('STORAGE: getPrivateConversations enetered')
    // @ts-expect-error - OrbitDB's type declaration of `load` arguments lacks 'options'
    await this.messageThreads.load({ fetchEntryTimeout: 2000 })
    const payload = this.messageThreads.all
    log('STORAGE: getPrivateConversations payload payload')
    this.emit(StorageEvents.LOAD_ALL_PRIVATE_CONVERSATIONS, payload)
  }

  public async saveCertificate(payload: SaveCertificatePayload): Promise<boolean> {
    log('About to save certificate...')
    if (!payload.certificate) {
      log('Certificate is either null or undefined, not saving to db')
      return false
    }
    const verification = await verifyUserCert(
      payload.rootPermsData.certificate,
      payload.certificate
    )
    if (verification.resultCode !== 0) {
      log.error('Certificate is not valid')
      log.error(verification.resultMessage)
      return false
    }
    log('Saving certificate...')
    await this.certificates.add(payload.certificate)
    return true
  }

  public getAllUsers(): User[] {
    const certs = this.getAllEventLogEntries(this.certificates)
    const allUsers = []
    for (const cert of certs) {
      const parsedCert = parseCertificate(cert)
      const onionAddress = getCertFieldValue(parsedCert, CertFieldsTypes.commonName)
      const peerId = getCertFieldValue(parsedCert, CertFieldsTypes.peerId)
      const username = getCertFieldValue(parsedCert, CertFieldsTypes.nickName)
      const dmPublicKey = getCertFieldValue(parsedCert, CertFieldsTypes.dmPublicKey)
      allUsers.push({ onionAddress, peerId, username, dmPublicKey })
    }
    return allUsers
  }

  public usernameCert(username: string): string | null {
    /**
     * Check if given username is already in use
     */
    const certificates = this.getAllEventLogEntries(this.certificates)
    for (const cert of certificates) {
      const parsedCert = parseCertificate(cert)
      const certUsername = getCertFieldValue(parsedCert, CertFieldsTypes.nickName)
      if (certUsername.localeCompare(username, undefined, { sensitivity: 'base' }) === 0) {
        return cert
      }
    }
    return null
  }

  public getUserNameFromCert(publicKey: string): string {
    if (!this.userNamesMap.get(publicKey)) {
      const certificates = this.getAllEventLogEntries(this.certificates)

      for (const cert of certificates) {
        const parsedCertificate = parseCertificate(cert)
        const key = keyFromCertificate(parsedCertificate)

        const value = getCertFieldValue(parsedCertificate, CertFieldsTypes.nickName)
        this.userNamesMap.set(key, value)
      }
    }

    return this.userNamesMap.get(publicKey)
  }
}<|MERGE_RESOLUTION|>--- conflicted
+++ resolved
@@ -582,147 +582,6 @@
     }
   }
 
-<<<<<<< HEAD
-  public async downloadFile(metadata: FileMetadata) {
-    type IPFSPath = typeof CID | string
-
-    // @ts-ignore
-    const _CID: IPFSPath = CID.parse(metadata.cid)
-
-    // Compare actual and reported file size
-    // @ts-ignore
-    const stat = await this.ipfs.files.stat(_CID)
-    if (!compare(metadata.size, stat.size, 0.05)) {
-      const maliciousStatus: DownloadStatus = {
-        mid: metadata.message.id,
-        cid: metadata.cid,
-        downloadState: DownloadState.Malicious,
-        downloadProgress: undefined
-      }
-
-      this.emit(StorageEvents.UPDATE_DOWNLOAD_PROGRESS, maliciousStatus)
-
-      return
-    }
-
-    // @ts-ignore
-    const entries = this.ipfs.cat(_CID)
-
-    const downloadDirectory = path.join(this.quietDir, 'downloads', metadata.cid)
-    createPaths([downloadDirectory])
-
-    const fileName = metadata.name + metadata.ext
-    const filePath = `${path.join(downloadDirectory, fileName)}`
-
-    const writeStream = fs.createWriteStream(filePath)
-
-    let downloadedBytes = 0
-    let stopwatch = 0
-
-    let downloadState: DownloadState = DownloadState.Ready
-    log(`downloadFile ${metadata.cid}`, stat)
-    for await (const entry of entries) {
-      // Check if download is not meant to be canceled
-      if (this.downloadCancellations.includes(metadata.message.id)) {
-        downloadState = DownloadState.Canceled
-        log(`Cancelled downloading ${metadata.path}`)
-        break
-      }
-      await new Promise<void>((resolve, reject) => {
-        writeStream.write(entry, err => {
-          if (err) {
-            log.error(`${metadata.name} download error: ${err}`)
-            reject(err)
-          }
-
-          let transferSpeed = -1
-
-          if (stopwatch === 0) {
-            stopwatch = Date.now()
-          } else {
-            const timestamp = Date.now()
-            let delay = 0.0001 // Workaround for avoiding delay 0:
-            delay += (timestamp - stopwatch) / 1000 // in seconds
-            transferSpeed = entry.byteLength / delay
-
-            // Prevent passing null value
-            if (transferSpeed === null) {
-              transferSpeed = 0
-            }
-
-            stopwatch = timestamp
-          }
-
-          downloadedBytes += entry.byteLength
-
-          const downloadProgress: DownloadProgress = {
-            size: metadata.size,
-            downloaded: downloadedBytes,
-            transferSpeed: transferSpeed
-          }
-
-          const downloadStatus: DownloadStatus = {
-            mid: metadata.message.id,
-            cid: metadata.cid,
-            downloadState: DownloadState.Downloading,
-            downloadProgress: downloadProgress
-          }
-
-          const percentage = Math.floor((downloadProgress.downloaded / downloadProgress.size) * 100)
-
-          log(
-            `${new Date().toUTCString()}, ${metadata.name} downloaded bytes ${percentage}% ${downloadProgress.downloaded
-            } / ${downloadProgress.size}`
-          )
-          this.emit(StorageEvents.UPDATE_DOWNLOAD_PROGRESS, downloadStatus)
-
-          resolve()
-        })
-      })
-    }
-
-    writeStream.end()
-
-    if (downloadState === DownloadState.Canceled) {
-      const downloadCanceled: DownloadProgress = {
-        size: metadata.size,
-        downloaded: 0,
-        transferSpeed: 0
-      }
-
-      const statusCanceled: DownloadStatus = {
-        mid: metadata.message.id,
-        cid: metadata.cid,
-        downloadState: DownloadState.Canceled,
-        downloadProgress: downloadCanceled
-      }
-
-      // Canceled Download
-      this.emit(StorageEvents.UPDATE_DOWNLOAD_PROGRESS, statusCanceled)
-    } else {
-      const downloadCompleted: DownloadProgress = {
-        size: metadata.size,
-        downloaded: metadata.size,
-        transferSpeed: 0
-      }
-
-      const statusCompleted: DownloadStatus = {
-        mid: metadata.message.id,
-        cid: metadata.cid,
-        downloadState: DownloadState.Completed,
-        downloadProgress: downloadCompleted
-      }
-
-      // Downloaded file
-      this.emit(StorageEvents.UPDATE_DOWNLOAD_PROGRESS, statusCompleted)
-
-      const fileMetadata: FileMetadata = {
-        ...metadata,
-        path: filePath
-      }
-      this.emit(StorageEvents.UPDATE_MESSAGE_MEDIA, fileMetadata)
-    }
-=======
   private attachFileManagerEvents = () => {
     this.filesManager.on('updateDownloadProgress', (status) => {
           this.emit(StorageEvents.UPDATE_DOWNLOAD_PROGRESS, status)
@@ -732,7 +591,6 @@
       this.emit(StorageEvents.UPDATE_MESSAGE_MEDIA, messageMedia)
     })
   }
->>>>>>> e226fda6
 
   public async downloadFile(metadata: FileMetadata) {
     this.filesManager.emit('downloadFile', metadata)
