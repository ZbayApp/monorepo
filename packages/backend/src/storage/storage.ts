import { Crypto } from '@peculiar/webcrypto'
import {
  CertFieldsTypes,
  getCertFieldValue,
  keyFromCertificate,
  keyObjectFromString,
  parseCertificate,
  verifySignature,
  verifyUserCert
} from '@quiet/identity'
import {
  ChannelMessage,
  PublicChannel,
  SaveCertificatePayload,
  FileMetadata,
  DownloadStatus,
  DownloadProgress,
  DownloadState,
  imagesExtensions,
  User,
  PushNotificationPayload,
  BASE_NOTIFICATION_CHANNEL
} from '@quiet/state-manager'
import * as IPFS from 'ipfs-core'
import Libp2p from 'libp2p'
import OrbitDB from 'orbit-db'
import EventStore from 'orbit-db-eventstore'
import KeyValueStore from 'orbit-db-kvstore'
import path from 'path'
import { EventEmitter } from 'events'
import PeerId from 'peer-id'
import { CryptoEngine, getCrypto, setEngine } from 'pkijs'
import {
  IMessageThread,
  DirectMessagesRepo,
  PublicChannelsRepo,
  StorageOptions
} from '../common/types'
import { compare, createPaths, removeDirs, removeFiles, getUsersAddresses } from '../common/utils'
import { Config } from '../constants'
import AccessControllers from 'orbit-db-access-controllers'
import { MessagesAccessController } from './MessagesAccessController'
import logger from '../logger'
import validate from '../validation/validators'
import { CID } from 'multiformats/cid'

import fs, { truncate } from 'fs'
import { promisify } from 'util'
import { stringToArrayBuffer } from 'pvutils'
import sizeOf from 'image-size'
import { StorageEvents } from './types'
import { sleep } from '../sleep'
const sizeOfPromisified = promisify(sizeOf)

const log = logger('db')

const webcrypto = new Crypto()
setEngine(
  'newEngine',
  // @ts-ignore
  webcrypto,
  new CryptoEngine({
    name: '',
    crypto: webcrypto,
    subtle: webcrypto.subtle
  })
)

export class Storage extends EventEmitter {
  public quietDir: string
  public peerId: PeerId
  protected ipfs: IPFS.IPFS
  protected orbitdb: OrbitDB
  private channels: KeyValueStore<PublicChannel>
  private messageThreads: KeyValueStore<IMessageThread>
  private certificates: EventStore<string>
  public publicChannelsRepos: Map<String, PublicChannelsRepo> = new Map()
  public directMessagesRepos: Map<String, DirectMessagesRepo> = new Map()
  public options: StorageOptions
  public orbitDbDir: string
  public ipfsRepoPath: string
  readonly downloadCancellations: string[]
  private readonly __communityId: string
  private readonly publicKeysMap: Map<string, CryptoKey>
  private readonly userNamesMap: Map<string, string>

  constructor(
    quietDir: string,
    communityId: string,
    options?: Partial<StorageOptions>
  ) {
    super()
    this.quietDir = quietDir
    this.__communityId = communityId
    this.options = {
      ...new StorageOptions(),
      ...options
    }
    this.orbitDbDir = path.join(this.quietDir, this.options.orbitDbDir || Config.ORBIT_DB_DIR)
    this.ipfsRepoPath = path.join(this.quietDir, this.options.ipfsDir || Config.IPFS_REPO_PATH)
    this.downloadCancellations = []
    this.publicKeysMap = new Map()
    this.userNamesMap = new Map()
  }

  public async init(libp2p: Libp2p, peerID: PeerId): Promise<void> {
    log('Initializing storage')
    this.peerId = peerID
    removeFiles(this.quietDir, 'LOCK')
    removeDirs(this.quietDir, 'repo.lock')
    if (this.options?.createPaths) {
      createPaths([this.ipfsRepoPath, this.orbitDbDir])
    }
    this.ipfs = await this.initIPFS(libp2p, peerID)

    AccessControllers.addAccessController({ AccessController: MessagesAccessController })

    this.orbitdb = await OrbitDB.createInstance(this.ipfs, {
      directory: this.orbitDbDir,
      // @ts-expect-error
      AccessControllers: AccessControllers
    })
    log('Initialized storage')
  }

  public async initDatabases() {
    log('1/6')
    await this.createDbForChannels()
    log('2/6')
    await this.createDbForCertificates()
    log('3/6')
    await this.createDbForMessageThreads()
    log('4/6')
    await this.initAllChannels()
    log('5/6')
    await this.initAllConversations()
    log('6/6')
    log('Initialized DBs')
  }

  private async __stopOrbitDb() {
    if (this.orbitdb) {
      log('Stopping OrbitDB')
      try {
        await this.orbitdb.stop()
      } catch (err) {
        log.error(`Following error occured during closing orbitdb database: ${err as string}`)
      }
    }
  }

  private async __stopIPFS() {
    if (this.ipfs) {
      log('Stopping IPFS')
      try {
        await this.ipfs.stop()
      } catch (err) {
        log.error(`Following error occured during closing ipfs database: ${err as string}`)
      }
    }
  }

  public async stopOrbitDb() {
    await this.__stopOrbitDb()
    await this.__stopIPFS()
  }

  public get communityId() {
    return this.__communityId
  }

  protected async initIPFS(libp2p: Libp2p, peerID: PeerId): Promise<IPFS.IPFS> {
    log('Initializing IPFS')
    // @ts-ignore
    return await IPFS.create({
      // error here 'permission denied 0.0.0.0:443'
      libp2p: async () => libp2p,
      preload: { enabled: false },
      repo: this.ipfsRepoPath,
      EXPERIMENTAL: {
        ipnsPubsub: true
      },
      init: {
        privateKey: peerID.toJSON().privKey
      }
    })
  }

  public async updatePeersList() {
    const allUsers = this.getAllUsers()
    const peers = await getUsersAddresses(allUsers)
    this.emit(StorageEvents.UPDATE_PEERS_LIST, { communityId: this.communityId, peerList: peers })
  }

  public async createDbForCertificates() {
    log('createDbForCertificates init')
    this.certificates = await this.orbitdb.log<string>('certificates', {
      accessController: {
        write: ['*']
      }
    })
    this.certificates.events.on('replicate.progress', async (_address, _hash, entry, _progress, _total) => {
      const certificate = entry.payload.value

      const parsedCertificate = parseCertificate(certificate)
      const key = keyFromCertificate(parsedCertificate)

      const username = getCertFieldValue(parsedCertificate, CertFieldsTypes.nickName)

      this.userNamesMap.set(key, username)
    })
    this.certificates.events.on('replicated', async () => {
      log('REPLICATED: Certificates')
      this.emit(StorageEvents.LOAD_CERTIFICATES, { certificates: this.getAllEventLogEntries(this.certificates) })
      await this.updatePeersList()
    })
    this.certificates.events.on('write', async (_address, entry) => {
      log('Saved certificate locally')
      log(entry.payload.value)
      this.emit(StorageEvents.LOAD_CERTIFICATES, { certificates: this.getAllEventLogEntries(this.certificates) })
      await this.updatePeersList()
    })
    this.certificates.events.on('ready', () => {
      log('Loaded certificates to memory')
      this.emit(StorageEvents.LOAD_CERTIFICATES, { certificates: this.getAllEventLogEntries(this.certificates) })
    })

    // @ts-expect-error - OrbitDB's type declaration of `load` lacks 'options'
    await this.certificates.load({ fetchEntryTimeout: 15000 })
    const allCertificates = this.getAllEventLogEntries(this.certificates)
    log('ALL Certificates COUNT:', allCertificates.length)
    log('STORAGE: Finished createDbForCertificates')
  }

  private async createDbForChannels() {
    log('createDbForChannels init')
    this.channels = await this.orbitdb.keyvalue<PublicChannel>('public-channels', {
      accessController: {
        write: ['*']
      }
    })

    this.channels.events.on('replicated', async () => {
      log('REPLICATED: Channels')
      // @ts-expect-error - OrbitDB's type declaration of `load` lacks 'options'
      await this.channels.load({ fetchEntryTimeout: 2000 })
      this.emit(StorageEvents.LOAD_PUBLIC_CHANNELS, { channels: this.channels.all as unknown as { [key: string]: PublicChannel } })
    })

    // @ts-expect-error - OrbitDB's type declaration of `load` lacks 'options'
    await this.channels.load({ fetchEntryTimeout: 15000 })
    log('ALL CHANNELS COUNT:', Object.keys(this.channels.all).length)
    log('ALL CHANNELS COUNT:', Object.keys(this.channels.all))
    log('STORAGE: Finished createDbForChannels')
  }

  private async createDbForMessageThreads() {
    this.messageThreads = await this.orbitdb.keyvalue<IMessageThread>('msg-threads', {
      accessController: {
        write: ['*']
      }
    })
    this.messageThreads.events.on(
      'replicated',
      // eslint-disable-next-line
      async () => {
        // @ts-expect-error - OrbitDB's type declaration of `load` lacks 'options'
        await this.messageThreads.load({ fetchEntryTimeout: 2000 })
        const payload = this.messageThreads.all
        // this.io.loadAllPrivateConversations(payload)
        this.emit(StorageEvents.LOAD_ALL_PRIVATE_CONVERSATIONS, payload)
        await this.initAllConversations()
      }
    )
    // @ts-expect-error - OrbitDB's type declaration of `load` lacks 'options'
    await this.messageThreads.load({ fetchEntryTimeout: 2000 })
    log('ALL MESSAGE THREADS COUNT:', Object.keys(this.messageThreads.all).length)
  }

  async initAllChannels() {
    this.emit(StorageEvents.LOAD_PUBLIC_CHANNELS, { channels: this.channels.all as unknown as { [key: string]: PublicChannel } })
  }

  async initAllConversations() {
    await Promise.all(
      Object.keys(this.messageThreads.all).map(async conversation => {
        if (!this.directMessagesRepos.has(conversation)) {
          await this.createDirectMessageThread(conversation)
        }
      })
    )
  }

  async verifyMessage(message: ChannelMessage): Promise<boolean> {
    const crypto = getCrypto()
    const signature = stringToArrayBuffer(message.signature)
    let cryptoKey = this.publicKeysMap.get(message.pubKey)

    if (!cryptoKey) {
      cryptoKey = await keyObjectFromString(message.pubKey, crypto)
      this.publicKeysMap.set(message.pubKey, cryptoKey)
    }

    return await verifySignature(signature, message.message, cryptoKey)
  }

  protected getAllEventLogEntries<T>(db: EventStore<T>): T[] {
    return db
      .iterator({ limit: -1 })
      .collect()
      .map(e => e.payload.value)
  }

  public async subscribeToChannel(channelData: PublicChannel): Promise<void> {
    let db: EventStore<ChannelMessage>
    let repo = this.publicChannelsRepos.get(channelData.address)
    if (repo) {
      db = repo.db
    } else {
      db = await this.createChannel(channelData)
      if (!db) {
        log(`Can't subscribe to channel ${channelData.address}`)
        return
      }
      repo = this.publicChannelsRepos.get(channelData.address)
    }

    if (repo && !repo.eventsAttached) {
      log('Subscribing to channel ', channelData.address)

      db.events.on('write', async (_address, entry) => {
        log(`Writing to public channel db ${channelData.address}`)
        const verified = await this.verifyMessage(entry.payload.value)

        this.emit(StorageEvents.LOAD_MESSAGES, {
          messages: [entry.payload.value],
          isVerified: verified
        })
      })

      db.events.on('replicate.progress', async (address, _hash, entry, progress, total) => {
        log(`progress ${progress as string}/${total as string}. Address: ${address as string}`)
        const message = entry.payload.value

        const verified = await this.verifyMessage(message)

          this.emit(StorageEvents.LOAD_MESSAGES, {
            messages: [entry.payload.value],
            isVerified: verified
          })

        // Display push notifications on mobile
        if (process.env.BACKEND === 'mobile') {
          if (!verified) return

          // Do not notify about old messages
          if (parseInt(message.createdAt) < parseInt(process.env.CONNECTION_TIME)) return

          const username = this.getUserNameFromCert(message.pubKey)

          const payload: PushNotificationPayload = {
            channel: BASE_NOTIFICATION_CHANNEL,
            message: JSON.stringify(message),
            username: username
          }

          this.emit(StorageEvents.SEND_PUSH_NOTIFICATION, payload)
        }
      })
      db.events.on('replicated', async address => {
        log('Replicated.', address)
        const ids = this.getAllEventLogEntries<ChannelMessage>(db).map(msg => msg.id)
        this.emit(StorageEvents.SEND_MESSAGES_IDS, {
          ids,
          channelAddress: channelData.address,
          communityId: this.communityId
        })
      })
      db.events.on('ready', () => {
        const ids = this.getAllEventLogEntries<ChannelMessage>(db).map(msg => msg.id)
        this.emit(StorageEvents.SEND_MESSAGES_IDS, {
          ids,
          channelAddress: channelData.address,
          communityId: this.communityId
        })
      })
      await db.load()
      repo.eventsAttached = true
    }

    log(`Subscribed to channel ${channelData.address}`)
    this.emit(StorageEvents.SET_CHANNEL_SUBSCRIBED, {
      channelAddress: channelData.address
    })
  }

  public async askForMessages(channelAddress: string, ids: string[]) {
    const repo = this.publicChannelsRepos.get(channelAddress)
    if (!repo) return
    const messages = this.getAllEventLogEntries<ChannelMessage>(repo.db)
    const filteredMessages: ChannelMessage[] = []
    for (const id of ids) {
      filteredMessages.push(...messages.filter(i => i.id === id))
    }
    this.emit(StorageEvents.LOAD_MESSAGES, {
      messages: filteredMessages,
      isVerified: true
    })
<<<<<<< HEAD
    this.io.checkForMissingFiles(this.communityId)
=======
    this.emit(StorageEvents.CHECK_FOR_MISSING_FILES, this.communityId)
>>>>>>> 4f1e68e7
  }

  private async createChannel(data: PublicChannel): Promise<EventStore<ChannelMessage>> {
    if (!validate.isChannel(data)) {
      log.error('STORAGE: Invalid channel format')
      return
    }
    log(`Creating channel ${data.address}`)

    const db: EventStore<ChannelMessage> = await this.orbitdb.log<ChannelMessage>(
      `channels.${data.address}`,
      {
        accessController: {
          type: 'messagesaccess',
          write: ['*']
        }
      }
    )

    const channel = this.channels.get(data.address)
    if (channel === undefined) {
      await this.channels.put(data.address, {
        ...data
      })
      this.emit(StorageEvents.CREATED_CHANNEL, {
        channel: data
      })
    }

    this.publicChannelsRepos.set(data.address, { db, eventsAttached: false })
    log(`Set ${data.address} to local channels`)
    // @ts-expect-error - OrbitDB's type declaration of `load` lacks 'options'
    await db.load({ fetchEntryTimeout: 2000 })
    log(`Created channel ${data.address}`)
    return db
  }

  public async sendMessage(message: ChannelMessage) {
    if (!validate.isMessage(message)) {
      log.error('STORAGE: public channel message is invalid')
      return
    }
    const repo = this.publicChannelsRepos.get(message.channelAddress)
    if (!repo) {
      log.error(
        `Could not send message. No '${message.channelAddress}' channel in saved public channels`
      )
      return
    }
    try {
      await repo.db.add(message)
    } catch (e) {
      log.error('STORAGE: Could not append message (entry not allowed to write to the log)')
    }
  }

  public copyFile(originalFilePath: string, filename: string): string {
    /**
     * Copy file to a different directory and return the new path
     */
    const uploadsDir = path.join(this.quietDir, 'uploads')
    const newPath = path.join(uploadsDir, filename)
    let filePath = originalFilePath
    try {
      if (!fs.existsSync(uploadsDir)) {
        fs.mkdirSync(uploadsDir, { recursive: true })
      }
      fs.copyFileSync(originalFilePath, newPath)
      filePath = newPath
    } catch (e) {
      log.error(`Couldn't copy file ${originalFilePath} to ${newPath}. Error: ${e.message}`)
    }
    return filePath
  }

  public async uploadFile(metadata: FileMetadata) {
    let width: number = null
    let height: number = null
    if (imagesExtensions.includes(metadata.ext)) {
      let imageSize = null
      try {
        imageSize = await sizeOfPromisified(metadata.path)
      } catch (e) {
        console.error(`Couldn't get image dimensions (${metadata.path}). Error: ${e.message}`)
        throw new Error(`Couldn't get image dimensions (${metadata.path}). Error: ${e.message}`)
      }
      width = imageSize.width
      height = imageSize.height
    }

    const stream = fs.createReadStream(metadata.path, { highWaterMark: 64 * 1024 * 10 })
    const uploadedFileStreamIterable = {
      async* [Symbol.asyncIterator]() {
        for await (const data of stream) {
          yield data
        }
      }
    }

    // Create directory for file
    const dirname = 'uploads'
    await this.ipfs.files.mkdir(`/${dirname}`, { parents: true })

    // Write file to IPFS
    const uuid = `${Date.now()}_${Math.random().toString(36).substr(2.9)}`
    const filename = `${uuid}_${metadata.name}${metadata.ext}`

    // Save copy to separate directory
    const filePath = this.copyFile(metadata.path, filename)
    console.time(`Writing ${filename} to ipfs`)
    await this.ipfs.files.write(`/${dirname}/${filename}`, uploadedFileStreamIterable, { create: true })
    console.timeEnd(`Writing ${filename} to ipfs`)

    // Get uploaded file information
    const entries = this.ipfs.files.ls(`/${dirname}`)
    for await (const entry of entries) {
      if (entry.name === filename) {
        this.emit(StorageEvents.REMOVE_DOWNLOAD_STATUS, { cid: metadata.cid })

        const fileMetadata: FileMetadata = {
          ...metadata,
          path: filePath,
          cid: entry.cid.toString(),
          size: entry.size,
          width,
          height
        }

        this.emit(StorageEvents.UPLOADED_FILE, fileMetadata)

        const statusReady: DownloadStatus = {
          mid: fileMetadata.message.id,
          cid: fileMetadata.cid,
          downloadState: DownloadState.Hosted,
          downloadProgress: undefined
        }

        this.emit(StorageEvents.UPDATE_DOWNLOAD_PROGRESS, statusReady)

        if (metadata.path !== filePath) {
          log(`Updating file metadata (${metadata.path} => ${filePath})`)
          this.emit(StorageEvents.UPDATE_MESSAGE_MEDIA, fileMetadata)
        }
        break
      }
    }
  }

  public async downloadFile(metadata: FileMetadata) {
    const _CID = CID.parse(metadata.cid)

    // Compare actual and reported file size
    const stat = await this.ipfs.files.stat(_CID)
    if (!compare(metadata.size, stat.size, 0.05)) {
      const maliciousStatus: DownloadStatus = {
        mid: metadata.message.id,
        cid: metadata.cid,
        downloadState: DownloadState.Malicious,
        downloadProgress: undefined
      }

      this.emit(StorageEvents.UPDATE_DOWNLOAD_PROGRESS, maliciousStatus)

      return
    }
    const entries = this.ipfs.cat(_CID)

    const downloadDirectory = path.join(this.quietDir, 'downloads', metadata.cid)
    createPaths([downloadDirectory])

    const fileName = metadata.name + metadata.ext
    const filePath = `${path.join(downloadDirectory, fileName)}`

    const writeStream = fs.createWriteStream(filePath)

    let downloadedBytes = 0
    let stopwatch = 0

    let downloadState: DownloadState = DownloadState.Ready

    for await (const entry of entries) {
      // Check if download is not meant to be canceled
      if (this.downloadCancellations.includes(metadata.message.id)) {
        downloadState = DownloadState.Canceled
        log(`Cancelled downloading ${metadata.path}`)
        break
      }
      await new Promise<void>((resolve, reject) => {
        writeStream.write(entry, err => {
          if (err) {
            log.error(`${metadata.name} download error: ${err}`)
            reject(err)
          }

          let transferSpeed = -1

          if (stopwatch === 0) {
            stopwatch = Date.now()
          } else {
            const timestamp = Date.now()
            let delay = 0.0001 // Workaround for avoiding delay 0:
            delay += (timestamp - stopwatch) / 1000 // in seconds
            transferSpeed = entry.byteLength / delay

            // Prevent passing null value
            if (transferSpeed === null) {
              transferSpeed = 0
            }

            stopwatch = timestamp
          }

          downloadedBytes += entry.byteLength

          const downloadProgress: DownloadProgress = {
            size: metadata.size,
            downloaded: downloadedBytes,
            transferSpeed: transferSpeed
          }

          const downloadStatus: DownloadStatus = {
            mid: metadata.message.id,
            cid: metadata.cid,
            downloadState: DownloadState.Downloading,
            downloadProgress: downloadProgress
          }

          const percentage = Math.floor(downloadProgress.downloaded / downloadProgress.size * 100)

          log(`${new Date().toUTCString()}, ${metadata.name} downloaded bytes ${percentage}% ${downloadProgress.downloaded} / ${downloadProgress.size}`)
          this.emit(StorageEvents.UPDATE_DOWNLOAD_PROGRESS, downloadStatus)

          resolve()
        })
      })
    }

    writeStream.end()

    if (downloadState === DownloadState.Canceled) {
      const downloadCanceled: DownloadProgress = {
        size: metadata.size,
        downloaded: 0,
        transferSpeed: 0
      }

      const statusCanceled: DownloadStatus = {
        mid: metadata.message.id,
        cid: metadata.cid,
        downloadState: DownloadState.Canceled,
        downloadProgress: downloadCanceled
      }

      // Canceled Download
      this.emit(StorageEvents.UPDATE_DOWNLOAD_PROGRESS, statusCanceled)
    } else {
      const downloadCompleted: DownloadProgress = {
        size: metadata.size,
        downloaded: metadata.size,
        transferSpeed: 0
      }

      const statusCompleted: DownloadStatus = {
        mid: metadata.message.id,
        cid: metadata.cid,
        downloadState: DownloadState.Completed,
        downloadProgress: downloadCompleted
      }

      // Downloaded file
      this.emit(StorageEvents.UPDATE_DOWNLOAD_PROGRESS, statusCompleted)

      const fileMetadata: FileMetadata = {
        ...metadata,
        path: filePath
      }
      this.emit(StorageEvents.UPDATE_MESSAGE_MEDIA, fileMetadata)
    }

    // Clear cancellation signal (if present)
    const index = this.downloadCancellations.indexOf(metadata.message.id)
    if (index > -1) {
      this.downloadCancellations.splice(index, 1)
    }
  }

  public cancelDownload(mid: string) {
    this.downloadCancellations.push(mid)
  }

  public async initializeConversation(address: string, encryptedPhrase: string): Promise<void> {
    if (!validate.isConversation(address, encryptedPhrase)) {
      log.error('STORAGE: Invalid conversation format')
      return
    }
    const db: EventStore<string> = await this.orbitdb.log<string>(`dms.${address}`, {
      accessController: {
        write: ['*']
      }
    })

    this.directMessagesRepos.set(address, { db, eventsAttached: false })
    await this.messageThreads.put(address, encryptedPhrase)
    await this.subscribeToDirectMessageThread(address)
  }

  public async subscribeToAllConversations(conversations) {
    await Promise.all(
      conversations.map(async channel => {
        await this.subscribeToDirectMessageThread(channel)
      })
    )
  }

  public async subscribeToDirectMessageThread(channelAddress: string) {
    let db: EventStore<string>
    let repo = this.directMessagesRepos.get(channelAddress)

    if (repo) {
      db = repo.db
    } else {
      db = await this.createDirectMessageThread(channelAddress)
      if (!db) {
        log(`Can't subscribe to direct messages thread ${channelAddress}`)
        return
      }
      repo = this.directMessagesRepos.get(channelAddress)
    }

    if (repo && !repo.eventsAttached) {
      log('Subscribing to direct messages thread ', channelAddress)
      this.emit(StorageEvents.LOAD_ALL_DIRECT_MESSAGES, { messages: this.getAllEventLogEntries(db), channelAddress })
      db.events.on('write', (_address, _entry) => {
        log('Writing')
        this.emit(StorageEvents.LOAD_ALL_DIRECT_MESSAGES, { messages: this.getAllEventLogEntries(db), channelAddress })
      })
      db.events.on('replicated', () => {
        log('Message replicated')
        this.emit(StorageEvents.LOAD_ALL_DIRECT_MESSAGES, { messages: this.getAllEventLogEntries(db), channelAddress })
      })
      db.events.on('ready', () => {
        log('DIRECT Messages thread ready')
      })
      repo.eventsAttached = true
      log('Subscription to channel ready', channelAddress)
    }
  }

  private async createDirectMessageThread(channelAddress: string): Promise<EventStore<string>> {
    if (!channelAddress) {
      log("No channel address, can't create channel")
      return
    }

    log(`creatin direct message thread for ${channelAddress}`)

    const db: EventStore<string> = await this.orbitdb.log<string>(`dms.${channelAddress}`, {
      accessController: {
        write: ['*']
      }
    })
    db.events.on('replicated', () => {
      log('replicated some messages')
    })
    // @ts-expect-error - OrbitDB's type declaration of `load` lacks 'options'
    await db.load({ fetchEntryTimeout: 2000 })

    this.directMessagesRepos.set(channelAddress, { db, eventsAttached: false })
    return db
  }

  public async sendDirectMessage(channelAddress: string, message: string) {
    if (!validate.isDirectMessage(message)) {
      log.error('STORAGE: Invalid direct message format')
      return
    }
    await this.subscribeToDirectMessageThread(channelAddress) // Is it necessary? Yes it is atm
    log('STORAGE: sendDirectMessage entered')
    log(`STORAGE: sendDirectMessage channelAddress is ${channelAddress}`)
    log(`STORAGE: sendDirectMessage message is ${JSON.stringify(message)}`)
    const db = this.directMessagesRepos.get(channelAddress).db
    log(`STORAGE: sendDirectMessage db is ${db.address.root}`)
    log(`STORAGE: sendDirectMessage db is ${db.address.path}`)
    await db.add(message)
  }

  public async getPrivateConversations(): Promise<void> {
    log('STORAGE: getPrivateConversations enetered')
    // @ts-expect-error - OrbitDB's type declaration of `load` arguments lacks 'options'
    await this.messageThreads.load({ fetchEntryTimeout: 2000 })
    const payload = this.messageThreads.all
    log('STORAGE: getPrivateConversations payload payload')
    this.emit(StorageEvents.LOAD_ALL_PRIVATE_CONVERSATIONS, payload)
  }

  public async saveCertificate(payload: SaveCertificatePayload): Promise<boolean> {
    log('About to save certificate...')
    if (!payload.certificate) {
      log('Certificate is either null or undefined, not saving to db')
      return false
    }
    const verification = await verifyUserCert(
      payload.rootPermsData.certificate,
      payload.certificate
    )
    if (verification.resultCode !== 0) {
      log.error('Certificate is not valid')
      log.error(verification.resultMessage)
      return false
    }
    log('Saving certificate...')
    await this.certificates.add(payload.certificate)
    return true
  }

  public getAllUsers(): User[] {
    const certs = this.getAllEventLogEntries(this.certificates)
    const allUsers = []
    for (const cert of certs) {
      const parsedCert = parseCertificate(cert)
      const onionAddress = getCertFieldValue(parsedCert, CertFieldsTypes.commonName)
      const peerId = getCertFieldValue(parsedCert, CertFieldsTypes.peerId)
      const username = getCertFieldValue(parsedCert, CertFieldsTypes.nickName)
      const dmPublicKey = getCertFieldValue(parsedCert, CertFieldsTypes.dmPublicKey)
      allUsers.push({ onionAddress, peerId, username, dmPublicKey })
    }
    return allUsers
  }

  public usernameCert(username: string): string | null {
    /**
     * Check if given username is already in use
     */
    const certificates = this.getAllEventLogEntries(this.certificates)
    for (const cert of certificates) {
      const parsedCert = parseCertificate(cert)
      const certUsername = getCertFieldValue(parsedCert, CertFieldsTypes.nickName)
      if (certUsername.localeCompare(username, undefined, { sensitivity: 'base' }) === 0) {
        return cert
      }
    }
    return null
  }

  public getUserNameFromCert(publicKey: string): string {
    if (!this.userNamesMap.get(publicKey)) {
      const certificates = this.getAllEventLogEntries(this.certificates)

      for (const cert of certificates) {
        const parsedCertificate = parseCertificate(cert)
        const key = keyFromCertificate(parsedCertificate)

        const value = getCertFieldValue(parsedCertificate, CertFieldsTypes.nickName)
        this.userNamesMap.set(key, value)
      }
    }

    return this.userNamesMap.get(publicKey)
  }
}<|MERGE_RESOLUTION|>--- conflicted
+++ resolved
@@ -406,11 +406,7 @@
       messages: filteredMessages,
       isVerified: true
     })
-<<<<<<< HEAD
-    this.io.checkForMissingFiles(this.communityId)
-=======
     this.emit(StorageEvents.CHECK_FOR_MISSING_FILES, this.communityId)
->>>>>>> 4f1e68e7
   }
 
   private async createChannel(data: PublicChannel): Promise<EventStore<ChannelMessage>> {
