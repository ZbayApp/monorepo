--- conflicted
+++ resolved
@@ -272,23 +272,13 @@
       })
 
       // Delete channel on replication
-<<<<<<< HEAD
-      Array.from(this.publicChannelsRepos.keys()).forEach(e => {
-        const isDeleted = !Object.keys(this.channels.all).includes(e)
-        if (isDeleted) {
-          log('deleting channel ', e)
-          void this.deleteChannel({ channel: e })
-        }
-      })
-=======
       // Array.from(this.publicChannelsRepos.keys()).forEach(e => {
-      //   const isDeleted = !Object.keys(this.channels.all).includes(e as string)
+      //   const isDeleted = !Object.keys(this.channels.all).includes(e)
       //   if (isDeleted) {
       //     log('deleting channel ', e)
       //     void this.deleteChannel({ channel: e })
       //   }
       // })
->>>>>>> 9cb5d2eb
 
       Object.values(this.channels.all).forEach(async (channel: PublicChannel) => {
         await this.subscribeToChannel(channel)
@@ -522,12 +512,6 @@
     if (channel) {
       void this.channels.del(payload.channel)
     }
-<<<<<<< HEAD
-    const repo = this.publicChannelsRepos.get(payload.channel)
-    if (!repo) {
-      log.error(`No channel '${payload.channel}' in channels repo`)
-      return
-=======
     let repo = this.publicChannelsRepos.get(payload.channel)
     if (!repo) {
       const db = await this.orbitdb.log<ChannelMessage>(
@@ -543,7 +527,6 @@
         db,
         eventsAttached: false
       }
->>>>>>> 9cb5d2eb
     }
     await repo.db.load()
     const allEntries = this.getAllEventLogRawEntries(repo.db)
