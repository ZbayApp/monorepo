--- conflicted
+++ resolved
@@ -319,45 +319,26 @@
     if (repo && !repo.eventsAttached) {
       log('Subscribing to channel ', channelData.address)
 
-      this.on(StorageEvents.LOAD_MESSAGES, () => {
-        console.log('received event')
-      })
-
       db.events.on('write', async (_address, entry) => {
         log(`Writing to public channel db ${channelData.address}`)
-        console.log('before verifiation')
         const verified = await this.verifyMessage(entry.payload.value)
-  
-        console.log('after verification', verified)
-
-        console.log("VERIFIED MESSAGE")
-
-        console.log('emitttttttting message on writeeeeee')
 
         this.emit(StorageEvents.LOAD_MESSAGES, {
           messages: [entry.payload.value],
           isVerified: verified
         })
-
-        console.log('after emit')
       })
 
       db.events.on('replicate.progress', async (address, _hash, entry, progress, total) => {
         log(`progress ${progress as string}/${total as string}. Address: ${address as string}`)
-<<<<<<< HEAD
-        const verified = await this.verifyMessage(entry.payload.value)
-        this.emit(StorageEvents.LOAD_MESSAGES, {
-          messages: [entry.payload.value],
-=======
         const message = entry.payload.value
-
+        
         const verified = await this.verifyMessage(message)
-
-        this.io.loadMessages({
-          messages: [message],
->>>>>>> a6298273
-          isVerified: verified
-        })
+          
+          this.emit(StorageEvents.LOAD_MESSAGES, {
+            messages: [entry.payload.value],
+            isVerified: verified
+          })
 
         // Display push notifications on mobile
         if (process.env.BACKEND === 'mobile') {
@@ -371,7 +352,7 @@
             message: JSON.stringify(message)
           }
 
-          this.io.sendPushNotification(payload)
+          this.emit(StorageEvents.SEND_PUSH_NOTIFICATION, payload)
         }
       })
       db.events.on('replicated', async address => {
@@ -413,7 +394,7 @@
       messages: filteredMessages,
       isVerified: true
     })
-    this.io.checkForMissingFiles(this.communityId)
+    this.emit(StorageEvents.CHECK_FOR_MISSING_FILES, this.communityId)
   }
 
   private async createChannel(data: PublicChannel): Promise<EventStore<ChannelMessage>> {
