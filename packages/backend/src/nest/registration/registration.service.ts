--- conflicted
+++ resolved
@@ -32,17 +32,11 @@
     }
     const pendingCsrs = await extractPendingCsrs(payload)
 
-<<<<<<< HEAD
-    pendingCsrs.forEach(async csr => {
-      await this.registerUserCertificate(csr)
-    })
-=======
     await Promise.all(
       pendingCsrs.map(async csr => {
         await this.registerUserCertificate(csr)
       })
     )
->>>>>>> 032585e6
 
     if (payload.id) this.emit(RegistrationEvents.FINISHED_ISSUING_CERTIFICATES_FOR_ID, { id: payload.id })
   }
