--- conflicted
+++ resolved
@@ -43,7 +43,6 @@
     this.on(RegistrationEvents.SET_CERTIFICATES, certs => {
       this.setCertificates(certs)
     })
-<<<<<<< HEAD
     this.on(RegistrationEvents.REGISTER_USER_CERTIFICATE, async (csr: string) => {
       if (!this._permsData) {
         console.log('NO PERMS DATA')
@@ -51,12 +50,9 @@
       }
       await this.registerUser(csr)
     })
-    this.setRouting()
-=======
     // eslint-disable-next-line
     const self = this
     this.setRouting(self)
->>>>>>> ce6501ef
   }
 
   public setCertificates(certs: string[]) {
