--- conflicted
+++ resolved
@@ -43,7 +43,6 @@
     this.on(RegistrationEvents.SET_CERTIFICATES, certs => {
       this.setCertificates(certs)
     })
-<<<<<<< HEAD
     this.on(RegistrationEvents.REGISTER_USER_CERTIFICATE, async (csr: string) => {
       if (!this._permsData) {
         console.log('NO PERMS DATA')
@@ -52,11 +51,6 @@
       await this.registerUser(csr)
     })
     this.setRouting()
-=======
-    // eslint-disable-next-line
-    const self = this
-    this.setRouting(self)
->>>>>>> ce6501ef
   }
 
   public setCertificates(certs: string[]) {
@@ -65,17 +59,7 @@
 
   private pendingPromise: Promise<RegistrarResponse> | null = null
 
-  private setRouting(self: any) {
-    // @ts-ignore
-    const middleware = function (req, res, next) {
-      const host = req.headers['host']
-      if (host !== self.onionAddress) {
-        return res.status(403).send('Access denied')
-      }
-      next()
-    }
-
-    this._app.use(middleware)
+  private setRouting() {
     this._app.use(express.json())
     this._app.post('/register', async (req, res): Promise<void> => {
       if (this.pendingPromise) return
