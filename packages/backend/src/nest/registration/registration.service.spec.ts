import { Test, TestingModule } from '@nestjs/testing'
import { TestModule } from '../common/test.module'
import { RegistrationModule } from './registration.module'
import { RegistrationService } from './registration.service'
import { configCrypto, createRootCA, createUserCsr, type RootCA, verifyUserCert, type UserCsr } from '@quiet/identity'
import { type DirResult } from 'tmp'
import { type PermsData } from '@quiet/types'
import { Time } from 'pkijs'
import { issueCertificate, extractPendingCsrs } from './registration.functions'
import { jest } from '@jest/globals'
import { createTmpDir } from '../common/utils'

describe('RegistrationService', () => {
  let module: TestingModule
  let registrationService: RegistrationService

  let tmpDir: DirResult
  let certRoot: RootCA
  let permsData: PermsData
  let userCsr: UserCsr
  let invalidUserCsr: any

  beforeEach(async () => {
    module = await Test.createTestingModule({
      imports: [TestModule, RegistrationModule],
    }).compile()

    registrationService = await module.resolve(RegistrationService)

    jest.clearAllMocks()
    tmpDir = createTmpDir()
    certRoot = await createRootCA(
      new Time({ type: 1, value: new Date() }),
      new Time({ type: 1, value: new Date(2030, 1, 1) }),
      'testRootCA'
    )
    permsData = { certificate: certRoot.rootCertString, privKey: certRoot.rootKeyString }
    userCsr = await createUserCsr({
      nickname: 'userName',
      commonName: 'nqnw4kc4c77fb47lk52m5l57h4tcxceo7ymxekfn7yh5m66t4jv2olad.onion',
      peerId: 'Qmf3ySkYqLET9xtAtDzvAr5Pp3egK1H3C5iJAZm1SpLEp6',
      dmPublicKey: 'testdmPublicKey',
      signAlg: configCrypto.signAlg,
      hashAlg: configCrypto.hashAlg,
    })
    invalidUserCsr = 'invalidUserCsr'
  })

  afterEach(async () => {
    tmpDir.removeCallback()
    await module.close()
  })

  it('registerUser should return cert if csr is valid and cert should pass the verification', async () => {
    const responseData = await issueCertificate(userCsr.userCsr, permsData)
    expect(responseData.cert).toBeTruthy()
    if (!responseData.cert) return null
    const isProperUserCert = await verifyUserCert(certRoot.rootCertString, responseData.cert)
    expect(isProperUserCert.result).toBe(true)
  })

  it('registrar should return errors array if csr is not valid and should not return any cert', async () => {
    const responseData = await issueCertificate(invalidUserCsr, permsData)
    expect(responseData.cert).toBeFalsy()
    expect(responseData.error.length).toBeTruthy()
  })

<<<<<<< HEAD
  // Extract pending csrs should return all csrs if there are no certificates
  it('extractPendingCsrs should return all csrs if there are no certificates and csrs do not contain duplicate usernames', () => {})
  // Extract pending csrs should return all csrs if there are certificates, but they do not contain any name that's in csr
  // Extract pending csrs should return filtered csrs, excluding those that try to register name that is already in certificate
  // Extrand pending csrs should return all csrs if there are no duplicates in requested usernames
  // Extract pending csrs should return only one csrs that have unique usernames, if there are two or more csrs with same username, return just one
})
=======
  it('extractPendingCsrs should return all csrs if there are no certificates and csrs do not contain duplicate usernames', async () => {
    const certificates: string[] = []
    const csrs: string[] = [userCsr.userCsr]
    const payload: { certificates: string[], csrs: string[] } = {
      certificates: certificates,
      csrs: csrs
    }
    const pendingCsrs = await extractPendingCsrs(payload)
    expect(pendingCsrs).toEqual(csrs)
  })

  it('extractPendingCsrs should return all csrs if there are certificates, and csrs do not contain any name that is in certificates already', async () => {
    const aliceCsr = await createUserCsr({
      nickname: 'alice',
      commonName: 'nqnw4kc4c77fb47lk52m5l57h4tcxceo7ymxekfn7yh5m66t4jv2olad.onion',
      peerId: 'Qmf3ySkYqLET9xtAtDzvAr5Pp3egK1H3C5iJAZm1SpLEp6',
      dmPublicKey: 'testdmPublicKey',
      signAlg: configCrypto.signAlg,
      hashAlg: configCrypto.hashAlg,
    })
    const aliceCert = await issueCertificate(aliceCsr.userCsr, permsData)
    if (!aliceCert.cert) return
    const certificates: string[] = [aliceCert.cert]
    const csrs: string[] = [userCsr.userCsr]
    const payload: { certificates: string[], csrs: string[] } = {
      certificates: certificates,
      csrs: csrs
    }
    const pendingCsrs = await extractPendingCsrs(payload)
    expect(pendingCsrs).toEqual(csrs)
  })

  it('extractPendingCsrs should return filtered csrs, excluding those that tries to claim username already present in certificate', async () => {
    const userCert = await issueCertificate(userCsr.userCsr, permsData)
    if (!userCert.cert) return
    const certificates: string[] = [userCert.cert]
    const csrs: string[] = [userCsr.userCsr]
    const payload: { certificates: string[], csrs: string[] } = {
      certificates: certificates,
      csrs: csrs
    }
    const pendingCsrs = await extractPendingCsrs(payload)
    expect(pendingCsrs.length).toEqual(0)
  })

  it('extractPendingCsrs should return all csrs if there are no duplicates in requested usernames', async () => {
    const userCsr2 = await createUserCsr({
      nickname: 'userName2',
      commonName: 'nqnw4kc4c77fb47lk52m5l57h4tcxceo7ymxekfn7yh5m66t4jv2olad.onion',
      peerId: 'Qmf3ySkYqLET9xtAtDzvAr5Pp3egK1H3C5iJAZm1SpLEp6',
      dmPublicKey: 'testdmPublicKey',
      signAlg: configCrypto.signAlg,
      hashAlg: configCrypto.hashAlg,
    })
    const csrs: string[] = [userCsr.userCsr, userCsr2.userCsr]
    const pendingCsrs = await extractPendingCsrs({ certificates: [], csrs: csrs })
    expect(pendingCsrs.length).toEqual(csrs.length)
  })

  it('Extract pending csrs should return only csrs that have unique usernames', async () => {
    const userCsr = await createUserCsr({
      nickname: 'karol',
      commonName: 'nqnw4kc4c77fb47lk52m5l57h4tcxceo7ymxekfn7yh5m66t4jv2olad.onion',
      peerId: 'Qmf3ySkYqLET9xtAtDzvAr5Pp3egK1H3C5iJAZm1SpLEp6',
      dmPublicKey: 'testdmPublicKey',
      signAlg: configCrypto.signAlg,
      hashAlg: configCrypto.hashAlg,
    })
    const userCsr2 = await createUserCsr({
      nickname: 'karol',
      commonName: 'nnnnnnc4c77fb47lk52m5l57h4tcxceo7ymxekfn7yh5m66t4jv2olad.onion',
      peerId: 'QmffffffqLET9xtAtDzvAr5Pp3egK1H3C5iJAZm1SpLEp6',
      dmPublicKey: 'testdmPublicKey',
      signAlg: configCrypto.signAlg,
      hashAlg: configCrypto.hashAlg,
    })
    const csrs: string[] = [userCsr.userCsr, userCsr2.userCsr]
    const pendingCsrs = await extractPendingCsrs({ certificates: [], csrs: csrs })
    expect(pendingCsrs.length).toEqual(1)
    expect(pendingCsrs[0]).toBe(userCsr.userCsr)
  })
})    
>>>>>>> ef746a0b
<|MERGE_RESOLUTION|>--- conflicted
+++ resolved
@@ -65,21 +65,12 @@
     expect(responseData.error.length).toBeTruthy()
   })
 
-<<<<<<< HEAD
-  // Extract pending csrs should return all csrs if there are no certificates
-  it('extractPendingCsrs should return all csrs if there are no certificates and csrs do not contain duplicate usernames', () => {})
-  // Extract pending csrs should return all csrs if there are certificates, but they do not contain any name that's in csr
-  // Extract pending csrs should return filtered csrs, excluding those that try to register name that is already in certificate
-  // Extrand pending csrs should return all csrs if there are no duplicates in requested usernames
-  // Extract pending csrs should return only one csrs that have unique usernames, if there are two or more csrs with same username, return just one
-})
-=======
   it('extractPendingCsrs should return all csrs if there are no certificates and csrs do not contain duplicate usernames', async () => {
     const certificates: string[] = []
     const csrs: string[] = [userCsr.userCsr]
-    const payload: { certificates: string[], csrs: string[] } = {
+    const payload: { certificates: string[]; csrs: string[] } = {
       certificates: certificates,
-      csrs: csrs
+      csrs: csrs,
     }
     const pendingCsrs = await extractPendingCsrs(payload)
     expect(pendingCsrs).toEqual(csrs)
@@ -98,9 +89,9 @@
     if (!aliceCert.cert) return
     const certificates: string[] = [aliceCert.cert]
     const csrs: string[] = [userCsr.userCsr]
-    const payload: { certificates: string[], csrs: string[] } = {
+    const payload: { certificates: string[]; csrs: string[] } = {
       certificates: certificates,
-      csrs: csrs
+      csrs: csrs,
     }
     const pendingCsrs = await extractPendingCsrs(payload)
     expect(pendingCsrs).toEqual(csrs)
@@ -111,9 +102,9 @@
     if (!userCert.cert) return
     const certificates: string[] = [userCert.cert]
     const csrs: string[] = [userCsr.userCsr]
-    const payload: { certificates: string[], csrs: string[] } = {
+    const payload: { certificates: string[]; csrs: string[] } = {
       certificates: certificates,
-      csrs: csrs
+      csrs: csrs,
     }
     const pendingCsrs = await extractPendingCsrs(payload)
     expect(pendingCsrs.length).toEqual(0)
@@ -155,5 +146,4 @@
     expect(pendingCsrs.length).toEqual(1)
     expect(pendingCsrs[0]).toBe(userCsr.userCsr)
   })
-})    
->>>>>>> ef746a0b
+})