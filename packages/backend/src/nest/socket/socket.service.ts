--- conflicted
+++ resolved
@@ -150,25 +150,15 @@
   public listen = async (port = this.configOptions.socketIOPort): Promise<void> => {
     return await new Promise(resolve => {
       if (this.serverIoProvider.server.listening) resolve()
-<<<<<<< HEAD
-      this.serverIoProvider.server.listen(port, () => {
-        this.logger.log(`Data server running on port ${port}`)
-=======
       this.serverIoProvider.server.listen(this.configOptions.socketIOPort, () => {
         this.logger(`Data server running on port ${this.configOptions.socketIOPort}`)
->>>>>>> 51c14318
         resolve()
       })
     })
   }
 
-<<<<<<< HEAD
-  public close = async (port = this.configOptions.socketIOPort): Promise<void> => {
-    this.logger.log(`Closing data server on port ${port}`)
-=======
   public close = async (): Promise<void> => {
     this.logger(`Closing data server on port ${this.configOptions.socketIOPort}`)
->>>>>>> 51c14318
     return await new Promise(resolve => {
       this.serverIoProvider.server.close(err => {
         if (err) throw new Error(err.message)
