import { Inject, Injectable, OnModuleInit } from '@nestjs/common'
import {
  SocketActionTypes,
  CreateChannelPayload,
  SendMessagePayload,
  UploadFilePayload,
  DownloadFilePayload,
  CancelDownloadPayload,
  AskForMessagesPayload,
  ConnectionProcessInfo,
  RegisterOwnerCertificatePayload,
  SaveOwnerCertificatePayload,
  InitCommunityPayload,
  Community,
  DeleteFilesFromChannelSocketPayload,
  SaveCSRPayload,
  CommunityMetadata,
<<<<<<< HEAD
  type PermsData,
=======
  type UserProfile,
>>>>>>> d016be5a
} from '@quiet/types'
import EventEmitter from 'events'
import { CONFIG_OPTIONS, SERVER_IO_PROVIDER } from '../const'
import { ConfigOptions, ServerIoProviderTypes } from '../types'
import { suspendableSocketEvents } from './suspendable.events'
import Logger from '../common/logger'

@Injectable()
export class SocketService extends EventEmitter implements OnModuleInit {
  private readonly logger = Logger(SocketService.name)

  public resolveReadyness: (value: void | PromiseLike<void>) => void
  public readyness: Promise<void>

  constructor(
    @Inject(SERVER_IO_PROVIDER) public readonly serverIoProvider: ServerIoProviderTypes,
    @Inject(CONFIG_OPTIONS) public readonly configOptions: ConfigOptions
  ) {
    super()

    this.readyness = new Promise<void>(resolve => {
      this.resolveReadyness = resolve
    })
  }

  async onModuleInit() {
    this.logger('init:started')

    this.attachListeners()
    await this.init()

    this.logger('init:finished')
  }

  public async init() {
    const connection = new Promise<void>(resolve => {
      this.serverIoProvider.io.on(SocketActionTypes.CONNECTION, socket => {
        this.logger('init: connection')
        resolve()
      })
    })

    await this.listen()

    await connection
  }

  private readonly attachListeners = (): void => {
    // Attach listeners here
    this.serverIoProvider.io.on(SocketActionTypes.CONNECTION, socket => {
      this.logger('socket connection')

      // On websocket connection, update presentation service with network data
      this.emit(SocketActionTypes.CONNECTION)

      socket.on(SocketActionTypes.CLOSE, async () => {
        this.emit(SocketActionTypes.CLOSE)
      })

      socket.use(async (event, next) => {
        const type = event[0]
        if (suspendableSocketEvents.includes(type)) {
          this.logger('Awaiting readyness before emitting: ', type)
          await this.readyness
        }
        next()
      })

      // ====== Channels =====
      socket.on(SocketActionTypes.CREATE_CHANNEL, async (payload: CreateChannelPayload) => {
        this.emit(SocketActionTypes.CREATE_CHANNEL, payload)
      })

      socket.on(SocketActionTypes.DELETE_CHANNEL, async (payload: { channelId: string; ownerPeerId: string }) => {
        this.emit(SocketActionTypes.DELETE_CHANNEL, payload)
      })

      // ====== Messages ======
      socket.on(SocketActionTypes.SEND_MESSAGE, async (payload: SendMessagePayload) => {
        this.emit(SocketActionTypes.SEND_MESSAGE, payload)
      })

      socket.on(SocketActionTypes.ASK_FOR_MESSAGES, async (payload: AskForMessagesPayload) => {
        this.emit(SocketActionTypes.ASK_FOR_MESSAGES, payload)
      })

      // ====== Files ======
      socket.on(SocketActionTypes.UPLOAD_FILE, async (payload: UploadFilePayload) => {
        this.emit(SocketActionTypes.UPLOAD_FILE, payload.file)
      })

      socket.on(SocketActionTypes.DOWNLOAD_FILE, async (payload: DownloadFilePayload) => {
        this.emit(SocketActionTypes.DOWNLOAD_FILE, payload.metadata)
      })

      socket.on(SocketActionTypes.CANCEL_DOWNLOAD, async (payload: CancelDownloadPayload) => {
        this.emit(SocketActionTypes.CANCEL_DOWNLOAD, payload.mid)
      })

      socket.on(SocketActionTypes.DELETE_FILES_FROM_CHANNEL, async (payload: DeleteFilesFromChannelSocketPayload) => {
        this.emit(SocketActionTypes.DELETE_FILES_FROM_CHANNEL, payload)
      })

      // ====== Direct Messages ======
      socket.on(
        SocketActionTypes.INITIALIZE_CONVERSATION,
        async (peerId: string, { address, encryptedPhrase }: { address: string; encryptedPhrase: string }) => {
          this.emit(SocketActionTypes.INITIALIZE_CONVERSATION, { address, encryptedPhrase })
        }
      )

      socket.on(SocketActionTypes.GET_PRIVATE_CONVERSATIONS, async (peerId: string) => {
        this.emit(SocketActionTypes.GET_PRIVATE_CONVERSATIONS, { peerId })
      })

      socket.on(
        SocketActionTypes.SEND_DIRECT_MESSAGE,
        async (peerId: string, { channelId, message }: { channelId: string; message: string }) => {
          this.emit(SocketActionTypes.SEND_DIRECT_MESSAGE, { channelId, message })
        }
      )

      // ====== Certificates ======
      socket.on(SocketActionTypes.SAVE_USER_CSR, async (payload: SaveCSRPayload) => {
        this.logger(`On ${SocketActionTypes.SAVE_USER_CSR}`)

        this.emit(SocketActionTypes.SAVE_USER_CSR, payload)
      })

      socket.on(SocketActionTypes.REGISTER_OWNER_CERTIFICATE, async (payload: RegisterOwnerCertificatePayload) => {
        this.logger(`Registering owner certificate (${payload.communityId})`)

        this.emit(SocketActionTypes.REGISTER_OWNER_CERTIFICATE, payload)
        this.emit(SocketActionTypes.CONNECTION_PROCESS_INFO, ConnectionProcessInfo.REGISTERING_OWNER_CERTIFICATE)
      })

      // ====== Community ======
      socket.on(SocketActionTypes.CREATE_COMMUNITY, async (payload: InitCommunityPayload) => {
        this.logger(`Creating community ${payload.id}`)
        this.emit(SocketActionTypes.CREATE_COMMUNITY, payload)
      })

      socket.on(SocketActionTypes.LAUNCH_COMMUNITY, async (payload: InitCommunityPayload) => {
        this.logger(`Launching community ${payload.id} for ${payload.peerId.id}`)
        this.emit(SocketActionTypes.LAUNCH_COMMUNITY, payload)
        this.emit(SocketActionTypes.CONNECTION_PROCESS_INFO, ConnectionProcessInfo.LAUNCHING_COMMUNITY)
      })

      socket.on(SocketActionTypes.CREATE_NETWORK, async (community: Community) => {
        this.logger(`Creating network for community ${community.id}`)
        this.emit(SocketActionTypes.CREATE_NETWORK, community)
      })

      socket.on(SocketActionTypes.LEAVE_COMMUNITY, async () => {
        this.logger('Leaving community')
        this.emit(SocketActionTypes.LEAVE_COMMUNITY)
      })

      socket.on(SocketActionTypes.LIBP2P_PSK_SAVED, payload => {
        this.logger('Saving PSK', payload)
        this.emit(SocketActionTypes.LIBP2P_PSK_SAVED, payload)
      })

<<<<<<< HEAD
      socket.on(SocketActionTypes.SEND_COMMUNITY_METADATA, (payload: CommunityMetadata) => {
        this.emit(SocketActionTypes.SEND_COMMUNITY_METADATA, payload)
      })

      socket.on(SocketActionTypes.SEND_COMMUNITY_CA_DATA, (payload: PermsData) => {
        this.emit(SocketActionTypes.SEND_COMMUNITY_CA_DATA, payload)
=======
      // ====== Users ======

      socket.on(SocketActionTypes.SAVE_USER_PROFILE, (profile: UserProfile) => {
        this.emit(SocketActionTypes.SAVE_USER_PROFILE, profile)
>>>>>>> d016be5a
      })
    })
  }

  public listen = async (port = this.configOptions.socketIOPort): Promise<void> => {
    return await new Promise(resolve => {
      if (this.serverIoProvider.server.listening) resolve()
      this.serverIoProvider.server.listen(this.configOptions.socketIOPort, '127.0.0.1', () => {
        this.logger(`Data server running on port ${this.configOptions.socketIOPort}`)
        resolve()
      })
    })
  }

  public close = async (): Promise<void> => {
    this.logger(`Closing data server on port ${this.configOptions.socketIOPort}`)
    return await new Promise(resolve => {
      this.serverIoProvider.server.close(err => {
        if (err) throw new Error(err.message)
        resolve()
      })
    })
  }
}<|MERGE_RESOLUTION|>--- conflicted
+++ resolved
@@ -15,11 +15,8 @@
   DeleteFilesFromChannelSocketPayload,
   SaveCSRPayload,
   CommunityMetadata,
-<<<<<<< HEAD
   type PermsData,
-=======
   type UserProfile,
->>>>>>> d016be5a
 } from '@quiet/types'
 import EventEmitter from 'events'
 import { CONFIG_OPTIONS, SERVER_IO_PROVIDER } from '../const'
@@ -183,19 +180,18 @@
         this.emit(SocketActionTypes.LIBP2P_PSK_SAVED, payload)
       })
 
-<<<<<<< HEAD
       socket.on(SocketActionTypes.SEND_COMMUNITY_METADATA, (payload: CommunityMetadata) => {
         this.emit(SocketActionTypes.SEND_COMMUNITY_METADATA, payload)
       })
 
       socket.on(SocketActionTypes.SEND_COMMUNITY_CA_DATA, (payload: PermsData) => {
         this.emit(SocketActionTypes.SEND_COMMUNITY_CA_DATA, payload)
-=======
+      })
+
       // ====== Users ======
 
       socket.on(SocketActionTypes.SAVE_USER_PROFILE, (profile: UserProfile) => {
         this.emit(SocketActionTypes.SAVE_USER_PROFILE, profile)
->>>>>>> d016be5a
       })
     })
   }
