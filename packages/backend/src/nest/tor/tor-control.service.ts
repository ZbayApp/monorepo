--- conflicted
+++ resolved
@@ -14,10 +14,6 @@
   constructor(
     @Inject(TOR_CONTROL_PARAMS) public torControlParams: TorControlParams,
     @Inject(CONFIG_OPTIONS) public configOptions: ConfigOptions) {
-<<<<<<< HEAD
-    console.log('this.torControlParams.port', this.torControlParams.port)
-=======
->>>>>>> b1e01822
   }
 
   onModuleInit() {
