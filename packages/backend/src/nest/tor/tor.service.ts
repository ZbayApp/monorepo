--- conflicted
+++ resolved
@@ -15,13 +15,8 @@
 import * as os from 'os'
 import { sleep } from '../../sleep'
 
-<<<<<<< HEAD
-export class Tor extends EventEmitter implements OnModuleInit {
+export class Tor extends EventEmitter implements OnApplicationBootstrap {
   //   httpTunnelPort: number
-=======
-export class Tor extends EventEmitter implements OnApplicationBootstrap {
-//   httpTunnelPort: number
->>>>>>> c5263074
   socksPort: number
   controlPort?: number
   process: child_process.ChildProcessWithoutNullStreams | any = null
