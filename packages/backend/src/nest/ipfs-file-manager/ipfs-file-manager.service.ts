import { Inject, Injectable } from '@nestjs/common'
import { EventEmitter, setMaxListeners } from 'events'
import fs from 'fs'
import path from 'path'
import crypto from 'crypto'
import { GetBlockProgressEvents, type Helia } from 'helia'
import { AddEvents, CatOptions, GetEvents, unixfs, type UnixFS } from '@helia/unixfs'
import { promisify } from 'util'
import sizeOf from 'image-size'
import { CID } from 'multiformats/cid'
import { DownloadProgress, DownloadState, DownloadStatus, FileMetadata, imagesExtensions } from '@quiet/types'
import { QUIET_DIR } from '../const'
<<<<<<< HEAD
import { FilesData, IpfsFilesManagerEvents } from './ipfs-file-manager.types'
=======
import { ExportProgress, ExportWalk, FilesData, IpfsFilesManagerEvents } from './ipfs-file-manager.types'
>>>>>>> c88c86ff
import { StorageEvents, UnixFSEvents } from '../storage/storage.types'
import { MAX_EVENT_LISTENERS, TRANSFER_SPEED_SPAN, UPDATE_STATUS_INTERVAL } from './ipfs-file-manager.const'
import { sleep } from '../common/sleep'
const sizeOfPromisified = promisify(sizeOf)
const { createPaths, compare } = await import('../common/utils')
import { createLogger } from '../common/logger'
import { IpfsService } from '../ipfs/ipfs.service'
import { CustomProgressEvent } from 'progress-events'

// 1048576 is the number of bytes in a block uploaded via unixfs
// Reference: packages/backend/node_modules/@helia/unixfs/src/commands/add.ts
const DEFAULT_CAT_BLOCK_CHUNK_SIZE = 1048576 * 10

@Injectable()
export class IpfsFileManagerService extends EventEmitter {
  public ipfs: Helia
  public ufs: UnixFS
  public controllers: Map<
    string,
    {
      controller: AbortController
    }
  > = new Map()

  public cancelledDownloads: Set<string> = new Set()
  public files: Map<string, FilesData> = new Map()
  private readonly logger = createLogger(IpfsFileManagerService.name)
  constructor(
    @Inject(QUIET_DIR) public readonly quietDir: string,
    private readonly ipfsService: IpfsService
  ) {
    super()

    this.attachIncomingEvents()
  }

  public async init() {
    const ipfsInstance = this.ipfsService?.ipfsInstance

    if (!ipfsInstance) {
      this.logger.error('no ipfs instance')
      throw new Error('no ipfs instance')
    }
    this.ipfs = ipfsInstance
    this.ufs = unixfs(this.ipfs)
  }

  private attachIncomingEvents() {
    this.on(IpfsFilesManagerEvents.UPLOAD_FILE, async (fileMetadata: FileMetadata) => {
      await this.uploadFile(fileMetadata)
    })
    this.on(IpfsFilesManagerEvents.DOWNLOAD_FILE, async (fileMetadata: FileMetadata) => {
      this.logger.info('Downloading file:', fileMetadata.cid, fileMetadata.size)
      if (this.files.get(fileMetadata.cid)) return
      this.files.set(fileMetadata.cid, {
        size: fileMetadata.size || 0,
        downloadedBytes: 0,
        transferSpeed: 0,
        cid: fileMetadata.cid,
        message: fileMetadata.message,
      })
      await this.downloadFile(fileMetadata)
    })
    this.on(IpfsFilesManagerEvents.CANCEL_DOWNLOAD, async mid => {
      const fileDownloaded = Array.from(this.files.values()).find(e => e.message.id === mid)
      if (fileDownloaded) {
        await this.cancelDownload(fileDownloaded.cid)
      } else {
        this.logger.error(`downloading ${mid} has already been canceled or never started`)
      }
    })
  }

  public async deleteBlocks(fileMetadata: FileMetadata) {
    const _logger = createLogger(`${IpfsFileManagerService.name}:delete:${fileMetadata.cid}`)
    const cid = CID.parse(fileMetadata.cid)
    const hasBlockBeenDownloaded = await this.ipfs.blockstore.has(cid)
    if (!hasBlockBeenDownloaded) {
      _logger.warn(`File wasn't downloaded, can't delete`)
      return
    }

    try {
      _logger.info(`Unpinning all blocks for file`)
      for await (const pinnedCid of this.ipfs.pins.rm(cid)) {
        _logger.debug(`Unpinning ${pinnedCid.toString()}`)
      }
      _logger.info('Unpinning complete')
    } catch (e) {
      this.logger.error('File removing error', e)
    }

    _logger.info(`Removing unpinned blocks`)
    await this.ipfs.gc()
  }

  public async stop() {
    this.logger.info('Stopping IpfsFileManagerService')
    for await (const cid of this.files.keys()) {
      await this.cancelDownload(cid)
    }
  }

  /**
   * Copy file to a different directory and return the new path
   */
  public copyFile(originalFilePath: string, filename: string): string {
    const uploadsDir = path.join(this.quietDir, 'uploads')
    let newFilename: string
    try {
      newFilename = decodeURIComponent(filename).replace(/\s/g, '')
    } catch (e) {
      this.logger.error(`Could not decode filename ${filename}`, e)
      newFilename = filename
    }

    const newPath = path.join(uploadsDir, newFilename)
    let filePath = originalFilePath
    try {
      if (!fs.existsSync(uploadsDir)) {
        fs.mkdirSync(uploadsDir, { recursive: true })
      }
      fs.copyFileSync(originalFilePath, newPath)
      filePath = newPath
    } catch (e) {
      this.logger.error(`Couldn't copy file ${originalFilePath} to ${newPath}.`, e)
    }
    return filePath
  }

  public deleteFile(filePath: string) {
    try {
      if (fs.existsSync(filePath)) {
        this.logger.info(`Removing file ${filePath}`)
        fs.unlinkSync(filePath)
      }
    } catch (e) {
      this.logger.error(`Could not remove file ${filePath}`, e)
    }
  }

  public async uploadFile(metadata: FileMetadata) {
    const _logger = createLogger(`${IpfsFileManagerService.name}:upload`)
    let width: number | undefined
    let height: number | undefined
    if (!metadata.path) {
      throw new Error(`File metadata (cid ${metadata.cid}) does not contain path`)
    }
    if (imagesExtensions.includes(metadata.ext)) {
      let imageSize: { width: number | undefined; height: number | undefined } | undefined // ISizeCalculationResult
      try {
        imageSize = await sizeOfPromisified(metadata.path)
      } catch (e) {
        _logger.error(`Couldn't get image dimensions (${metadata.path})`, e)
        throw new Error(`Couldn't get image dimensions (${metadata.path}). Error: ${e.message}`)
      }
      width = imageSize?.width
      height = imageSize?.height
    }

    // Create directory for file
    const dir = `/uploads`
    await this.ufs.addDirectory({ path: dir })

    // Write file to IPFS
    const randomBytes = crypto.randomBytes(16).toString('hex')
    const uuid = `${Date.now()}_${randomBytes}`
    const filename = `${uuid}_${metadata.name}${metadata.ext}`

    // Save copy to separate directory
    const filePath = this.copyFile(metadata.path, filename)
    _logger.time(`Writing ${filename} to ipfs`)

    const handleUploadProgressEvents = (event: AddEvents): void => {
      _logger.info(`Upload progress`, event)
    }

    const stream = fs.createReadStream(filePath, { highWaterMark: 64 * 1024 * 10 })
    const uploadedFileStreamIterable = {
      // eslint-disable-next-line prettier/prettier, generator-star-spacing
      async *[Symbol.asyncIterator]() {
        for await (const data of stream) {
          yield data
        }
      },
    }

    const fileCid = await this.ufs.addByteStream(uploadedFileStreamIterable, {
      wrapWithDirectory: true,
      onProgress: handleUploadProgressEvents,
    })

    _logger.timeEnd(`Writing ${filename} to ipfs`)

    this.emit(StorageEvents.REMOVE_DOWNLOAD_STATUS, { cid: metadata.cid })
    const fileMetadata: FileMetadata = {
      ...metadata,
      tmpPath: undefined,
      path: filePath,
      cid: fileCid.toString(),
      size: Number((await this.ufs.stat(fileCid)).fileSize),
      width,
      height,
    }

    this.emit(StorageEvents.FILE_UPLOADED, fileMetadata)

    if (metadata.tmpPath) {
      this.deleteFile(metadata.tmpPath)
    }

    const statusReady: DownloadStatus = {
      mid: fileMetadata.message.id,
      cid: fileMetadata.cid,
      downloadState: DownloadState.Hosted,
      downloadProgress: undefined,
    }

    this.emit(StorageEvents.DOWNLOAD_PROGRESS, statusReady)

    if (metadata.path !== filePath) {
      this.emit(StorageEvents.MESSAGE_MEDIA_UPDATED, fileMetadata)
    }
  }

  private async cancelDownload(cid: string) {
<<<<<<< HEAD
    const abortController = this.controllers.get(cid)
    const downloadInProgress = this.files.get(cid)
    if (!downloadInProgress) return
    // In case download is cancelled right after start and queue is not yet initialized.
    if (!abortController) {
      await sleep(1000)
      await this.cancelDownload(cid)
    } else {
      const controller = abortController.controller
      this.cancelledDownloads.add(cid)
      controller.abort()
    }
  }

  public async downloadFile(fileMetadata: FileMetadata) {
    const _logger = createLogger(`${IpfsFileManagerService.name}:download:${fileMetadata.cid.toString()}`)

    const fileCid: CID = CID.parse(fileMetadata.cid)
    const downloadedBlocks: Set<string> = new Set()
=======
    const _logger = createLogger(`${IpfsFileManagerService.name}:cancel:${cid}`)
    let abortController = this.controllers.get(cid)
    const downloadInProgress = this.files.get(cid)
    if (!downloadInProgress) return
    // In case download is cancelled right after start and queue is not yet initialized.
    while (abortController == null) {
      _logger.info(`Waiting for abort controller to be created...`)
      await sleep(1000)
      abortController = this.controllers.get(cid)
    }

    _logger.info(`Aborting download`)
    const controller = abortController.controller
    controller.abort()
  }

  public async downloadFile(fileMetadata: FileMetadata) {
    const _logger = createLogger(`${IpfsFileManagerService.name}:download:${fileMetadata.cid.toString()}`)

    const fileCid: CID = CID.parse(fileMetadata.cid)
    let downloadedBlocks: number = 0
>>>>>>> c88c86ff
    const pendingBlocks: Set<string> = new Set()
    const controller = new AbortController()

    setMaxListeners(MAX_EVENT_LISTENERS, controller.signal)

    this.controllers.set(fileMetadata.cid, { controller })

    // Add try catch and return downloadBlocks with timeout
<<<<<<< HEAD
    const initialStat = await this.ufs.stat(fileCid)
=======
    const initialStat = await this.ufs.stat(fileCid, { signal: controller.signal })
>>>>>>> c88c86ff
    const fileSize = initialStat.fileSize
    const localSize = initialStat.localFileSize
    if (fileMetadata.size && !compare(fileMetadata.size, fileSize, 0.05)) {
      _logger.warn(`File was flagged as malicious due to discrepancies in file size`)
      await this.updateStatus(fileMetadata.cid, DownloadState.Malicious)
      return
    }

    this.files.set(fileMetadata.cid, {
      ...this.files.get(fileMetadata.cid)!,
      downloadedBytes: Number(localSize),
    })

    const downloadDirectory = path.join(this.quietDir, 'downloads')
    createPaths([downloadDirectory])

    // As a quick fix, using a UUID for filename ensures that we never
    // save a file with a malicious filename. Perhaps it's also
    // possible to use the CID, however let's verify that first.
    let fileName: string
    let filePath: string
    do {
      fileName = `${crypto.randomUUID()}${fileMetadata.ext}`
      filePath = `${path.join(downloadDirectory, fileName)}`
    } while (fs.existsSync(filePath))

    const writeStream = fs.createWriteStream(filePath, { flags: 'wx' })

    interface BlockStat {
      fetchTime: number
      byteLength: number
    }

    // Transfer speed
    const blocksStats: BlockStat[] = []

<<<<<<< HEAD
    const handleDownloadProgressEvents = async (event: GetEvents | CustomProgressEvent<CID>) => {
      // if we don't have an event type there's nothing useful to do
      if (event.type === null) {
        return
      }

      // handler for events where we have the block stored locally and we are fetching it from the blockstore
      const handleGetBlock = async (cid: CID) => {
        const cidStr = cid.toString()
        const fileCidStr = fileCid.toString()
        if (cidStr === fileCidStr) {
          _logger.info(`Download pending`)
          return
        }

        if (pendingBlocks.has(cidStr)) {
          pendingBlocks.delete(cidStr)
        }

        _logger.info(`Getting block ${cidStr} from local blockstore`)
        if (downloadedBlocks.has(cidStr)) {
          _logger.info(`Already downloaded block ${cidStr}`)
          return
        }

        downloadedBlocks.add(cidStr)
        blocksStats.push({
          fetchTime: Math.floor(Date.now() / 1000),
          byteLength: (await this.ipfs.blockstore.get(cid)).byteLength,
        })
      }

      // handler for events where we are walking the file to get all child blocks
      // NOTE: this happens at the beginning of the download process AND when we have all of the blocks are we are walking through them to get the contents
      const handleWalkFile = async (cid: CID) => {
        const cidStr = cid.toString()
        if (downloadedBlocks.size === 0 && pendingBlocks.size === 0) {
          // this is the first time we've seen this event so it means we are just starting the download process
          _logger.info(`Download started, walking`)
          await this.updateStatus(cidStr, DownloadState.Downloading)
          return
        }

        _logger.info(`Walking ${cidStr}`)
      }

      // handler for events where we have found the block on the network and are adding it to our local blockstore
      const handleDownloadBlock = async (cid: CID) => {
        const cidStr = cid.toString()
        _logger.info(`Block ${cidStr} found and downloaded to local blockstore`)
        if (pendingBlocks.has(cidStr)) {
          pendingBlocks.delete(cidStr)
        }

        if (downloadedBlocks.has(cidStr)) {
          _logger.info(`Already downloaded block ${cidStr}`)
          return
        }

        downloadedBlocks.add(cidStr)
        blocksStats.push({
          fetchTime: Math.floor(Date.now() / 1000),
          byteLength: (await this.ipfs.blockstore.get(cid)).byteLength,
        })
      }

      // handler for events where we are asking for the block on the network because we don't have it stored locally
      const handleWantBlock = async (event: CustomProgressEvent<CID>) => {
        const cidStr = event.detail.toString()
        if (event.type === UnixFSEvents.GET_BLOCK_PROVIDERS) {
          _logger.info(`Checking for presence of block ${cidStr}`)
        } else {
          _logger.info(`Asking peers for block ${cidStr}`)
        }

        pendingBlocks.add(cidStr)
      }

      switch (event.type) {
        case UnixFSEvents.WALK_FILE:
          // this event has a different format for how it stores the CID on the detail
          await handleWalkFile((event as any).detail.cid as CID)
          break
        case UnixFSEvents.GET_BLOCK_PROVIDERS:
        case UnixFSEvents.WANT_BLOCK:
          await handleWantBlock(event as CustomProgressEvent<CID>)
          break
        case UnixFSEvents.GET_BLOCK:
          await handleGetBlock((event as GetBlockProgressEvents).detail)
          break
        case UnixFSEvents.DOWNLOAD_BLOCK:
          await handleDownloadBlock((event as GetBlockProgressEvents).detail)
          break
        default:
          break
      }

      return
    }

    const updateDownloadStatusWithTransferSpeed = setInterval(async () => {
      let totalDownloadedBytes = 0
      let recentlyDownloadedBytes = 0
      blocksStats.forEach((blockStat: BlockStat) => {
        totalDownloadedBytes += blockStat.byteLength
        if (Math.floor(Date.now() / 1000) - blockStat.fetchTime < TRANSFER_SPEED_SPAN) {
          recentlyDownloadedBytes += blockStat.byteLength
        }
      })

      const transferSpeed = recentlyDownloadedBytes === 0 ? 0 : recentlyDownloadedBytes / TRANSFER_SPEED_SPAN
      const fileState = this.files.get(fileMetadata.cid)
      if (!fileState) {
        this.logger.error(`No saved data for file cid ${fileMetadata.cid}`)
        return
      }
      this.files.set(fileMetadata.cid, {
        ...fileState,
        transferSpeed: transferSpeed,
        downloadedBytes: totalDownloadedBytes,
      })
      await this.updateStatus(fileMetadata.cid, DownloadState.Downloading)
    }, UPDATE_STATUS_INTERVAL * 1000)

    const downloadCompletedOrCanceled = new Promise((resolve, reject) => {
      const interval = setInterval(() => {
        const fileState = this.files.get(fileMetadata.cid)
        this.ufs.stat(fileCid).then(({ fileSize, localFileSize }) => {
          if (this.cancelledDownloads.has(fileMetadata.cid) || !fileState || localFileSize === fileSize) {
            clearInterval(interval)
            resolve('No more blocks to fetch, download is completed or canceled')
          } else {
            _logger.info(`Downloaded ${downloadedBlocks.size} blocks (${pendingBlocks.size} blocks pending)`)
          }
        })
      }, 1000)
    })

    let downloading = fileSize !== initialStat.localFileSize
    let offset = 0
    const baseCatOptions: Partial<CatOptions> = {
      onProgress: handleDownloadProgressEvents,
      signal: controller.signal,
    }

    while (downloading) {
      const stat = await this.ufs.stat(fileCid)
      const totalSize = Number(stat.fileSize)
      const downloadedSize = Number(stat.localFileSize)
      if (offset >= totalSize) {
        _logger.info(`Done downloading`)
        downloading = false
        break
      }

      // we have to break apart the cat operation into chunks because for big files you end up overstressing the block broker and it fails to download
      const catOptions: Partial<CatOptions> = {
        ...baseCatOptions,
        offset: downloadedSize,
        length: DEFAULT_CAT_BLOCK_CHUNK_SIZE,
      }

      _logger.info(
        `Getting blocks totalling ${DEFAULT_CAT_BLOCK_CHUNK_SIZE} bytes with offset ${downloadedSize} (total bytes: ${totalSize})`
      )

      try {
        const entries = this.ufs.cat(fileCid, catOptions)
        for await (const entry of entries) {
          _logger.info(`Got block with size (in bytes)`, entry.byteLength)
        }
      } catch (e) {
        if (this.cancelledDownloads.has(fileCid.toString())) {
          _logger.warn(`Cancelling download`)
          downloading = false
          break
        }
      }
      offset += DEFAULT_CAT_BLOCK_CHUNK_SIZE
    }

    // I don't love that I'm doing this but just writing the files straight from the cat operation above ends up giving you a corrupt final file
    // This gives us all blocks as they are
    if (!this.cancelledDownloads.has(fileCid.toString())) {
      try {
        const entries = this.ufs.cat(fileCid, baseCatOptions)
        for await (const entry of entries) {
          _logger.info(`Writing block with size (in bytes)`, entry.byteLength)

          await new Promise<void>((resolve, reject) => {
            writeStream.write(entry, err => {
              if (err) {
                this.logger.error(`${fileMetadata.name} writing to file error`, err)
                reject(err)
              }
            })
            resolve()
          })
        }
      } catch (e) {
        if (this.cancelledDownloads.has(fileCid.toString())) {
          _logger.warn(`Cancelling download`)
        }
      }
=======
    const handleDownloadProgressEvents = async (
      event: GetEvents | GetBlockProgressEvents | CustomProgressEvent<any>
    ) => {
      // if we don't have an event type there's nothing useful to do
      if (event.type === null) {
        return
      }

      // handler for events where we have the block stored locally and we are fetching it from the blockstore
      const handleGetBlock = async (cid: CID) => {
        const cidStr = cid.toString()
        const fileCidStr = fileCid.toString()
        if (cidStr === fileCidStr) {
          _logger.info(`Download pending`)
          return
        }

        if (pendingBlocks.has(cidStr)) {
          pendingBlocks.delete(cidStr)
        }

        _logger.info(`Getting block ${cidStr} from local blockstore`)
      }

      // handler for events where we are walking the file to get all child blocks
      // NOTE: this happens at the beginning of the download process AND when we have all of the blocks are we are walking through them to get the contents
      const handleWalkFile = async (event: CustomProgressEvent<ExportWalk>) => {
        const cidStr = event.detail.cid.toString()
        if (downloadedBlocks === 0 && pendingBlocks.size === 0) {
          // this is the first time we've seen this event so it means we are just starting the download process
          _logger.info(`Download started, walking`)
          await this.updateStatus(cidStr, DownloadState.Downloading)
          return
        }

        _logger.info(`Walking ${cidStr}`)
      }

      // handler for events where we have found the block on the network and are adding it to our local blockstore
      const handleDownloadBlock = async (event: CustomProgressEvent<ExportProgress>) => {
        const { bytesRead, totalBytes } = event.detail
        _logger.info(`Block found and downloaded to local blockstore`, event.detail)

        const blockStat = {
          fetchTime: Math.floor(Date.now() / 1000),
          byteLength: Number(totalBytes) - Number(bytesRead),
        }
        blocksStats.push(blockStat)
        downloadedBlocks += 1
      }

      // handler for events where we are asking for the block on the network because we don't have it stored locally
      const handleWantBlock = async (event: CustomProgressEvent<CID>) => {
        const cidStr = event.detail.toString()
        if (event.type === UnixFSEvents.GET_BLOCK_PROVIDERS) {
          _logger.info(`Checking for presence of block ${cidStr}`)
        } else {
          _logger.info(`Asking peers for block ${cidStr}`)
        }

        pendingBlocks.add(cidStr)
      }

      const handlePutBlock = async (event: GetBlockProgressEvents) => {
        const cidStr = event.detail.toString()
        if (pendingBlocks.has(cidStr)) {
          pendingBlocks.delete(cidStr)
        }

        _logger.info(`Putting block ${cidStr} into local blockstore`)
      }

      this.logger.info(`Event with type`, event.type)
      switch (event.type) {
        case UnixFSEvents.WALK_FILE:
          // this event has a different format for how it stores the CID on the detail
          await handleWalkFile(event as CustomProgressEvent<ExportWalk>)
          break
        case UnixFSEvents.GET_BLOCK_PROVIDERS:
        case UnixFSEvents.WANT_BLOCK:
          await handleWantBlock(event as CustomProgressEvent<CID>)
          break
        case UnixFSEvents.GET_BLOCK:
          await handleGetBlock((event as GetBlockProgressEvents).detail)
          break
        case UnixFSEvents.DOWNLOAD_BLOCK:
          await handleDownloadBlock(event as CustomProgressEvent<ExportProgress>)
          break
        case UnixFSEvents.PUT_BLOCK:
          await handlePutBlock(event as GetBlockProgressEvents)
          break
        default:
          break
      }

      return
    }

    const updateDownloadStatusWithTransferSpeed = setInterval(
      async () => {
        if (controller.signal.aborted) {
          _logger.warn(`Cancelling update status interval due to cancellation`)
          clearInterval(updateDownloadStatusWithTransferSpeed)
          return
        }

        const totalDownloadedBytes = Number((await this.ufs.stat(fileCid)).localFileSize)
        let recentlyDownloadedBytes = 0
        const thresholdTimestamp = Math.floor(Date.now() / 1000) - TRANSFER_SPEED_SPAN
        blocksStats.forEach((blockStat: BlockStat) => {
          if (blockStat.fetchTime >= thresholdTimestamp) {
            recentlyDownloadedBytes += blockStat.byteLength
          }
        })
        this.logger.info(`Current downloaded bytes`, recentlyDownloadedBytes, totalDownloadedBytes)

        const transferSpeed = recentlyDownloadedBytes === 0 ? 0 : recentlyDownloadedBytes / TRANSFER_SPEED_SPAN
        const fileState = this.files.get(fileMetadata.cid)
        if (!fileState) {
          this.logger.error(`No saved data for file cid ${fileMetadata.cid}`)
          return
        }
        this.files.set(fileMetadata.cid, {
          ...fileState,
          transferSpeed: transferSpeed,
          downloadedBytes: totalDownloadedBytes,
        })
        await this.updateStatus(fileMetadata.cid, DownloadState.Downloading)
      },
      UPDATE_STATUS_INTERVAL * 1000,
      controller
    )

    const downloadCompletedOrCanceled = new Promise((resolve, reject) => {
      const interval = setInterval(
        () => {
          const fileState = this.files.get(fileMetadata.cid)
          this.ufs
            .stat(fileCid)
            .then(({ fileSize, localFileSize }) => {
              if (controller.signal.aborted || !fileState || localFileSize === fileSize) {
                clearInterval(interval)
                resolve('No more blocks to fetch, download is completed or canceled')
              } else {
                _logger.info(`Downloaded ${downloadedBlocks} blocks (${pendingBlocks.size} blocks pending)`)
              }
            })
            .catch(e => {
              clearInterval(interval)
              if (controller.signal.aborted) {
                resolve('No more blocks to fetch, download is completed or canceled')
              } else {
                reject(e)
              }
            })
        },
        1000,
        controller
      )
    })

    let downloading = fileSize !== initialStat.localFileSize
    let offset = 0
    const baseCatOptions: Partial<CatOptions> = {
      onProgress: handleDownloadProgressEvents,
      signal: controller.signal,
    }

    while (downloading && !controller.signal.aborted) {
      const stat = await this.ufs.stat(fileCid)
      const totalSize = Number(stat.fileSize)
      const downloadedSize = Number(stat.localFileSize)
      if (offset >= totalSize) {
        _logger.info(`Done downloading`)
        downloading = false
        break
      }

      // we have to break apart the cat operation into chunks because for big files you end up overstressing the block broker and it fails to download
      const catOptions: Partial<CatOptions> = {
        ...baseCatOptions,
        offset: downloadedSize,
        length: DEFAULT_CAT_BLOCK_CHUNK_SIZE,
      }

      _logger.info(
        `Getting blocks totalling ${DEFAULT_CAT_BLOCK_CHUNK_SIZE} bytes with offset ${downloadedSize} (total bytes: ${totalSize})`
      )

      try {
        const entries = this.ufs.cat(fileCid, catOptions)
        for await (const entry of entries) {
          _logger.info(`Got block with size (in bytes)`, entry.byteLength)
        }
      } catch (e) {
        if (controller.signal.aborted) {
          _logger.warn(`Cancelling download`)
          downloading = false
          break
        }
      }
      offset += DEFAULT_CAT_BLOCK_CHUNK_SIZE
    }

    // I don't love that I'm doing this but just writing the files straight from the cat operation above ends up giving you a corrupt final file
    // This gives us all blocks as they are
    if (!controller.signal.aborted) {
      try {
        const entries = this.ufs.cat(fileCid, baseCatOptions)
        for await (const entry of entries) {
          _logger.info(`Writing block with size (in bytes)`, entry.byteLength)

          await new Promise<void>((resolve, reject) => {
            writeStream.write(entry, err => {
              if (err) {
                this.logger.error(`${fileMetadata.name} writing to file error`, err)
                reject(err)
              }
            })
            resolve()
          })
        }
      } catch (e) {
        if (controller.signal.aborted) {
          _logger.warn(`Cancelling download`)
        }
      }
>>>>>>> c88c86ff
    }

    writeStream.end()

    try {
      await downloadCompletedOrCanceled
    } catch (e) {
      this.logger.error(`Error while waiting for download to be completed or canceled`, e)
    }

    clearInterval(updateDownloadStatusWithTransferSpeed)

    const fileState = this.files.get(fileMetadata.cid)
    if (!fileState && !controller.signal.aborted) {
      this.logger.error(`No saved data for file cid ${fileMetadata.cid}`)
      return
    }

    if (controller.signal.aborted) {
      if (fileState != null) {
        this.files.set(fileMetadata.cid, {
          ...fileState,
          downloadedBytes: 0,
          transferSpeed: 0,
        })
      }

      await this.updateStatus(fileMetadata.cid, DownloadState.Canceled)
      this.files.delete(fileMetadata.cid)
<<<<<<< HEAD
=======
      this.controllers.delete(fileMetadata.cid)
>>>>>>> c88c86ff
      return
    }

    this.files.set(fileMetadata.cid, {
<<<<<<< HEAD
      ...fileState,
=======
      ...fileState!,
>>>>>>> c88c86ff
      transferSpeed: 0,
      downloadedBytes: Number((await this.ufs.stat(fileCid)).localFileSize),
    })

    _logger.info(`Pinning all blocks for file`)
    if (await this.ipfs.pins.isPinned(fileCid)) {
      _logger.warn(`Already pinned - this file has probably already been uploaded/downloaded previously`)
    } else {
      for await (const cid of this.ipfs.pins.add(fileCid)) {
        _logger.debug(`Pinning ${cid.toString()}`)
      }
      _logger.info(`Pinning complete`)
    }

    await this.updateStatus(fileMetadata.cid, DownloadState.Completed)
    this.files.delete(fileMetadata.cid)
    this.controllers.delete(fileMetadata.cid)

    const messageMedia: FileMetadata = {
      ...fileMetadata,
      path: filePath,
    }

    this.emit(IpfsFilesManagerEvents.MESSAGE_MEDIA_UPDATED, messageMedia)
  }

  private async updateStatus(cid: string, downloadState = DownloadState.Downloading) {
    const metadata = this.files.get(cid)
    if (!metadata) {
      // TODO: emit error?
      return
    }
    const progress: DownloadProgress | undefined =
      downloadState !== DownloadState.Malicious
        ? {
            size: metadata.size,
            downloaded: metadata.downloadedBytes,
            transferSpeed: metadata.transferSpeed,
          }
        : undefined

    const status: DownloadStatus = {
      mid: metadata.message.id,
      cid: metadata.cid,
      downloadState: downloadState,
      downloadProgress: progress,
    }

    this.emit(IpfsFilesManagerEvents.DOWNLOAD_PROGRESS, status)
  }
}<|MERGE_RESOLUTION|>--- conflicted
+++ resolved
@@ -10,11 +10,7 @@
 import { CID } from 'multiformats/cid'
 import { DownloadProgress, DownloadState, DownloadStatus, FileMetadata, imagesExtensions } from '@quiet/types'
 import { QUIET_DIR } from '../const'
-<<<<<<< HEAD
-import { FilesData, IpfsFilesManagerEvents } from './ipfs-file-manager.types'
-=======
 import { ExportProgress, ExportWalk, FilesData, IpfsFilesManagerEvents } from './ipfs-file-manager.types'
->>>>>>> c88c86ff
 import { StorageEvents, UnixFSEvents } from '../storage/storage.types'
 import { MAX_EVENT_LISTENERS, TRANSFER_SPEED_SPAN, UPDATE_STATUS_INTERVAL } from './ipfs-file-manager.const'
 import { sleep } from '../common/sleep'
@@ -241,27 +237,6 @@
   }
 
   private async cancelDownload(cid: string) {
-<<<<<<< HEAD
-    const abortController = this.controllers.get(cid)
-    const downloadInProgress = this.files.get(cid)
-    if (!downloadInProgress) return
-    // In case download is cancelled right after start and queue is not yet initialized.
-    if (!abortController) {
-      await sleep(1000)
-      await this.cancelDownload(cid)
-    } else {
-      const controller = abortController.controller
-      this.cancelledDownloads.add(cid)
-      controller.abort()
-    }
-  }
-
-  public async downloadFile(fileMetadata: FileMetadata) {
-    const _logger = createLogger(`${IpfsFileManagerService.name}:download:${fileMetadata.cid.toString()}`)
-
-    const fileCid: CID = CID.parse(fileMetadata.cid)
-    const downloadedBlocks: Set<string> = new Set()
-=======
     const _logger = createLogger(`${IpfsFileManagerService.name}:cancel:${cid}`)
     let abortController = this.controllers.get(cid)
     const downloadInProgress = this.files.get(cid)
@@ -283,7 +258,6 @@
 
     const fileCid: CID = CID.parse(fileMetadata.cid)
     let downloadedBlocks: number = 0
->>>>>>> c88c86ff
     const pendingBlocks: Set<string> = new Set()
     const controller = new AbortController()
 
@@ -292,11 +266,7 @@
     this.controllers.set(fileMetadata.cid, { controller })
 
     // Add try catch and return downloadBlocks with timeout
-<<<<<<< HEAD
-    const initialStat = await this.ufs.stat(fileCid)
-=======
     const initialStat = await this.ufs.stat(fileCid, { signal: controller.signal })
->>>>>>> c88c86ff
     const fileSize = initialStat.fileSize
     const localSize = initialStat.localFileSize
     if (fileMetadata.size && !compare(fileMetadata.size, fileSize, 0.05)) {
@@ -333,212 +303,6 @@
     // Transfer speed
     const blocksStats: BlockStat[] = []
 
-<<<<<<< HEAD
-    const handleDownloadProgressEvents = async (event: GetEvents | CustomProgressEvent<CID>) => {
-      // if we don't have an event type there's nothing useful to do
-      if (event.type === null) {
-        return
-      }
-
-      // handler for events where we have the block stored locally and we are fetching it from the blockstore
-      const handleGetBlock = async (cid: CID) => {
-        const cidStr = cid.toString()
-        const fileCidStr = fileCid.toString()
-        if (cidStr === fileCidStr) {
-          _logger.info(`Download pending`)
-          return
-        }
-
-        if (pendingBlocks.has(cidStr)) {
-          pendingBlocks.delete(cidStr)
-        }
-
-        _logger.info(`Getting block ${cidStr} from local blockstore`)
-        if (downloadedBlocks.has(cidStr)) {
-          _logger.info(`Already downloaded block ${cidStr}`)
-          return
-        }
-
-        downloadedBlocks.add(cidStr)
-        blocksStats.push({
-          fetchTime: Math.floor(Date.now() / 1000),
-          byteLength: (await this.ipfs.blockstore.get(cid)).byteLength,
-        })
-      }
-
-      // handler for events where we are walking the file to get all child blocks
-      // NOTE: this happens at the beginning of the download process AND when we have all of the blocks are we are walking through them to get the contents
-      const handleWalkFile = async (cid: CID) => {
-        const cidStr = cid.toString()
-        if (downloadedBlocks.size === 0 && pendingBlocks.size === 0) {
-          // this is the first time we've seen this event so it means we are just starting the download process
-          _logger.info(`Download started, walking`)
-          await this.updateStatus(cidStr, DownloadState.Downloading)
-          return
-        }
-
-        _logger.info(`Walking ${cidStr}`)
-      }
-
-      // handler for events where we have found the block on the network and are adding it to our local blockstore
-      const handleDownloadBlock = async (cid: CID) => {
-        const cidStr = cid.toString()
-        _logger.info(`Block ${cidStr} found and downloaded to local blockstore`)
-        if (pendingBlocks.has(cidStr)) {
-          pendingBlocks.delete(cidStr)
-        }
-
-        if (downloadedBlocks.has(cidStr)) {
-          _logger.info(`Already downloaded block ${cidStr}`)
-          return
-        }
-
-        downloadedBlocks.add(cidStr)
-        blocksStats.push({
-          fetchTime: Math.floor(Date.now() / 1000),
-          byteLength: (await this.ipfs.blockstore.get(cid)).byteLength,
-        })
-      }
-
-      // handler for events where we are asking for the block on the network because we don't have it stored locally
-      const handleWantBlock = async (event: CustomProgressEvent<CID>) => {
-        const cidStr = event.detail.toString()
-        if (event.type === UnixFSEvents.GET_BLOCK_PROVIDERS) {
-          _logger.info(`Checking for presence of block ${cidStr}`)
-        } else {
-          _logger.info(`Asking peers for block ${cidStr}`)
-        }
-
-        pendingBlocks.add(cidStr)
-      }
-
-      switch (event.type) {
-        case UnixFSEvents.WALK_FILE:
-          // this event has a different format for how it stores the CID on the detail
-          await handleWalkFile((event as any).detail.cid as CID)
-          break
-        case UnixFSEvents.GET_BLOCK_PROVIDERS:
-        case UnixFSEvents.WANT_BLOCK:
-          await handleWantBlock(event as CustomProgressEvent<CID>)
-          break
-        case UnixFSEvents.GET_BLOCK:
-          await handleGetBlock((event as GetBlockProgressEvents).detail)
-          break
-        case UnixFSEvents.DOWNLOAD_BLOCK:
-          await handleDownloadBlock((event as GetBlockProgressEvents).detail)
-          break
-        default:
-          break
-      }
-
-      return
-    }
-
-    const updateDownloadStatusWithTransferSpeed = setInterval(async () => {
-      let totalDownloadedBytes = 0
-      let recentlyDownloadedBytes = 0
-      blocksStats.forEach((blockStat: BlockStat) => {
-        totalDownloadedBytes += blockStat.byteLength
-        if (Math.floor(Date.now() / 1000) - blockStat.fetchTime < TRANSFER_SPEED_SPAN) {
-          recentlyDownloadedBytes += blockStat.byteLength
-        }
-      })
-
-      const transferSpeed = recentlyDownloadedBytes === 0 ? 0 : recentlyDownloadedBytes / TRANSFER_SPEED_SPAN
-      const fileState = this.files.get(fileMetadata.cid)
-      if (!fileState) {
-        this.logger.error(`No saved data for file cid ${fileMetadata.cid}`)
-        return
-      }
-      this.files.set(fileMetadata.cid, {
-        ...fileState,
-        transferSpeed: transferSpeed,
-        downloadedBytes: totalDownloadedBytes,
-      })
-      await this.updateStatus(fileMetadata.cid, DownloadState.Downloading)
-    }, UPDATE_STATUS_INTERVAL * 1000)
-
-    const downloadCompletedOrCanceled = new Promise((resolve, reject) => {
-      const interval = setInterval(() => {
-        const fileState = this.files.get(fileMetadata.cid)
-        this.ufs.stat(fileCid).then(({ fileSize, localFileSize }) => {
-          if (this.cancelledDownloads.has(fileMetadata.cid) || !fileState || localFileSize === fileSize) {
-            clearInterval(interval)
-            resolve('No more blocks to fetch, download is completed or canceled')
-          } else {
-            _logger.info(`Downloaded ${downloadedBlocks.size} blocks (${pendingBlocks.size} blocks pending)`)
-          }
-        })
-      }, 1000)
-    })
-
-    let downloading = fileSize !== initialStat.localFileSize
-    let offset = 0
-    const baseCatOptions: Partial<CatOptions> = {
-      onProgress: handleDownloadProgressEvents,
-      signal: controller.signal,
-    }
-
-    while (downloading) {
-      const stat = await this.ufs.stat(fileCid)
-      const totalSize = Number(stat.fileSize)
-      const downloadedSize = Number(stat.localFileSize)
-      if (offset >= totalSize) {
-        _logger.info(`Done downloading`)
-        downloading = false
-        break
-      }
-
-      // we have to break apart the cat operation into chunks because for big files you end up overstressing the block broker and it fails to download
-      const catOptions: Partial<CatOptions> = {
-        ...baseCatOptions,
-        offset: downloadedSize,
-        length: DEFAULT_CAT_BLOCK_CHUNK_SIZE,
-      }
-
-      _logger.info(
-        `Getting blocks totalling ${DEFAULT_CAT_BLOCK_CHUNK_SIZE} bytes with offset ${downloadedSize} (total bytes: ${totalSize})`
-      )
-
-      try {
-        const entries = this.ufs.cat(fileCid, catOptions)
-        for await (const entry of entries) {
-          _logger.info(`Got block with size (in bytes)`, entry.byteLength)
-        }
-      } catch (e) {
-        if (this.cancelledDownloads.has(fileCid.toString())) {
-          _logger.warn(`Cancelling download`)
-          downloading = false
-          break
-        }
-      }
-      offset += DEFAULT_CAT_BLOCK_CHUNK_SIZE
-    }
-
-    // I don't love that I'm doing this but just writing the files straight from the cat operation above ends up giving you a corrupt final file
-    // This gives us all blocks as they are
-    if (!this.cancelledDownloads.has(fileCid.toString())) {
-      try {
-        const entries = this.ufs.cat(fileCid, baseCatOptions)
-        for await (const entry of entries) {
-          _logger.info(`Writing block with size (in bytes)`, entry.byteLength)
-
-          await new Promise<void>((resolve, reject) => {
-            writeStream.write(entry, err => {
-              if (err) {
-                this.logger.error(`${fileMetadata.name} writing to file error`, err)
-                reject(err)
-              }
-            })
-            resolve()
-          })
-        }
-      } catch (e) {
-        if (this.cancelledDownloads.has(fileCid.toString())) {
-          _logger.warn(`Cancelling download`)
-        }
-      }
-=======
     const handleDownloadProgressEvents = async (
       event: GetEvents | GetBlockProgressEvents | CustomProgressEvent<any>
     ) => {
@@ -766,7 +530,6 @@
           _logger.warn(`Cancelling download`)
         }
       }
->>>>>>> c88c86ff
     }
 
     writeStream.end()
@@ -796,19 +559,12 @@
 
       await this.updateStatus(fileMetadata.cid, DownloadState.Canceled)
       this.files.delete(fileMetadata.cid)
-<<<<<<< HEAD
-=======
       this.controllers.delete(fileMetadata.cid)
->>>>>>> c88c86ff
       return
     }
 
     this.files.set(fileMetadata.cid, {
-<<<<<<< HEAD
-      ...fileState,
-=======
       ...fileState!,
->>>>>>> c88c86ff
       transferSpeed: 0,
       downloadedBytes: Number((await this.ufs.stat(fileCid)).localFileSize),
     })
