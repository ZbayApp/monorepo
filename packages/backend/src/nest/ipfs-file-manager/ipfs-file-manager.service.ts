import { Inject, Injectable } from '@nestjs/common'
import { EventEmitter, setMaxListeners } from 'events'
import fs from 'fs'
import path from 'path'
import PQueue, { AbortError } from 'p-queue'
import { decode, PBNode } from '@ipld/dag-pb'
import * as base58 from 'multiformats/bases/base58'
import type { IPFS } from 'ipfs-core'
import { promisify } from 'util'
import sizeOf from 'image-size'
import { CID } from 'multiformats/cid'
import { DownloadProgress, DownloadState, DownloadStatus, FileMetadata, imagesExtensions } from '@quiet/types'
import { sleep } from '../../sleep'
import { QUIET_DIR } from '../const'
import { FilesData, IpfsFilesManagerEvents } from './ipfs-file-manager.types'
import { StorageEvents } from '../storage/storage.types'
import { QUEUE_CONCURRENCY, MAX_EVENT_LISTENERS, TRANSFER_SPEED_SPAN, UPDATE_STATUS_INTERVAL, BLOCK_FETCH_TIMEOUT } from './ipfs-file-manager.const'
import { LazyModuleLoader } from '@nestjs/core'
const sizeOfPromisified = promisify(sizeOf)
const { createPaths, compare } = await import('../../common/utils')
import Logger from '../common/logger'

@Injectable()
export class IpfsFileManagerService extends EventEmitter {
    public ipfs: IPFS
    public controllers: Map<string, {
        controller: AbortController
    }> = new Map()

    public cancelledDownloads: Set<string> = new Set()
    public queue: PQueue
    public files: Map<string, FilesData> = new Map()
    private readonly logger = Logger(IpfsFileManagerService.name)
    constructor(

        @Inject(QUIET_DIR) public readonly quietDir: string,
        private readonly lazyModuleLoader: LazyModuleLoader
<<<<<<< HEAD
        // @Inject(IPFS_PROVIDER) public readonly ipfs: IPFS
    ) {
=======
        ) {
>>>>>>> b1e01822
        super()

        this.queue = new PQueue({ concurrency: QUEUE_CONCURRENCY })
        this.attachIncomingEvents()
    }

    public async init() {
        const { IpfsModule } = await import('../ipfs/ipfs.module')
        const moduleRef = await this.lazyModuleLoader.load(() => IpfsModule)
        const { IpfsService } = await import('../ipfs/ipfs.service')
        const ipfsService = moduleRef.get(IpfsService)

        const ipfsInstance = ipfsService?.ipfsInstance
        if (!ipfsInstance) {
            this.logger.log.error('no ipfs instance')
            throw new Error('no ipfs instance')
        }

        this.ipfs = ipfsInstance
    }

    public getTest() {
        return 'elo test method'
    }

    private attachIncomingEvents = () => {
        this.on(IpfsFilesManagerEvents.UPLOAD_FILE, async (fileMetadata: FileMetadata) => {
            await this.uploadFile(fileMetadata)
        })
        this.on(IpfsFilesManagerEvents.DOWNLOAD_FILE, async (fileMetadata: FileMetadata) => {
            if (this.files.get(fileMetadata.cid)) return
            this.files.set(fileMetadata.cid, {
                size: fileMetadata.size || 0,
                downloadedBytes: 0,
                transferSpeed: 0,
                cid: fileMetadata.cid,
                message: fileMetadata.message
            })
            await this.downloadBlocks(fileMetadata)
        })
        this.on(IpfsFilesManagerEvents.CANCEL_DOWNLOAD, async (mid) => {
            const fileDownloaded = Array.from(this.files.values()).find((e) => e.message.id === mid)
            if (fileDownloaded) {
                await this.cancelDownload(fileDownloaded.cid)
            } else {
                console.error(`downloading ${mid} has already been canceled or never started`)
            }
        })
    }

    public async deleteBlocks(fileMetadata: FileMetadata) {
        const localBlocks = await this.getLocalBlocks()
        const hasBlockBeenDownloaded = localBlocks.includes(`z${fileMetadata.cid.toString()}`)
        if (!hasBlockBeenDownloaded) return

        try {
            const result = await this.ipfs.pin.rm(fileMetadata.cid, { recursive: true })
        } catch (e) {
            console.log('file removing error')
            console.log(e)
        }

        const gcresult = this.ipfs.repo.gc()
        for await (const res of gcresult) {
            console.log('garbage collector result', res)
        }
    }

    public async stop() {
        for await (const cid of this.files.keys()) {
            await this.cancelDownload(cid)
        }
    }

    public copyFile(originalFilePath: string, filename: string): string {
        /**
         * Copy file to a different directory and return the new path
         */
        const uploadsDir = path.join(this.quietDir, 'uploads')
        const newPath = path.join(uploadsDir, filename)
        let filePath = originalFilePath
        try {
            if (!fs.existsSync(uploadsDir)) {
                fs.mkdirSync(uploadsDir, { recursive: true })
            }
            fs.copyFileSync(originalFilePath, newPath)
            filePath = newPath
        } catch (e) {
            console.error(`Couldn't copy file ${originalFilePath} to ${newPath}. Error: ${e.message}`)
        }
        return filePath
    }

    public async uploadFile(metadata: FileMetadata) {
        let width: number | undefined
        let height: number | undefined
        if (!metadata.path) {
            throw new Error(`File metadata (cid ${metadata.cid}) does not contain path`)
        }
        if (imagesExtensions.includes(metadata.ext)) {
            let imageSize: { width: number | undefined; height: number | undefined } | undefined // ISizeCalculationResult
            try {
                imageSize = await sizeOfPromisified(metadata.path)
            } catch (e) {
                console.error(`Couldn't get image dimensions (${metadata.path}). Error: ${e.message}`)
                throw new Error(`Couldn't get image dimensions (${metadata.path}). Error: ${e.message}`)
            }
            width = imageSize?.width
            height = imageSize?.height
        }

        const stream = fs.createReadStream(metadata.path, { highWaterMark: 64 * 1024 * 10 })
        const uploadedFileStreamIterable = {
            async*[Symbol.asyncIterator]() {
                for await (const data of stream) {
                    yield data
                }
            }
        }

        // Create directory for file
        const dirname = 'uploads'
        await this.ipfs.files.mkdir(`/${dirname}`, { parents: true })

        // Write file to IPFS
        const uuid = `${Date.now()}_${Math.random().toString(36).substr(2.9)}`
        const filename = `${uuid}_${metadata.name}${metadata.ext}`

        // Save copy to separate directory
        const filePath = this.copyFile(metadata.path, filename)
        console.time(`Writing ${filename} to ipfs`)
        const newCid = await this.ipfs.add(uploadedFileStreamIterable)

        console.timeEnd(`Writing ${filename} to ipfs`)

        this.emit(StorageEvents.REMOVE_DOWNLOAD_STATUS, { cid: metadata.cid })
        const fileMetadata: FileMetadata = {
            ...metadata,
            path: filePath,
            cid: newCid.cid.toString(),
            size: newCid.size,
            width,
            height
        }

        this.emit(StorageEvents.UPLOADED_FILE, fileMetadata)

        const statusReady: DownloadStatus = {
            mid: fileMetadata.message.id,
            cid: fileMetadata.cid,
            downloadState: DownloadState.Hosted,
            downloadProgress: undefined
        }

        this.emit(StorageEvents.UPDATE_DOWNLOAD_PROGRESS, statusReady)

        if (metadata.path !== filePath) {
            this.emit(StorageEvents.UPDATE_MESSAGE_MEDIA, fileMetadata)
        }
    }

    private cancelDownload = async (cid: string) => {
        const queueController = this.controllers.get(cid)
        const downloadInProgress = this.files.get(cid)
        if (!downloadInProgress) return
        // In case download is cancelled right after start and queue is not yet initialized.
        if (!queueController) {
            await sleep(1000)
            await this.cancelDownload(cid)
        } else {
            const controller = queueController.controller
            this.cancelledDownloads.add(cid)
            controller.abort()
        }
    }

    private getLocalBlocks = async (): Promise<string[]> => {
        const blocks: string[] = []

        const refs = this.ipfs.refs.local()

        for await (const ref of refs) {
            const cid = CID.parse(ref.ref)
            const base58Encoded = base58.base58btc.encode(cid.multihash.bytes)
            blocks.push(base58Encoded.toString())
        }
        return blocks
    }

    public downloadBlocks = async (fileMetadata: FileMetadata) => {
        const block = CID.parse(fileMetadata.cid)

        const localBlocks = await this.getLocalBlocks()
        const processedBlocks: PBNode[] = [] // TODO: Should it be CID or PBNode?

        const controller = new AbortController()

        setMaxListeners(MAX_EVENT_LISTENERS, controller.signal)

        this.controllers.set(fileMetadata.cid, {
            controller
        })

        // Add try catch and return downloadBlocks with timeout
        const stat = await this.ipfs.files.stat(block)
        if (fileMetadata.size && !compare(fileMetadata.size, stat.size, 0.05)) {
            await this.updateStatus(fileMetadata.cid, DownloadState.Malicious)
            return
        }

        const addToQueue = async (link: CID) => {
            try {
                await this.queue.add(async () => {
                    try {
                        await processBlock(link, controller.signal)
                    } catch (e) {
                        if (!(e instanceof AbortError)) {
                            void addToQueue(link)
                        }
                    }
                })
            } catch (e) {
            }
        }

        interface BlockStat {
            fetchTime: number
            byteLength: number
        }

        // Transfer speed
        const blocksStats: BlockStat[] = []

        const updateTransferSpeed = setInterval(async () => {
            const bytesDownloaded = blocksStats.reduce((previousValue, currentValue) => {
                if (Math.floor(Date.now() / 1000) - currentValue.fetchTime < TRANSFER_SPEED_SPAN) return previousValue + currentValue.byteLength
                return 0
            }, 0)
            const uniqueProcessedBlocks = [...new Set(processedBlocks)]
            const totalBytesDownloaded = uniqueProcessedBlocks.reduce((prev, curr) => {
                if (curr.Data) {
                    return prev + curr.Data.byteLength
                } else {
                    return prev
                }
            }, 0)
            const transferSpeed = bytesDownloaded === 0 ? 0 : bytesDownloaded / TRANSFER_SPEED_SPAN
            const fileState = this.files.get(fileMetadata.cid)
            if (!fileState) {
                this.logger.log.error(`No saved data for file cid ${fileMetadata.cid}`)
                return
            }
            this.files.set(fileMetadata.cid, {
                ...fileState, transferSpeed: transferSpeed, downloadedBytes: totalBytesDownloaded
            })
            await this.updateStatus(fileMetadata.cid)
        }, UPDATE_STATUS_INTERVAL * 1000)

        const remainingBlocks = new Set()
        remainingBlocks.add(block)

        const downloadCompletedOrCanceled = new Promise((resolve, reject) => {
            const interval = setInterval(() => {
                if (remainingBlocks.size === 0) {
                    clearInterval(interval)
                    resolve('No more blocks to fetch, download is completed or canceled')
                }
            }, 1000)
        })

        const processBlock = async (block: CID, signal: AbortSignal) => {
            // eslint-disable-next-line
            return await new Promise(async (resolve, reject) => {
                const onAbort = () => {
                    remainingBlocks.delete(block)
                    reject(new AbortError('download cancelation'))
                }

                if (signal.aborted) onAbort()
                signal.addEventListener('abort', onAbort, { once: true })

                // @ts-ignore FIXME
                if (processedBlocks.includes(block)) {
                    remainingBlocks.delete(block)
                    resolve(block)
                    return
                }

                const hasBlockBeenDownloaded = localBlocks.includes(`z${block.toString()}`)

                let fetchedBlock

                try {
                    fetchedBlock = await this.ipfs.block.get(block, { timeout: BLOCK_FETCH_TIMEOUT * 1000 })
                } catch (e) {
                    signal.removeEventListener('abort', onAbort)
                    reject(new Error("couldn't fetch block"))
                    return
                }

                const decodedBlock: PBNode = decode(fetchedBlock)

                const fileState = this.files.get(fileMetadata.cid)

                if (!fileState) {
                    reject(new Error('Downloading has been cancelled'))
                    return
                }

                processedBlocks.push(decodedBlock)

                if (!hasBlockBeenDownloaded) {
                    blocksStats.push({
                        fetchTime: Math.floor(Date.now() / 1000),
                        byteLength: decodedBlock.Data?.byteLength || 0
                    })
                }

                for (const link of decodedBlock.Links) {
                    // @ts-ignore
                    void addToQueue(link.Hash)
                    remainingBlocks.add(link.Hash)
                }

                signal.removeEventListener('abort', onAbort)
                remainingBlocks.delete(block)
                resolve(fetchedBlock)
            })
        }

        void addToQueue(block)

        await downloadCompletedOrCanceled

        clearInterval(updateTransferSpeed)

        const fileState = this.files.get(fileMetadata.cid)
        if (!fileState) {
            this.logger.log.error(`No saved data for file cid ${fileMetadata.cid}`)
            return
        }

        if (this.cancelledDownloads.has(fileMetadata.cid)) {
            this.files.set(fileMetadata.cid, {
                ...fileState, downloadedBytes: 0, transferSpeed: 0
            })
            this.cancelledDownloads.delete(fileMetadata.cid)
            this.controllers.delete(fileMetadata.cid)
            await this.updateStatus(fileMetadata.cid, DownloadState.Canceled)
            this.files.delete(fileMetadata.cid)
        } else {
            this.files.set(fileMetadata.cid, {
                ...fileState, transferSpeed: 0
            })
            await this.ipfs.pin.add(block, { recursive: true })
            await this.assemblyFile(fileMetadata)
        }
    }

    private assemblyFile = async (fileMetadata: FileMetadata) => {
        const _CID = CID.parse(fileMetadata.cid)

        const downloadDirectory = path.join(this.quietDir, 'downloads', fileMetadata.cid)
        createPaths([downloadDirectory])

        const fileName = fileMetadata.name + fileMetadata.ext
        const filePath = `${path.join(downloadDirectory, fileName)}`

        const writeStream = fs.createWriteStream(filePath)

        const entries = this.ipfs.cat(_CID)

        for await (const entry of entries) {
            await new Promise<void>((resolve, reject) => {
                writeStream.write(entry, err => {
                    if (err) {
                        console.error(`${fileMetadata.name} writing to file error: ${err}`)
                        reject(err)
                    }
                })
                resolve()
            })
        }

        writeStream.end()

        await this.updateStatus(fileMetadata.cid, DownloadState.Completed)
        this.files.delete(fileMetadata.cid)
        this.controllers.delete(fileMetadata.cid)

        const messageMedia: FileMetadata = {
            ...fileMetadata,
            path: filePath
        }

        this.emit(IpfsFilesManagerEvents.UPDATE_MESSAGE_MEDIA, messageMedia)
    }

    private updateStatus = async (cid: string, downloadState = DownloadState.Downloading) => {
        const metadata = this.files.get(cid)
        if (!metadata) {
            // TODO: emit error?
            return
        }
        const progress: DownloadProgress | undefined = downloadState !== DownloadState.Malicious ? {
            size: metadata.size,
            downloaded: metadata.downloadedBytes,
            transferSpeed: metadata.transferSpeed
        } : undefined

        const status: DownloadStatus = {
            mid: metadata.message.id,
            cid: metadata.cid,
            downloadState: downloadState,
            downloadProgress: progress
        }

        this.emit(IpfsFilesManagerEvents.UPDATE_DOWNLOAD_PROGRESS, status)
    }
}<|MERGE_RESOLUTION|>--- conflicted
+++ resolved
@@ -35,12 +35,7 @@
 
         @Inject(QUIET_DIR) public readonly quietDir: string,
         private readonly lazyModuleLoader: LazyModuleLoader
-<<<<<<< HEAD
-        // @Inject(IPFS_PROVIDER) public readonly ipfs: IPFS
     ) {
-=======
-        ) {
->>>>>>> b1e01822
         super()
 
         this.queue = new PQueue({ concurrency: QUEUE_CONCURRENCY })
