import { jest } from '@jest/globals'

import { Test, TestingModule } from '@nestjs/testing'
import { FileMetadata } from '@quiet/types'
import path from 'path'
import fs from 'fs'
import { DirResult } from 'tmp'
import { fileURLToPath } from 'url'
import waitForExpect from 'wait-for-expect'
import { TestModule } from '../common/test.module'
import { createTmpDir, libp2pInstanceParams } from '../common/utils'
import { IpfsModule } from '../ipfs/ipfs.module'
import { IpfsService } from '../ipfs/ipfs.service'
import { Libp2pModule } from '../libp2p/libp2p.module'
import { Libp2pService } from '../libp2p/libp2p.service'
import { SocketModule } from '../socket/socket.module'
import { StorageEvents } from '../storage/storage.types'
import { IpfsFileManagerModule } from './ipfs-file-manager.module'
import { IpfsFileManagerService } from './ipfs-file-manager.service'
import { IpfsFilesManagerEvents } from './ipfs-file-manager.types'
import { sleep } from '../common/sleep'
import { LocalDbModule } from '../local-db/local-db.module'
import { LocalDbService } from '../local-db/local-db.service'

const filename = fileURLToPath(import.meta.url)
const dirname = path.dirname(filename)

describe('IpfsFileManagerService', () => {
  let module: TestingModule
  let ipfsFileManagerService: IpfsFileManagerService
  let localDbService: LocalDbService
  let ipfsService: IpfsService
  let libp2pService: Libp2pService

  let tmpDir: DirResult
  let filePath: string

  beforeEach(async () => {
    tmpDir = createTmpDir()
    // tmpAppDataPath = tmpQuietDirPath(tmpDir.name)
    filePath = path.join(dirname, '/testUtils/500kB-file.txt')

    module = await Test.createTestingModule({
      imports: [TestModule, IpfsFileManagerModule, IpfsModule, SocketModule, Libp2pModule, LocalDbModule],
    }).compile()

    ipfsFileManagerService = await module.resolve(IpfsFileManagerService)
    localDbService = await module.resolve(LocalDbService)

    libp2pService = await module.resolve(Libp2pService)
    const params = await libp2pInstanceParams()
    await libp2pService.createInstance(params)
    expect(libp2pService.libp2pInstance).not.toBeNull()

    ipfsService = await module.resolve(IpfsService)
    await ipfsService.createInstance()
    expect(ipfsService.ipfsInstance).not.toBeNull()

    await ipfsFileManagerService.init()

    if (localDbService.getStatus() === 'closed') {
      await localDbService.open()
    }
  })

  afterEach(async () => {
    tmpDir.removeCallback()
    if (fs.existsSync(filePath)) {
      fs.rmSync(filePath)
    }
    await libp2pService.libp2pInstance?.stop()
    await ipfsService.ipfsInstance?.stop()
    await module.close()
    sleep(1000)
  })

  afterAll(async () => {
    tmpDir.removeCallback()
    if (fs.existsSync(filePath)) {
      fs.rmSync(filePath)
    }
    await libp2pService.close()
    await ipfsService.stop()
    await ipfsFileManagerService.stop()
    await localDbService.close()
    await module.close()
    sleep(10000)
  })

  it('uploads image', async () => {
    // Uploading
    const eventSpy = jest.spyOn(ipfsFileManagerService, 'emit')
    const copyFileSpy = jest.spyOn(ipfsFileManagerService, 'copyFile')
    const metadata: FileMetadata = {
      path: path.join(dirname, '/testUtils/test-image.png'),
      name: 'test-image',
      ext: '.png',
      cid: 'uploading_id',
      message: {
        id: 'id',
        channelId: 'channelId',
      },
    }

    await ipfsFileManagerService.uploadFile(metadata)
    expect(copyFileSpy).toHaveBeenCalled()
    const newFilePath = copyFileSpy.mock.results[0].value as string
    metadata.path = newFilePath

    await waitForExpect(() => {
      expect(eventSpy).toHaveBeenNthCalledWith(1, StorageEvents.REMOVE_DOWNLOAD_STATUS, { cid: 'uploading_id' })
    })
    await waitForExpect(() => {
      expect(eventSpy).toHaveBeenNthCalledWith(
        2,
        StorageEvents.FILE_UPLOADED,
        expect.objectContaining({
          cid: expect.stringContaining('bafk'),
          ext: '.png',
          height: 44,
          message: { channelId: 'channelId', id: 'id' },
          name: 'test-image',
          size: 15847,
          width: 824,
        })
      )
    })
    await waitForExpect(() => {
      expect(eventSpy).toHaveBeenNthCalledWith(3, StorageEvents.DOWNLOAD_PROGRESS, {
        cid: expect.stringContaining('bafk'),
        downloadProgress: undefined,
        downloadState: 'hosted',
        mid: 'id',
      })
    })
  })

  it('uploads file other than image', async () => {
    // Uploading
    const eventSpy = jest.spyOn(ipfsFileManagerService, 'emit')

    const metadata: FileMetadata = {
      path: path.join(dirname, '/testUtils/test-file.pdf'),
      name: 'test-file',
      ext: '.pdf',
      cid: 'uploading_id',
      message: {
        id: 'id',
        channelId: 'channelId',
      },
    }

    await ipfsFileManagerService.uploadFile(metadata)
    await waitForExpect(() => {
      expect(eventSpy).toHaveBeenNthCalledWith(1, StorageEvents.REMOVE_DOWNLOAD_STATUS, { cid: 'uploading_id' })
    })
    await waitForExpect(() => {
      expect(eventSpy).toHaveBeenNthCalledWith(
        2,
        StorageEvents.FILE_UPLOADED,
        expect.objectContaining({
          cid: expect.stringContaining('bafk'),
          ext: '.pdf',
          height: undefined,
          message: { channelId: 'channelId', id: 'id' },
          name: 'test-file',
          size: 761797,
          width: undefined,
        })
      )
    })
    await waitForExpect(() => {
      expect(eventSpy).toHaveBeenNthCalledWith(3, StorageEvents.DOWNLOAD_PROGRESS, {
        cid: expect.stringContaining('bafk'),
        downloadProgress: undefined,
        downloadState: 'hosted',
        mid: 'id',
      })
    })
    await waitForExpect(() => {
      expect(eventSpy).toHaveBeenNthCalledWith(
        4,
        StorageEvents.MESSAGE_MEDIA_UPDATED,
        expect.objectContaining({
          cid: expect.stringContaining('bafk'),
          ext: '.pdf',
          height: undefined,
          message: { channelId: 'channelId', id: 'id' },
          name: 'test-file',
          size: 761797,
          width: undefined,
        })
      )
    })
  })

  it('removes temporary file', async () => {
    // Create tmp file
    const tmpFilePath = path.join(tmpDir.name, '/tmp-test-image.png')
    fs.copyFileSync(path.join(dirname, '/testUtils/test-image.png'), tmpFilePath)
    expect(fs.existsSync(tmpFilePath)).toBeTruthy()
    // Uploading
    const eventSpy = jest.spyOn(ipfsFileManagerService, 'emit')
    const copyFileSpy = jest.spyOn(ipfsFileManagerService, 'copyFile')
    const deleteFileSpy = jest.spyOn(ipfsFileManagerService, 'deleteFile')
    const metadata: FileMetadata = {
      path: path.join(dirname, '/testUtils/test-image.png'),
      tmpPath: tmpFilePath,
      name: 'test-image',
      ext: '.png',
      cid: 'uploading_id',
      message: {
        id: 'id',
        channelId: 'channelId',
      },
    }

    await ipfsFileManagerService.uploadFile(metadata)
    expect(copyFileSpy).toHaveBeenCalled()
    expect(deleteFileSpy).toHaveBeenCalled()
    const newFilePath = copyFileSpy.mock.results[0].value as string
    metadata.path = newFilePath

    await waitForExpect(() => {
      expect(eventSpy).toHaveBeenNthCalledWith(1, StorageEvents.REMOVE_DOWNLOAD_STATUS, { cid: 'uploading_id' })
    })
    await waitForExpect(() => {
      expect(eventSpy).toHaveBeenNthCalledWith(
        2,
        StorageEvents.FILE_UPLOADED,
        expect.objectContaining({
          cid: expect.stringContaining('bafk'),
          ext: '.png',
          height: 44,
          message: { channelId: 'channelId', id: 'id' },
          name: 'test-image',
          size: 15847,
          width: 824,
          tmpPath: undefined,
        })
      )
    })
    await waitForExpect(() => {
      expect(eventSpy).toHaveBeenNthCalledWith(3, StorageEvents.DOWNLOAD_PROGRESS, {
        cid: expect.stringContaining('bafk'),
        downloadProgress: undefined,
        downloadState: 'hosted',
        mid: 'id',
      })
    })
    expect(fs.existsSync(tmpFilePath)).toBeFalsy()
  })

  it("throws error if file doesn't exists", async () => {
    // Uploading
    const eventSpy = jest.spyOn(ipfsFileManagerService, 'emit')

    const metadata: FileMetadata = {
      path: path.join(dirname, '/testUtils/non-existent.png'),
      name: 'test-image',
      ext: '.png',
      cid: 'uploading_id',
      message: {
        id: 'id',
        channelId: 'channelId',
      },
    }

    await waitForExpect(async () => {
      await expect(ipfsFileManagerService.uploadFile(metadata)).rejects.toThrow()
    })
    await waitForExpect(() => {
      expect(eventSpy).not.toHaveBeenCalled()
    })
  })

  it('throws error if reported file size is malicious', async () => {
    // Uploading
    const eventSpy = jest.spyOn(ipfsFileManagerService, 'emit')

    const metadata: FileMetadata = {
      path: path.join(dirname, '/testUtils/test-file.pdf'),
      name: 'test-file',
      ext: '.pdf',
      cid: 'uploading_id',
      message: {
        id: 'id',
        channelId: 'channelId',
      },
    }

    await ipfsFileManagerService.uploadFile(metadata)
    await waitForExpect(() => {
      expect(eventSpy).toHaveBeenNthCalledWith(1, StorageEvents.REMOVE_DOWNLOAD_STATUS, { cid: 'uploading_id' })
    })
    await waitForExpect(() => {
      expect(eventSpy).toHaveBeenNthCalledWith(
        2,
        StorageEvents.FILE_UPLOADED,
        expect.objectContaining({
          cid: expect.stringContaining('bafk'),
          ext: '.pdf',
          height: undefined,
          message: { channelId: 'channelId', id: 'id' },
          name: 'test-file',
          size: 761797,
          width: undefined,
        })
      )
    })
    await waitForExpect(() => {
      expect(eventSpy).toHaveBeenNthCalledWith(3, StorageEvents.DOWNLOAD_PROGRESS, {
        cid: expect.stringContaining('bafk'),
        downloadProgress: undefined,
        downloadState: 'hosted',
        mid: 'id',
      })
    })
    await waitForExpect(() => {
      expect(eventSpy).toHaveBeenNthCalledWith(
        4,
        StorageEvents.MESSAGE_MEDIA_UPDATED,
        expect.objectContaining({
          cid: expect.stringContaining('bafk'),
          ext: '.pdf',
          height: undefined,
          message: { channelId: 'channelId', id: 'id' },
          name: 'test-file',
          size: 761797,
          width: undefined,
        })
      )
    })

    // Downloading

    const uploadMetadata: any = eventSpy.mock.calls[1][1]

    ipfsFileManagerService.emit(IpfsFilesManagerEvents.DOWNLOAD_FILE, {
      ...uploadMetadata,
      size: 20400,
    })

    await waitForExpect(() => {
      expect(eventSpy).toHaveBeenNthCalledWith(5, IpfsFilesManagerEvents.DOWNLOAD_FILE, {
        ...uploadMetadata,
        size: 20400,
      })
    })

    await waitForExpect(() => {
      expect(eventSpy).toHaveBeenNthCalledWith(6, StorageEvents.DOWNLOAD_PROGRESS, {
        cid: expect.stringContaining('bafk'),
        downloadProgress: undefined,
        downloadState: 'malicious',
        mid: 'id',
      })
    }, 20000)

    expect(eventSpy).toBeCalledTimes(6)
  })

  it('file uploaded to IPFS then can be downloaded', async () => {
    // Uploading
    const eventSpy = jest.spyOn(ipfsFileManagerService, 'emit')

    const metadata: FileMetadata = {
      path: path.join(dirname, '/testUtils/test-image.png'),
      name: 'test-image',
      ext: '.png',
      cid: 'uploading_id',
      message: {
        id: 'id',
        channelId: 'channelId',
      },
    }

    const imageCid = 'bafkreigemnq7fljgbxdqjhq5nhj5pprt4qkvyl7vcymbnucc5azkxms4v4'

    await ipfsFileManagerService.uploadFile(metadata)
<<<<<<< HEAD
    expect(eventSpy).toHaveBeenNthCalledWith(1, StorageEvents.REMOVE_DOWNLOAD_STATUS, { cid: 'uploading_id' })

    expect(eventSpy).toHaveBeenNthCalledWith(
      2,
      StorageEvents.FILE_UPLOADED,
      expect.objectContaining({
        cid: expect.stringContaining('bafk'),
        ext: '.png',
        height: 44,
        message: { channelId: 'channelId', id: 'id' },
        name: 'test-image',
        size: 15847,
        width: 824,
      })
    )

    expect(eventSpy).toHaveBeenNthCalledWith(3, StorageEvents.DOWNLOAD_PROGRESS, {
      cid: expect.stringContaining('bafk'),
      downloadProgress: undefined,
      downloadState: 'hosted',
      mid: 'id',
    })

    expect(eventSpy).toHaveBeenNthCalledWith(
      4,
      StorageEvents.MESSAGE_MEDIA_UPDATED,
      expect.objectContaining({
        cid: expect.stringContaining('bafk'),
        ext: '.png',
        height: 44,
        message: { channelId: 'channelId', id: 'id' },
        name: 'test-image',
        size: 15847,
        width: 824,
=======
    await waitForExpect(() => {
      expect(eventSpy).toHaveBeenNthCalledWith(1, StorageEvents.REMOVE_DOWNLOAD_STATUS, { cid: 'uploading_id' })
    }, 5_000)

    await waitForExpect(() => {
      expect(eventSpy).toHaveBeenNthCalledWith(
        2,
        StorageEvents.FILE_UPLOADED,
        expect.objectContaining({
          cid: imageCid,
          ext: '.png',
          height: 44,
          message: { channelId: 'channelId', id: 'id' },
          name: 'test-image',
          size: 15847,
          width: 824,
        })
      )
    }, 10_000)

    await waitForExpect(() => {
      expect(eventSpy).toHaveBeenNthCalledWith(3, StorageEvents.DOWNLOAD_PROGRESS, {
        cid: imageCid,
        downloadProgress: undefined,
        downloadState: 'hosted',
        mid: 'id',
>>>>>>> c88c86ff
      })
    }, 10_000)

    await waitForExpect(() => {
      expect(eventSpy).toHaveBeenNthCalledWith(
        4,
        StorageEvents.MESSAGE_MEDIA_UPDATED,
        expect.objectContaining({
          cid: imageCid,
          ext: '.png',
          height: 44,
          message: { channelId: 'channelId', id: 'id' },
          name: 'test-image',
          size: 15847,
          width: 824,
          path: expect.stringContaining('_test-image.png'),
        })
      )
    }, 10_000)

    // Downloading

    const uploadMetadata = eventSpy.mock.calls[1][1]

    ipfsFileManagerService.emit(IpfsFilesManagerEvents.DOWNLOAD_FILE, uploadMetadata)

    await waitForExpect(() => {
      expect(eventSpy).toHaveBeenNthCalledWith(5, IpfsFilesManagerEvents.DOWNLOAD_FILE, uploadMetadata)
    }, 10_000)

    await waitForExpect(() => {
      expect(eventSpy).toHaveBeenNthCalledWith(6, StorageEvents.DOWNLOAD_PROGRESS, {
        cid: expect.stringContaining('bafk'),
<<<<<<< HEAD
        downloadProgress: { downloaded: 0, size: 15847, transferSpeed: 0 },
=======
        downloadProgress: { downloaded: 15847, size: 15847, transferSpeed: 0 },
>>>>>>> c88c86ff
        downloadState: 'downloading',
        mid: 'id',
      })
    }, 20_000)

    await waitForExpect(() => {
      expect(eventSpy).toHaveBeenNthCalledWith(7, StorageEvents.DOWNLOAD_PROGRESS, {
        cid: expect.stringContaining('bafk'),
        downloadProgress: { downloaded: 15847, size: 15847, transferSpeed: 0 },
        downloadState: 'completed',
        mid: 'id',
      })
<<<<<<< HEAD
    }, 20000)
    expect(eventSpy).toHaveBeenNthCalledWith(
      8,
      StorageEvents.MESSAGE_MEDIA_UPDATED,
      expect.objectContaining({
        cid: expect.stringContaining('bafk'),
        ext: '.png',
        height: 44,
        message: { channelId: 'channelId', id: 'id' },
        name: 'test-image',
        size: 15847,
        width: 824,
      })
    )
=======
    }, 20_000)

    await waitForExpect(() => {
      expect(eventSpy).toHaveBeenNthCalledWith(
        8,
        StorageEvents.MESSAGE_MEDIA_UPDATED,
        expect.objectContaining({
          cid: expect.stringContaining('bafk'),
          ext: '.png',
          height: 44,
          message: { channelId: 'channelId', id: 'id' },
          name: 'test-image',
          size: 15847,
          width: 824,
        })
      )
    }, 20_000)

    expect(eventSpy).toBeCalledTimes(8)
>>>>>>> c88c86ff
  })

  // this case causes other tests to fail
  it.skip('downloaded file matches uploaded file', async () => {
    // Uploading
    const eventSpy = jest.spyOn(ipfsFileManagerService, 'emit')
    const filePath = path.join(dirname, '/testUtils/test-image.png')
    const metadata: FileMetadata = {
      path: filePath,
      name: 'test-image',
      ext: '.png',
      cid: 'uploading_id',
      message: {
        id: 'id',
        channelId: 'channelId',
      },
    }

    await ipfsFileManagerService.uploadFile(metadata)

    const uploadMetadata = eventSpy.mock.calls[1][1]

    ipfsFileManagerService.emit(IpfsFilesManagerEvents.DOWNLOAD_FILE, uploadMetadata)

    const downloadMetadata = eventSpy.mock.calls[3][1]

    const uploadFileBuffer = fs.readFileSync(filePath)
    // @ts-ignore
    const downloadFileBuffer = fs.readFileSync(downloadMetadata.path)

    await waitForExpect(() => {
      expect(uploadFileBuffer).toStrictEqual(downloadFileBuffer)
    })
  })

  it('copies file and returns a new path', async () => {
    const originalPath = path.join(dirname, '/testUtils/test-image.png')
    const newPath = ipfsFileManagerService.copyFile(originalPath, '12345_test-image.png')
    expect(fs.existsSync(newPath)).toBeTruthy()
    expect(originalPath).not.toEqual(newPath)
  })

  it('tries to copy files, returns original path on error', async () => {
    const originalPath = path.join(dirname, '/testUtils/test-image-non-existing.png')
    const newPath = ipfsFileManagerService.copyFile(originalPath, '12345_test-image.png')
    expect(originalPath).toEqual(newPath)
  })

  it('copies file with filename containing whitespace but removes whitespace in the new path', () => {
    const newFilePath = ipfsFileManagerService.copyFile(
      path.join(dirname, '/testUtils/test-image.png'),
      'test ima ge.png'
    )
    expect(newFilePath).toEqual(path.join(ipfsFileManagerService.quietDir, 'uploads', 'testimage.png'))
  })

  it('copies file with encoded filename containing whitespace but removes whitespace in the new path', () => {
    const newFilePath = ipfsFileManagerService.copyFile(
      path.join(dirname, '/testUtils/test-image.png'),
      'Screenshot_%20with%20whitespace%2020230721-004943.png'
    )
    expect(newFilePath).toEqual(
      path.join(ipfsFileManagerService.quietDir, 'uploads', 'Screenshot_withwhitespace20230721-004943.png')
    )
  })

  // it.skip('downloaded file chunk returns proper transferSpeed when no delay between entries', async () => {
  //   const fileSize = 52428800 // 50MB
  //   createFile(filePath, fileSize)

  //   const mockDateNow = jest.fn<() => number>()

  //   global.Date.now = mockDateNow
  //   mockDateNow.mockReturnValue(new Date('2022-04-07T10:20:30Z') as unknown as number)

  //   ipfsInstance = await create()

  //   fileManager = new IpfsFilesManager(ipfsInstance, tmpAppDataPath)

  //   // Uploading
  //   const eventSpy = jest.spyOn(fileManager, 'emit')

  //   const metadata: FileMetadata = {
  //     path: filePath,
  //     name: 'new-file',
  //     ext: '.txt',
  //     cid: 'uploading_id',
  //     message: {
  //       id: 'id',
  //       channelId: 'channelId',
  //     },
  //   }

  //   await fileManager.uploadFile(metadata)

  //   // Downloading
  //   const uploadMetadata: FileMetadata = eventSpy.mock.calls[1][1]

  //   fileManager.emit(IpfsFilesManagerEvents.DOWNLOAD_FILE, uploadMetadata)

  //   const transferSpeeds: number[] = []

  //   eventSpy.mock.calls.map(call => {
  //     if (call[0] === StorageEvents.DOWNLOAD_PROGRESS) {
  //       // @ts-ignore
  //       transferSpeeds.push(call[1].downloadProgress?.transferSpeed)
  //     }
  //   })
  //   const unwantedValues = [undefined, null, Infinity]
  //   for (const value of unwantedValues) {
  //     await waitForExpect(() => {
  //       expect(transferSpeeds).not.toContain(value)
  //     })
  //   }
  // })
})<|MERGE_RESOLUTION|>--- conflicted
+++ resolved
@@ -378,42 +378,6 @@
     const imageCid = 'bafkreigemnq7fljgbxdqjhq5nhj5pprt4qkvyl7vcymbnucc5azkxms4v4'
 
     await ipfsFileManagerService.uploadFile(metadata)
-<<<<<<< HEAD
-    expect(eventSpy).toHaveBeenNthCalledWith(1, StorageEvents.REMOVE_DOWNLOAD_STATUS, { cid: 'uploading_id' })
-
-    expect(eventSpy).toHaveBeenNthCalledWith(
-      2,
-      StorageEvents.FILE_UPLOADED,
-      expect.objectContaining({
-        cid: expect.stringContaining('bafk'),
-        ext: '.png',
-        height: 44,
-        message: { channelId: 'channelId', id: 'id' },
-        name: 'test-image',
-        size: 15847,
-        width: 824,
-      })
-    )
-
-    expect(eventSpy).toHaveBeenNthCalledWith(3, StorageEvents.DOWNLOAD_PROGRESS, {
-      cid: expect.stringContaining('bafk'),
-      downloadProgress: undefined,
-      downloadState: 'hosted',
-      mid: 'id',
-    })
-
-    expect(eventSpy).toHaveBeenNthCalledWith(
-      4,
-      StorageEvents.MESSAGE_MEDIA_UPDATED,
-      expect.objectContaining({
-        cid: expect.stringContaining('bafk'),
-        ext: '.png',
-        height: 44,
-        message: { channelId: 'channelId', id: 'id' },
-        name: 'test-image',
-        size: 15847,
-        width: 824,
-=======
     await waitForExpect(() => {
       expect(eventSpy).toHaveBeenNthCalledWith(1, StorageEvents.REMOVE_DOWNLOAD_STATUS, { cid: 'uploading_id' })
     }, 5_000)
@@ -440,7 +404,6 @@
         downloadProgress: undefined,
         downloadState: 'hosted',
         mid: 'id',
->>>>>>> c88c86ff
       })
     }, 10_000)
 
@@ -474,11 +437,7 @@
     await waitForExpect(() => {
       expect(eventSpy).toHaveBeenNthCalledWith(6, StorageEvents.DOWNLOAD_PROGRESS, {
         cid: expect.stringContaining('bafk'),
-<<<<<<< HEAD
-        downloadProgress: { downloaded: 0, size: 15847, transferSpeed: 0 },
-=======
         downloadProgress: { downloaded: 15847, size: 15847, transferSpeed: 0 },
->>>>>>> c88c86ff
         downloadState: 'downloading',
         mid: 'id',
       })
@@ -491,22 +450,6 @@
         downloadState: 'completed',
         mid: 'id',
       })
-<<<<<<< HEAD
-    }, 20000)
-    expect(eventSpy).toHaveBeenNthCalledWith(
-      8,
-      StorageEvents.MESSAGE_MEDIA_UPDATED,
-      expect.objectContaining({
-        cid: expect.stringContaining('bafk'),
-        ext: '.png',
-        height: 44,
-        message: { channelId: 'channelId', id: 'id' },
-        name: 'test-image',
-        size: 15847,
-        width: 824,
-      })
-    )
-=======
     }, 20_000)
 
     await waitForExpect(() => {
@@ -526,7 +469,6 @@
     }, 20_000)
 
     expect(eventSpy).toBeCalledTimes(8)
->>>>>>> c88c86ff
   })
 
   // this case causes other tests to fail
