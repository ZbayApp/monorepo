--- conflicted
+++ resolved
@@ -1,15 +1,11 @@
 import { Inject, Injectable } from '@nestjs/common'
 import { LazyModuleLoader } from '@nestjs/core'
 import { create, IPFS } from 'ipfs-core'
-<<<<<<< HEAD
-import { IPFS_REPO_PATCH, PEER_ID_PROVIDER } from '../const'
+import { IPFS_REPO_PATCH } from '../const'
 import { peerIdFromKeys } from '@libp2p/peer-id'
 import { PeerId as PeerIdType } from '@quiet/types'
 import PeerId from 'peer-id'
 import Logger from '../common/logger'
-=======
-import { IPFS_REPO_PATCH } from '../const'
->>>>>>> b1e01822
 
 @Injectable()
 export class IpfsService {
