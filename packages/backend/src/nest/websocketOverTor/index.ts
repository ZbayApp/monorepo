--- conflicted
+++ resolved
@@ -4,11 +4,7 @@
 // Essentially, the only thing we've done is override the listening port of the
 // listener and add a remoteAddress query parameter in the _connect function.
 
-<<<<<<< HEAD
-import { CodeError, transportSymbol, serviceCapabilities } from '@libp2p/interface'
-=======
 import { ConnectionFailedError, transportSymbol, serviceCapabilities } from '@libp2p/interface'
->>>>>>> c88c86ff
 import { multiaddrToUri as toUri } from '@multiformats/multiaddr-to-uri'
 import { connect, type WebSocketOptions } from 'it-ws/client'
 import pDefer from 'p-defer'
@@ -115,11 +111,7 @@
       // the WebSocket.ErrorEvent type doesn't actually give us any useful
       // information about what happened
       // https://developer.mozilla.org/en-US/docs/Web/API/WebSocket/error_event
-<<<<<<< HEAD
-      const err = new CodeError(`Could not connect to ${ma.toString()}`, 'ERR_CONNECTION_FAILED')
-=======
       const err = new ConnectionFailedError(`Could not connect to ${ma.toString()}`)
->>>>>>> c88c86ff
       this.log.error('connection error:', err, errorEvent.error)
       this.metrics?.dialerEvents.increment({ error: true })
       errorPromise.reject(err)
