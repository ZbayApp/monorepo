--- conflicted
+++ resolved
@@ -1,11 +1,7 @@
 // Forked from:
 // https://github.com/libp2p/js-libp2p/blob/863949482bfa83ac3be2b72a4036ed9315f52d11/packages/transport-websockets/src/socket-to-conn.ts
 
-<<<<<<< HEAD
-import { CodeError } from '@libp2p/interface'
-=======
 import { TimeoutError } from '@libp2p/interface'
->>>>>>> c88c86ff
 import { CLOSE_TIMEOUT } from './constants'
 import type { AbortOptions, ComponentLogger, CounterGroup, MultiaddrConnection } from '@libp2p/interface'
 import type { Multiaddr } from '@multiformats/multiaddr'
@@ -74,11 +70,7 @@
         const { host, port } = maConn.remoteAddr.toOptions()
         log('timeout closing stream to %s:%s after %dms, destroying it manually', host, port, Date.now() - start)
 
-<<<<<<< HEAD
-        this.abort(new CodeError('Socket close timeout', 'ERR_SOCKET_CLOSE_TIMEOUT'))
-=======
         this.abort(new TimeoutError('Socket close timeout'))
->>>>>>> c88c86ff
       }
 
       options.signal?.addEventListener('abort', listener)
