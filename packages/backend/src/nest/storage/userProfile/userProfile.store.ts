--- conflicted
+++ resolved
@@ -1,16 +1,10 @@
 import { Injectable } from '@nestjs/common'
-import { EventEmitter } from 'events'
-import KeyValueStore from 'orbit-db-kvstore'
 import { IdentityProvider } from 'orbit-db-identity-provider'
 import { getCrypto } from 'pkijs'
 import { sha256 } from 'multiformats/hashes/sha2'
 import * as Block from 'multiformats/block'
 import * as dagCbor from '@ipld/dag-cbor'
 import { stringToArrayBuffer } from 'pvutils'
-<<<<<<< HEAD
-=======
-
->>>>>>> 51c96480
 import { NoCryptoEngineError, UserProfile } from '@quiet/types'
 import { keyObjectFromString, verifySignature } from '@quiet/identity'
 import { constructPartial } from '@quiet/common'
@@ -81,27 +75,12 @@
     await this.store.load()
   }
 
-<<<<<<< HEAD
   public getEntry(key: string): UserProfile {
     throw new Error('Method not implemented.')
   }
 
   public async setEntry(key: string, userProfile: UserProfile) {
-    logger('Adding user profile')
-=======
-  public getAddress() {
-    return this.store?.address
-  }
-
-  public async close() {
-    logger.info('Closing user profile DB')
-    await this.store?.close()
-    logger.info('Closed user profile DB')
-  }
-
-  public async addUserProfile(userProfile: UserProfile) {
     logger.info('Adding user profile')
->>>>>>> 51c96480
     try {
       if (!UserProfileStore.validateUserProfile(userProfile)) {
         // TODO: Send validation errors to frontend or replicate
@@ -174,7 +153,7 @@
   }
 
   clean(): void {
-    logger('Cleaning user profiles store')
+    logger.info('Cleaning user profiles store')
     this.store = undefined
   }
 }
