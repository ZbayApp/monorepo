--- conflicted
+++ resolved
@@ -26,14 +26,9 @@
   REPLICATED_CSR = 'replicatedCsr',
   LOADED_CERTIFICATES = 'loadedCertificates',
   REPLICATED_CERTIFICATES = 'replicatedCertificates',
+  LOADED_USER_PROFILES = 'loadedUserProfiles',
   // Community
-<<<<<<< HEAD
-  REPLICATED_COMMUNITY_METADATA = 'replicatedCommunityMetadata',
-  // User Profile
-  LOADED_USER_PROFILES = 'loadedUserProfiles',
-=======
   COMMUNITY_METADATA_SAVED = 'communityMetadataSaved',
->>>>>>> 4b76f287
 }
 
 export interface InitStorageParams {
