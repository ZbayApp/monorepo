--- conflicted
+++ resolved
@@ -30,12 +30,8 @@
   GET_BLOCK_PROVIDERS = 'blocks:get:providers:get',
   GET_BLOCK = 'blocks:get:blockstore:get',
   WANT_BLOCK = 'bitswap:want-block:block',
-<<<<<<< HEAD
-  DOWNLOAD_BLOCK = 'blocks:get:blockstore:put',
-=======
   DOWNLOAD_BLOCK = 'unixfs:exporter:progress:unixfs:file',
   PUT_BLOCK = 'blocks:get:blockstore:put',
->>>>>>> c88c86ff
 }
 
 export interface CsrReplicatedPromiseValues {
