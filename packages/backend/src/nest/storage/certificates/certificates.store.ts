import { getCrypto } from 'pkijs'
import { StorageEvents } from '../storage.types'
import EventStore from 'orbit-db-eventstore'
import { CommunityMetadata, NoCryptoEngineError } from '@quiet/types'
import {
  keyFromCertificate,
  CertFieldsTypes,
  parseCertificate,
  getCertFieldValue,
  loadCertificate,
} from '@quiet/identity'
import { ConnectionProcessInfo, SocketActionTypes, UserData } from '@quiet/types'
import { validate } from 'class-validator'
import { CertificateData } from '../../registration/registration.functions'
import { OrbitDb } from '../orbitDb/orbitDb.service'
import { Injectable } from '@nestjs/common'
import Logger from '../../common/logger'
import { EventStoreBase } from '../base.store'

@Injectable()
export class CertificatesStore extends EventStoreBase<string> {
  protected readonly logger = Logger(CertificatesStore.name)

  private metadata: CommunityMetadata | undefined
  private filteredCertificatesMapping: Map<string, Partial<UserData>>
  private usernameMapping: Map<string, string>

  constructor(private readonly orbitDbService: OrbitDb) {
    super()
    this.filteredCertificatesMapping = new Map()
    this.usernameMapping = new Map()
  }

  public async init() {
    this.logger('Initializing certificates log store')

    this.store = await this.orbitDbService.orbitDb.log<string>('certificates', {
      replicate: false,
      accessController: {
        write: ['*'],
      },
    })

    this.store.events.on('ready', async () => {
      this.logger('Loaded certificates to memory')
      this.emit(SocketActionTypes.CONNECTION_PROCESS_INFO, ConnectionProcessInfo.CERTIFICATES_STORED)
    })

    this.store.events.on('write', async () => {
      this.logger('Saved certificate locally')
      await this.loadedCertificates()
    })

    this.store.events.on('replicated', async () => {
      this.logger('REPLICATED: Certificates')
      this.emit(SocketActionTypes.CONNECTION_PROCESS_INFO, ConnectionProcessInfo.CERTIFICATES_STORED)
      await this.loadedCertificates()
    })

    await this.store.load()

    this.logger('Initialized')
  }

  public async loadedCertificates() {
    this.emit(StorageEvents.CERTIFICATES_STORED, {
      certificates: await this.getEntries(),
    })
  }

<<<<<<< HEAD
  public async addEntry(certificate: string): Promise<string> {
=======
  public async close() {
    this.logger('Closing certificates DB')
    await this.store?.close()
    this.logger('Closed certificates DB')
  }

  public getAddress() {
    return this.store?.address
  }

  public async addCertificate(certificate: string) {
>>>>>>> 1eef06cd
    this.logger('Adding user certificate')
    await this.store?.add(certificate)
    return certificate
  }

  public updateMetadata(metadata: CommunityMetadata) {
    if (!metadata) return
    this.metadata = metadata
    // FIXME: Community metadata is required for validating
    // certificates, so we re-validate certificates once community
    // metadata is set. Currently the certificates store receives the
    // community metadata via an event. Is there a better way to
    // organize this so that the dependencies are clearer? Having
    // CertificateStore depend on CommunityMetadataStore directly?
    // Storing community metadata in LevelDB? Only initializing
    // certificate store after community metadata is available?
    if (this.store) {
      this.loadedCertificates()
    }
  }

  private async validateCertificate(certificate: string) {
    try {
      await this.validateCertificateAuthority(certificate)
      await this.validateCertificateFormat(certificate)
    } catch (err) {
      this.logger.error('Failed to validate user certificate:', certificate, err?.message)
      return false
    }
    return true
  }

  private async validateCertificateAuthority(certificate: string) {
    const crypto = getCrypto()

    if (!crypto) {
      throw new NoCryptoEngineError()
    }

    if (!this.metadata) {
      throw new Error('Community metadata missing')
    }

    const parsedRootCertificate = loadCertificate(this.metadata.rootCa)
    const parsedCertificate = loadCertificate(certificate)
    const verification = await parsedCertificate.verify(parsedRootCertificate)

    return verification
  }

  private async validateCertificateFormat(certificate: string) {
    const certificateData = new CertificateData()
    certificateData.certificate = certificate
    const validationErrors = await validate(certificateData)
    return validationErrors
  }

  /*
   * Method returning store entries, filtered by validation result
   * as specified in the comment section of
   * https://github.com/TryQuiet/quiet/issues/1899
   */
<<<<<<< HEAD
  public async getEntries(): Promise<string[]> {
=======
  public async getCertificates(): Promise<string[]> {
    this.logger('Getting certificates')
>>>>>>> 1eef06cd
    if (!this.store) {
      this.logger('No store found!')
      return []
    }

    const allCertificates = this.store
      .iterator({ limit: -1 })
      .collect()
      .map(e => e.payload.value)

    this.logger(`All certificates: ${allCertificates.length}`)
    const validCertificates = await Promise.all(
      allCertificates.map(async certificate => {
        if (this.filteredCertificatesMapping.has(certificate)) {
          return certificate // Only validate certificates
        }

        const validation = await this.validateCertificate(certificate)
        if (validation) {
          const parsedCertificate = parseCertificate(certificate)
          const pubkey = keyFromCertificate(parsedCertificate)

          const username = getCertFieldValue(parsedCertificate, CertFieldsTypes.nickName)

          // @ts-expect-error
          this.usernameMapping.set(pubkey, username)

          const data: Partial<UserData> = {
            // @ts-expect-error
            username: username,
          }

          this.filteredCertificatesMapping.set(certificate, data)

          return certificate
        }
      })
    )

    const validCerts = validCertificates.filter(i => i != undefined)
    this.logger(`Valid certificates: ${validCerts.length}`)
    // TODO: Why doesn't TS infer this properly?
    return validCerts as string[]
  }

  public async getCertificateUsername(pubkey: string) {
    const cache = this.usernameMapping.get(pubkey)
    if (cache) return cache

    // Perform cryptographic operations and populate cache
    await this.getEntries()

    // Return desired data from updated cache
    return this.usernameMapping.get(pubkey)
  }

  public clean() {
    this.logger('Cleaning certificates store')
    this.store = undefined
    this.metadata = undefined
    this.filteredCertificatesMapping = new Map()
    this.usernameMapping = new Map()
  }
}<|MERGE_RESOLUTION|>--- conflicted
+++ resolved
@@ -1,6 +1,5 @@
 import { getCrypto } from 'pkijs'
 import { StorageEvents } from '../storage.types'
-import EventStore from 'orbit-db-eventstore'
 import { CommunityMetadata, NoCryptoEngineError } from '@quiet/types'
 import {
   keyFromCertificate,
@@ -68,21 +67,7 @@
     })
   }
 
-<<<<<<< HEAD
   public async addEntry(certificate: string): Promise<string> {
-=======
-  public async close() {
-    this.logger('Closing certificates DB')
-    await this.store?.close()
-    this.logger('Closed certificates DB')
-  }
-
-  public getAddress() {
-    return this.store?.address
-  }
-
-  public async addCertificate(certificate: string) {
->>>>>>> 1eef06cd
     this.logger('Adding user certificate')
     await this.store?.add(certificate)
     return certificate
@@ -145,18 +130,9 @@
    * as specified in the comment section of
    * https://github.com/TryQuiet/quiet/issues/1899
    */
-<<<<<<< HEAD
   public async getEntries(): Promise<string[]> {
-=======
-  public async getCertificates(): Promise<string[]> {
     this.logger('Getting certificates')
->>>>>>> 1eef06cd
-    if (!this.store) {
-      this.logger('No store found!')
-      return []
-    }
-
-    const allCertificates = this.store
+    const allCertificates = this.getStore()
       .iterator({ limit: -1 })
       .collect()
       .map(e => e.payload.value)
