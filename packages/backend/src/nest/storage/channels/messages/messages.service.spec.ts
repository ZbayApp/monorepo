import { jest } from '@jest/globals'

import { Test, TestingModule } from '@nestjs/testing'
import {
  generateMessageFactoryContentWithId,
  getFactory,
  prepareStore,
  publicChannels,
  Store,
} from '@quiet/state-manager'
import { ChannelMessage, Community, Identity, PublicChannel, TestMessage } from '@quiet/types'
import { isBase58 } from 'class-validator'
import { FactoryGirl } from 'factory-girl'
import { isUint8Array } from 'util/types'
import { EncryptionScopeType } from '../../../auth/services/crypto/types'
import { RoleName } from '../../../auth/services/roles/roles'
import { SigChainService } from '../../../auth/sigchain.service'
import { createLogger } from '../../../common/logger'
import { TestModule } from '../../../common/test.module'
import { StorageModule } from '../../storage.module'
import { MessagesService } from './messages.service'
import { EncryptedMessage } from './messages.types'

const logger = createLogger('messagesService:test')

describe('MessagesService', () => {
  let module: TestingModule
  let messagesService: MessagesService
  let sigChainService: SigChainService

  let store: Store
  let factory: FactoryGirl
  let alice: Identity
  let community: Community
  let channel: PublicChannel
  let message: ChannelMessage

  beforeAll(async () => {
    store = prepareStore().store
    factory = await getFactory(store)

    community = await factory.create<Community>('Community')
    channel = publicChannels.selectors.publicChannels(store.getState())[0]
    alice = await factory.create<Identity>('Identity', { id: community.id, nickname: 'alice' })
    message = (
      await factory.create<TestMessage>('Message', {
        identity: alice,
        message: generateMessageFactoryContentWithId(channel.id),
      })
    ).message
  })

  beforeEach(async () => {
    jest.clearAllMocks()

    module = await Test.createTestingModule({
      imports: [TestModule, StorageModule],
    }).compile()

    sigChainService = await module.resolve(SigChainService)
    await sigChainService.createChain(community.name!, alice.nickname, true)
    messagesService = await module.resolve(MessagesService)
  })

  describe('verifyMessage', () => {
    it('message with valid signature is verified', async () => {
      const encryptedMessage = await messagesService.onSend(message)
      expect(messagesService.verifyMessage(encryptedMessage)).toBeTruthy()
    })

    it('message with invalid signature is not verified', async () => {
      const encryptedMessage = await messagesService.onSend(message)
      let err: Error | undefined = undefined
      try {
        messagesService.verifyMessage({
          ...encryptedMessage,
          encSignature: {
            ...encryptedMessage.encSignature,
            author: {
              generation: 1,
              name: 'foobar',
              type: '',
            },
          },
        })
      } catch (e) {
        err = e
      }
      expect(err).toBeDefined()
    })
  })

  describe('onSend', () => {
    it('encrypts message correctly', async () => {
      const encryptedMessage = await messagesService.onSend(message)
      expect(encryptedMessage).toEqual(
        expect.objectContaining({
          id: message.id,
          createdAt: message.createdAt,
          channelId: message.channelId,
          contents: expect.objectContaining({
            contents: expect.any(String),
            scope: {
              generation: 0,
              type: EncryptionScopeType.ROLE,
              name: RoleName.MEMBER,
            },
          }),
          encSignature: expect.objectContaining({
            author: expect.objectContaining({
              generation: 0,
              type: EncryptionScopeType.USER,
              name: sigChainService.getActiveChain().localUserContext.user.userId,
            }),
            signature: expect.any(String),
          }),
        })
      )
<<<<<<< HEAD
      expect(isBase58(encryptedMessage.contents.contents)).toBeTruthy()
=======
      expect(isUint8Array(encryptedMessage.message.contents)).toBeTruthy()
>>>>>>> 13e231a8
    })
  })

  describe('onConsume', () => {
    it('decrypts an encrypted message correctly', async () => {
      const encryptedMessage = await messagesService.onSend(message)
      expect(await messagesService.onConsume(encryptedMessage)).toEqual({
        ...message,
        verified: true,
        encSignature: encryptedMessage.encSignature,
      })
    })

    it('returns undefined when the signature is invalid', async () => {
      const encryptedMessage = await messagesService.onSend(message)
      const invalidEncryptedMessage: EncryptedMessage = {
        ...encryptedMessage,
        encSignature: {
          ...encryptedMessage.encSignature,
          author: {
            generation: 1,
            name: 'foobar',
            type: '',
          },
        },
      }

      expect(await messagesService.onConsume(invalidEncryptedMessage)).toBeUndefined()
    })
  })
})<|MERGE_RESOLUTION|>--- conflicted
+++ resolved
@@ -9,7 +9,6 @@
   Store,
 } from '@quiet/state-manager'
 import { ChannelMessage, Community, Identity, PublicChannel, TestMessage } from '@quiet/types'
-import { isBase58 } from 'class-validator'
 import { FactoryGirl } from 'factory-girl'
 import { isUint8Array } from 'util/types'
 import { EncryptionScopeType } from '../../../auth/services/crypto/types'
@@ -116,11 +115,7 @@
           }),
         })
       )
-<<<<<<< HEAD
-      expect(isBase58(encryptedMessage.contents.contents)).toBeTruthy()
-=======
-      expect(isUint8Array(encryptedMessage.message.contents)).toBeTruthy()
->>>>>>> 13e231a8
+      expect(isUint8Array(encryptedMessage.contents.contents)).toBeTruthy()
     })
   })
 
