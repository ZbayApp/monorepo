import { IdentityProvider } from 'orbit-db-identity-provider'
// @ts-ignore Hacking around ipfs-log not exporting Entry
import Entry from '../../../../node_modules/ipfs-log/src/entry'
import { CommunityMetadata } from '@quiet/types'
import { loadCertificate } from '@quiet/identity'
import { StorageEvents } from '../storage.types'
import { KeyValueIndex } from '../orbitDb/keyValueIndex'
import { LocalDbService } from '../../local-db/local-db.service'
import { OrbitDb } from '../orbitDb/orbitDb.service'
import { Injectable } from '@nestjs/common'
import Logger from '../../common/logger'
import { constructPartial } from '@quiet/common'
import { KeyValueStoreBase } from '../base.store'

const logger = Logger('communityMetadataStore')

@Injectable()
export class CommunityMetadataStore extends KeyValueStoreBase<CommunityMetadata> {
  constructor(
    private readonly orbitDbService: OrbitDb,
    private readonly localDbService: LocalDbService
  ) {
    super()
  }

  public async init() {
    logger('Initializing community metadata key/value store')

    // If the owner initializes the CommunityMetadataStore, then the
    // ID would be undefined at this point when they first create the
    // community. This would mean that they wouldn't be able to to
    // validate an entry's ownership when writing or replicating.
    //
    // As a quick solution, we dynamically retrieve the owner's
    // identity in the validation function. So after the owner sets it
    // when calling updateCommunityMetadata, the validation function
    // could then retrieve it. In our case, this is probably fine,
    // because only the owner would be in the network by the time they
    // first call updateCommunityMetadata.
    //
    // However, I think it might be simpler to pass the owner's
    // OrbitDB identity when creating the store. For this we need to
    // know at the time of initialization whether or not someone is
    // the owner.

    this.store = await this.orbitDbService.orbitDb.keyvalue<CommunityMetadata>('community-metadata', {
      replicate: false,
      // Partially construct index so that we can include an
      // IdentityProvider in the index validation logic. OrbitDB
      // expects the store index to be constructable with zero
      // arguments.
      //
      // @ts-expect-error
      Index: constructPartial(CommunityMetadataKeyValueIndex, [
        // @ts-expect-error - OrbitDB's type declaration of OrbitDB lacks identity
        this.orbitDbService.orbitDb.identity.provider,
        this.localDbService,
      ]),

      accessController: {
        write: ['*'],
      },
    })

    this.store.events.on('replicated', async () => {
      logger('Replicated community metadata')
<<<<<<< HEAD
      // @ts-expect-error - OrbitDB's type declaration of `load` lacks 'options'
      // TODO: Is this necessary here?
      await this.store.load({ fetchEntryTimeout: 15000 })
      const meta = this.getEntry()
=======
      const meta = this.getCommunityMetadata()
>>>>>>> 1eef06cd
      if (meta) {
        this.emit(StorageEvents.COMMUNITY_METADATA_STORED, meta)
      }
    })

<<<<<<< HEAD
    // @ts-expect-error - OrbitDB's type declaration of `load` lacks 'options'
    await this.store.load({ fetchEntryTimeout: 15000 })
    const meta = this.getEntry()
=======
    await this.store.load()
    const meta = this.getCommunityMetadata()
>>>>>>> 1eef06cd
    if (meta) {
      this.emit(StorageEvents.COMMUNITY_METADATA_STORED, meta)
    }
    logger('Loaded community metadata to memory')
  }

<<<<<<< HEAD
  public async setEntry(key: string, value: CommunityMetadata): Promise<CommunityMetadata> {
=======
  public getAddress() {
    return this.store?.address
  }

  public async close() {
    logger('Closing community metadata DB')
    await this.store?.close()
    logger('Closed community metadata DB')
  }

  public async updateCommunityMetadata(newMeta: CommunityMetadata): Promise<CommunityMetadata | undefined> {
>>>>>>> 1eef06cd
    try {
      // TODO: Also check OrbitDB identity when updating community metadata
      const valid = await CommunityMetadataStore.validateCommunityMetadata(value)
      if (!valid) {
        // TODO: Send validation errors to frontend or replicate
        // validation on frontend?
        logger.error('Failed to set community metadata. Metadata is invalid')
        throw new Error('Failed to set community metadata')
      }

      logger(`About to update community metadata`, value?.id)
      if (!value.id) throw new Error('Community metadata id is missing')

      // FIXME: update community metadata if it has changed (so that
      // we can migrate community metadata easily)
      const oldMeta = this.getStore().get(key)
      if (oldMeta?.ownerCertificate && oldMeta?.rootCa) {
        return oldMeta
      }

      logger(`Updating community metadata`)
      // @ts-expect-error - OrbitDB's type declaration of OrbitDB lacks identity
      const ownerOrbitDbIdentity = this.orbitDbService.orbitDb.identity.id
      const meta: CommunityMetadata = {
        ...oldMeta,
        ...value,
        ownerOrbitDbIdentity,
      }

      // Updating this here before store.put because the store's KeyValueIndex
      // then uses the updated Community object.
      const community = await this.localDbService.getCurrentCommunity()
      if (community) {
        await this.localDbService.setCommunity({ ...community, ownerOrbitDbIdentity })
      } else {
        throw new Error('Current community missing')
      }

      // FIXME: I think potentially there is a subtle developer
      // experience bug here. Internally OrbitDB will call
      // validateCommunityMetadataEntry and so validation may pass in
      // this method, but still the entry is not added to the internal
      // index. How can we detect that?
      await this.getStore().put(key, meta)

      return meta
    } catch (err) {
      logger.error('Failed to add community metadata', key, err)
      throw new Error('Failed to add community metadata')
    }
  }

  public getEntry(_key?: string): CommunityMetadata | null {
    const metadata = Object.values(this.getStore().all)
    if (metadata.length === 0) return null

    return metadata[0]
  }

  public static async validateCommunityMetadata(communityMetadata: CommunityMetadata): Promise<boolean> {
    // FIXME: Add additional validation to verify communityMetadata
    // contains required fields.

    try {
      // TODO: Should we sign community metadata with root private key
      // and verify? I'm not sure it matters that much.

      const rootCert = loadCertificate(communityMetadata.rootCa)
      const ownerCert = loadCertificate(communityMetadata.ownerCertificate)

      // Verify that owner certificate is signed by root certificate
      return await ownerCert.verify(rootCert)
    } catch (err) {
      logger.error('Failed to validate community metadata:', communityMetadata.id, err?.message)
      return false
    }
  }

  public static async validateCommunityMetadataEntry(
    localDbService: LocalDbService,
    identityProvider: typeof IdentityProvider,
    entry: LogEntry<CommunityMetadata>
  ): Promise<boolean> {
    try {
      if (entry.payload.key !== entry.payload.value.id) {
        logger.error('Failed to verify community metadata entry:', entry.hash, 'entry key != payload id')
        return false
      }

      const community = await localDbService.getCurrentCommunity()
      const ownerOrbitDbIdentity = community?.ownerOrbitDbIdentity
      if (!ownerOrbitDbIdentity) {
        logger.error('Failed to verify community metadata entry:', entry.hash, 'owner identity is invalid')
        return false
      }

      if (entry.identity.id !== ownerOrbitDbIdentity) {
        logger.error('Failed to verify community metadata entry:', entry.hash, 'entry identity != owner identity')
        return false
      }

      const entryVerified = await Entry.verify(identityProvider, entry)
      if (!entryVerified) {
        logger.error('Failed to verify community metadata entry:', entry.hash, 'invalid entry signature')
        return false
      }

      const identityVerified = await identityProvider.verifyIdentity(entry.identity)
      if (!identityVerified) {
        logger.error('Failed to verify community metadata entry:', entry.hash, 'entry identity verification failed')
        return false
      }

      const valid = await CommunityMetadataStore.validateCommunityMetadata(entry.payload.value)
      return valid
    } catch (err) {
      logger.error('Failed to verify community metadata entry:', entry.hash, err?.message)
      return false
    }
  }

  public clean() {
    logger('Cleaning metadata store')
    this.store = undefined
  }
}

export class CommunityMetadataKeyValueIndex extends KeyValueIndex<CommunityMetadata> {
  constructor(identityProvider: typeof IdentityProvider, localDbService: LocalDbService) {
    super(identityProvider, CommunityMetadataStore.validateCommunityMetadataEntry.bind(null, localDbService))
  }
}<|MERGE_RESOLUTION|>--- conflicted
+++ resolved
@@ -64,48 +64,21 @@
 
     this.store.events.on('replicated', async () => {
       logger('Replicated community metadata')
-<<<<<<< HEAD
-      // @ts-expect-error - OrbitDB's type declaration of `load` lacks 'options'
-      // TODO: Is this necessary here?
-      await this.store.load({ fetchEntryTimeout: 15000 })
       const meta = this.getEntry()
-=======
-      const meta = this.getCommunityMetadata()
->>>>>>> 1eef06cd
       if (meta) {
         this.emit(StorageEvents.COMMUNITY_METADATA_STORED, meta)
       }
     })
 
-<<<<<<< HEAD
-    // @ts-expect-error - OrbitDB's type declaration of `load` lacks 'options'
-    await this.store.load({ fetchEntryTimeout: 15000 })
+    await this.store.load()
     const meta = this.getEntry()
-=======
-    await this.store.load()
-    const meta = this.getCommunityMetadata()
->>>>>>> 1eef06cd
     if (meta) {
       this.emit(StorageEvents.COMMUNITY_METADATA_STORED, meta)
     }
     logger('Loaded community metadata to memory')
   }
 
-<<<<<<< HEAD
   public async setEntry(key: string, value: CommunityMetadata): Promise<CommunityMetadata> {
-=======
-  public getAddress() {
-    return this.store?.address
-  }
-
-  public async close() {
-    logger('Closing community metadata DB')
-    await this.store?.close()
-    logger('Closed community metadata DB')
-  }
-
-  public async updateCommunityMetadata(newMeta: CommunityMetadata): Promise<CommunityMetadata | undefined> {
->>>>>>> 1eef06cd
     try {
       // TODO: Also check OrbitDB identity when updating community metadata
       const valid = await CommunityMetadataStore.validateCommunityMetadata(value)
