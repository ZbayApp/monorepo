import { Inject, Injectable } from '@nestjs/common'
import {
  CertFieldsTypes,
  getCertFieldValue,
  keyFromCertificate,
  keyObjectFromString,
  parseCertificate,
  verifySignature,
  verifyUserCert,
  parseCertificationRequest,
  getReqFieldValue,
  loadCSR,
} from '@quiet/identity'
import type { IPFS } from 'ipfs-core'
import OrbitDB from 'orbit-db'
import EventStore from 'orbit-db-eventstore'
import KeyValueStore from 'orbit-db-kvstore'
import path from 'path'
import { EventEmitter } from 'events'
import PeerId from 'peer-id'
import { CertificationRequest, getCrypto } from 'pkijs'
import { stringToArrayBuffer } from 'pvutils'
import validate from '../validation/validators'
import { CID } from 'multiformats/cid'
import {
  ChannelMessage,
  CommunityMetadata,
  ConnectionProcessInfo,
  DeleteFilesFromChannelSocketPayload,
  FileMetadata,
  NoCryptoEngineError,
  PublicChannel,
  PushNotificationPayload,
  SaveCSRPayload,
  SaveCertificatePayload,
  SocketActionTypes,
  UserData,
} from '@quiet/types'
import { isDefined } from '@quiet/common'
import fs from 'fs'
import { IpfsFileManagerService } from '../ipfs-file-manager/ipfs-file-manager.service'
import { IPFS_REPO_PATCH, ORBIT_DB_DIR, QUIET_DIR } from '../const'
import { IpfsFilesManagerEvents } from '../ipfs-file-manager/ipfs-file-manager.types'
import { LocalDBKeys } from '../local-db/local-db.types'
import { LocalDbService } from '../local-db/local-db.service'
import { LazyModuleLoader } from '@nestjs/core'
import AccessControllers from 'orbit-db-access-controllers'
import { MessagesAccessController } from './MessagesAccessController'
import { createChannelAccessController } from './ChannelsAccessController'
import Logger from '../common/logger'
import { DirectMessagesRepo, PublicChannelsRepo } from '../common/types'
import { removeFiles, removeDirs, createPaths, getUsersAddresses } from '../common/utils'
import { StorageEvents } from './storage.types'
<<<<<<< HEAD
import { CertificatesRequestsStore } from './certificatesRequestsStore'
=======
import { RegistrationEvents } from '../registration/registration.types'
>>>>>>> abfb5036

interface DBOptions {
  replicate: boolean
}

interface CsrReplicatedPromiseValues {
  promise: Promise<unknown>
  resolveFunction: any
}

@Injectable()
export class StorageService extends EventEmitter {
  public channels: KeyValueStore<PublicChannel>
  private certificates: EventStore<string>
  public publicChannelsRepos: Map<string, PublicChannelsRepo> = new Map()
  public directMessagesRepos: Map<string, DirectMessagesRepo> = new Map()
  private publicKeysMap: Map<string, CryptoKey> = new Map()
  private userNamesMap: Map<string, string> = new Map()
  private communityMetadata: KeyValueStore<CommunityMetadata>
  public certificatesRequestsStore: CertificatesRequestsStore
  private ipfs: IPFS
  private orbitDb: OrbitDB
  private filesManager: IpfsFileManagerService
  private peerId: PeerId | null = null
  private ipfsStarted: boolean
  public csrReplicatedPromiseMap: Map<number, CsrReplicatedPromiseValues> = new Map()
  private csrReplicatedPromiseId: number = 0

  private readonly logger = Logger(StorageService.name)
  constructor(
    private readonly localDbService: LocalDbService,
    @Inject(QUIET_DIR) public readonly quietDir: string,
    @Inject(ORBIT_DB_DIR) public readonly orbitDbDir: string,
    @Inject(IPFS_REPO_PATCH) public readonly ipfsRepoPath: string,
    private readonly lazyModuleLoader: LazyModuleLoader
  ) {
    super()
  }

  private prepare() {
    this.logger('Initializing storage')
    removeFiles(this.quietDir, 'LOCK')
    removeDirs(this.quietDir, 'repo.lock')
    this.ipfsStarted = false

    if (!['android', 'ios'].includes(process.platform)) {
      createPaths([this.ipfsRepoPath, this.orbitDbDir])
    }

    this.emit(SocketActionTypes.CONNECTION_PROCESS_INFO, ConnectionProcessInfo.INITIALIZED_STORAGE)

    this.logger('Initialized storage')
  }

  public async init(peerId: any) {
    this.clean()
    this.prepare()
    this.peerId = peerId
    const { IpfsModule } = await import('../ipfs/ipfs.module')
    const ipfsModuleRef = await this.lazyModuleLoader.load(() => IpfsModule)
    const { IpfsService } = await import('../ipfs/ipfs.service')
    const ipfsService = ipfsModuleRef.get(IpfsService)
    await ipfsService.createInstance(peerId)
    const ipfsInstance = ipfsService?.ipfsInstance
    if (!ipfsInstance) {
      this.logger.error('no ipfs instance')
      throw new Error('no ipfs instance')
    }
    this.ipfs = ipfsInstance
    this.emit(SocketActionTypes.CONNECTION_PROCESS_INFO, ConnectionProcessInfo.INITIALIZING_IPFS)
    await this.createOrbitDb(peerId)

    const { IpfsFileManagerModule } = await import('../ipfs-file-manager/ipfs-file-manager.module')
    const ipfsFileManagerModuleRef = await this.lazyModuleLoader.load(() => IpfsFileManagerModule)
    const { IpfsFileManagerService } = await import('../ipfs-file-manager/ipfs-file-manager.service')
    const ipfsFileManagerService = ipfsFileManagerModuleRef.get(IpfsFileManagerService)
    await ipfsFileManagerService.init()
    this.filesManager = ipfsFileManagerService

    this.attachFileManagerEvents()
    await this.initDatabases()

    void this.startIpfs()
  }

  private async startIpfs() {
    this.logger('Starting IPFS')
    return this.ipfs
      .start()
      .then(async () => {
        this.logger('IPFS started')
        this.ipfsStarted = true
        try {
          await this.startReplicate()
        } catch (e) {
          console.log(`Couldn't start store replication`)
        }
      })
      .catch((e: Error) => {
        console.log(`Couldn't start ipfs node`, e.message)
        throw new Error(e.message)
      })
  }

  public resetCsrReplicatedMapAndId() {
    this.csrReplicatedPromiseMap = new Map()
    this.csrReplicatedPromiseId = 0
  }

  private async startReplicate() {
    const dbs = []

    if (this.channels?.address) {
      dbs.push(this.channels.address)
    }
    if (this.certificates?.address) {
      dbs.push(this.certificates.address)
    }
    if (this.certificatesRequestsStore.getAddress()) {
      dbs.push(this.certificatesRequestsStore.getAddress())
    }
    if (this.communityMetadata?.address) {
      dbs.push(this.communityMetadata.address)
    }

    const channels = this.publicChannelsRepos.values()

    for (const channel of channels) {
      dbs.push(channel.db.address)
    }

    const addresses = dbs.map(db => StorageService.dbAddress(db))
    await this.subscribeToPubSub(addresses)
  }

  static dbAddress = (db: { root: string; path: string }) => {
    // Note: Do not use path.join for creating db address!
    return `/orbitdb/${db.root}/${db.path}`
  }

  private async subscribeToPubSub(addr: string[]) {
    if (!this.ipfsStarted) {
      this.logger(`IPFS not started. Not subscribing to ${addr}`)
      return
    }
    for (const a of addr) {
      this.logger(`Pubsub - subscribe to ${a}`)
      // @ts-ignore
      await this.orbitDb._pubsub.subscribe(
        a,
        // @ts-ignore
        this.orbitDb._onMessage.bind(this.orbitDb),
        // @ts-ignore
        this.orbitDb._onPeerConnected.bind(this.orbitDb)
      )
    }
  }

  private async createOrbitDb(peerId: PeerId) {
    console.log('createOrbitDb peer id ', peerId)
    const channelsAccessController = createChannelAccessController(peerId, this.orbitDbDir)
    AccessControllers.addAccessController({ AccessController: MessagesAccessController })
    AccessControllers.addAccessController({ AccessController: channelsAccessController })
    // @ts-ignore
    const orbitDb = await OrbitDB.createInstance(this.ipfs, {
      // @ts-ignore
      start: false,
      id: peerId.toString(),
      directory: this.orbitDbDir,
      // @ts-ignore
      AccessControllers,
    })

    this.orbitDb = orbitDb
  }

  public async initDatabases() {
    this.logger('1/5')
    await this.createDbForChannels()
    this.logger('2/5')
    await this.createDbForCertificates()
    this.logger('3/5')
    await this.attachCsrsStoreListeners()
    this.logger('4/5')
    await this.createDbForCommunityMetadata()
    this.logger('5/5')
    this.certificatesRequestsStore = new CertificatesRequestsStore(this.orbitDb)
    await this.certificatesRequestsStore.init(this)
    await this.initAllChannels()
    this.logger('Initialized DBs')
    this.emit(SocketActionTypes.CONNECTION_PROCESS_INFO, ConnectionProcessInfo.INITIALIZED_DBS)
  }
  private async createDbForCommunityMetadata() {
    this.logger('createDbForCommunityMetadata init')
    this.communityMetadata = await this.orbitDb.keyvalue<CommunityMetadata>('community-metadata', {
      replicate: false,
      accessController: {
        write: ['*'],
      },
    })

    this.communityMetadata.events.on('write', async (_address, _entry) => {
      this.logger('WRITE: communityMetadata')
    })

    this.communityMetadata.events.on('replicated', async () => {
      this.logger('Replicated community metadata')
      // @ts-expect-error - OrbitDB's type declaration of `load` lacks 'options'
      await this.communityMetadata.load({ fetchEntryTimeout: 15000 })
      this.emit(StorageEvents.REPLICATED_COMMUNITY_METADATA, Object.values(this.communityMetadata.all)[0])
    })
    // @ts-expect-error - OrbitDB's type declaration of `load` lacks 'options'
    await this.communityMetadata.load({ fetchEntryTimeout: 15000 })
  }

  public async updateCommunityMetadata(communityMetadata: CommunityMetadata) {
    this.logger(`About to update community metadata`)
    if (!communityMetadata.id) return
    const meta = this.communityMetadata.get(communityMetadata.id)
    if (meta?.ownerCertificate && meta?.rootCa) return
    this.logger(`Updating community metadata`)
    await this.communityMetadata.put(communityMetadata.id, {
      ...meta,
      ...communityMetadata,
    })
  }

  private async __stopOrbitDb() {
    if (this.orbitDb) {
      this.logger('Stopping OrbitDB')
      try {
        await this.orbitDb.stop()
      } catch (err) {
        this.logger.error(`Following error occured during closing orbitdb database: ${err as string}`)
      }
    }
  }

  private async __stopIPFS() {
    if (this.ipfs) {
      this.logger('Stopping IPFS files manager')
      try {
        await this.filesManager.stop()
      } catch (e) {
        this.logger.error('cannot stop filesManager')
      }
      this.logger('Stopping IPFS')
      try {
        await this.ipfs.stop()
      } catch (err) {
        this.logger.error(`Following error occured during closing ipfs database: ${err as string}`)
      }
      this.ipfsStarted = false
    }
  }

  public async stopOrbitDb() {
    try {
      await this.channels?.close()
    } catch (e) {
      this.logger.error('Error closing channels db', e)
    }

    try {
      await this.certificates?.close()
    } catch (e) {
      this.logger.error('Error closing certificates db', e)
    }
    try {
      await this.certificatesRequestsStore?.close()
    } catch (e) {
      this.logger.error('Error closing certificates db', e)
    }
    try {
      await this.communityMetadata?.close()
    } catch (e) {
      this.logger.error('Error closing community metadata db', e)
    }
    await this.__stopOrbitDb()
    await this.__stopIPFS()
  }

  public async updatePeersList() {
    const allUsers = this.getAllUsers()
    const registeredUsers = this.getAllRegisteredUsers()
    const peers = [...new Set(await getUsersAddresses(allUsers.concat(registeredUsers)))]
    console.log('updatePeersList, peers count:', peers.length)
    const community = await this.localDbService.get(LocalDBKeys.COMMUNITY)
    this.emit(StorageEvents.UPDATE_PEERS_LIST, { communityId: community.id, peerList: peers })
  }

  public async loadAllCertificates() {
    this.logger('Getting all certificates')
    this.emit(StorageEvents.LOAD_CERTIFICATES, {
      certificates: this.getAllEventLogEntries(this.certificates),
    })
  }

  public async createDbForCertificates() {
    this.logger('createDbForCertificates init')
    this.certificates = await this.orbitDb.log<string>('certificates', {
      replicate: false,
      accessController: {
        write: ['*'],
      },
    })
    this.certificates.events.on('replicate.progress', async (_address, _hash, entry, _progress, _total) => {
      const certificate = entry.payload.value

      const parsedCertificate = parseCertificate(certificate)
      const key = keyFromCertificate(parsedCertificate)

      const username = getCertFieldValue(parsedCertificate, CertFieldsTypes.nickName)
      if (!username) {
        this.logger.error(
          `Certificates replicate.progress: could not parse certificate for field type ${CertFieldsTypes.nickName}`
        )
        return
      }

      this.userNamesMap.set(key, username)
    })
    this.certificates.events.on('replicated', async () => {
      this.logger('REPLICATED: Certificates')
      this.emit(SocketActionTypes.CONNECTION_PROCESS_INFO, ConnectionProcessInfo.CERTIFICATES_REPLICATED)
      this.emit(StorageEvents.LOAD_CERTIFICATES, {
        certificates: this.getAllEventLogEntries(this.certificates),
      })
      await this.updatePeersList()
    })
    this.certificates.events.on('write', async (_address, entry) => {
      this.logger('Saved certificate locally')
      this.logger(entry.payload.value)
      this.emit(StorageEvents.LOAD_CERTIFICATES, {
        certificates: this.getAllEventLogEntries(this.certificates),
      })
      await this.updatePeersList()
    })
    this.certificates.events.on('ready', () => {
      this.logger('Loaded certificates to memory')
      this.emit(SocketActionTypes.CONNECTION_PROCESS_INFO, ConnectionProcessInfo.LOADED_CERTIFICATES)
      this.emit(StorageEvents.LOAD_CERTIFICATES, {
        certificates: this.getAllEventLogEntries(this.certificates),
      })
    })

    // @ts-expect-error - OrbitDB's type declaration of `load` lacks 'options'
    await this.certificates.load({ fetchEntryTimeout: 15000 })
    const allCertificates = this.getAllEventLogEntries(this.certificates)
    this.logger('ALL Certificates COUNT:', allCertificates.length)
    this.logger('STORAGE: Finished createDbForCertificates')
  }

<<<<<<< HEAD
  public async attachCsrsStoreListeners() {
    this.on(StorageEvents.LOADED_USER_CSRS, async (payload) => {
      console.log('csrs', payload.csrs)
=======
  private createCsrReplicatedPromise(id: number) {
    let resolveFunction
    const promise = new Promise(resolve => {
      resolveFunction = resolve
    })

    this.csrReplicatedPromiseMap.set(id, { promise, resolveFunction })
  }

  public resolveCsrReplicatedPromise(id: number) {
    const csrReplicatedPromiseMapId = this.csrReplicatedPromiseMap.get(id)
    if (csrReplicatedPromiseMapId) {
      csrReplicatedPromiseMapId?.resolveFunction(id)
      this.csrReplicatedPromiseMap.delete(id)
    } else {
      console.log(`No promise with ID ${id} found.`)
      return
    }
  }

  public async createDbForCertificatesRequests() {
    this.logger('certificatesRequests db init')
    this.certificatesRequests = await this.orbitDb.log<string>('csrs', {
      replicate: false,
      accessController: {
        write: ['*'],
      },
    })

    this.certificatesRequests.events.on('replicated', async () => {
      this.logger('REPLICATED: CSRs')

      this.csrReplicatedPromiseId++

      const filteredCsrs = await this.getCsrs()

      const allCertificates = this.getAllEventLogEntries(this.certificates)

      this.createCsrReplicatedPromise(this.csrReplicatedPromiseId)

      if (this.csrReplicatedPromiseId > 1) {
        const csrReplicatedPromiseMapId = this.csrReplicatedPromiseMap.get(this.csrReplicatedPromiseId - 1)

        if (csrReplicatedPromiseMapId?.promise) {
          await csrReplicatedPromiseMapId.promise
        }
      }

      this.emit(StorageEvents.REPLICATED_CSR, {
        csrs: filteredCsrs,
        certificates: allCertificates,
        id: this.csrReplicatedPromiseId,
      })

      await this.updatePeersList()
    })
    this.certificatesRequests.events.on('write', async (_address, entry) => {
      const csr: string = entry.payload.value
      this.logger('Saved CSR locally')
>>>>>>> abfb5036
      const allCertificates = this.getAllEventLogEntries(this.certificates)
      this.emit(StorageEvents.REPLICATED_CSR, { csrs: payload.csrs, certificates: allCertificates })
      await this.updatePeersList()
    })
  }

  public async loadAllChannels() {
    this.logger('Getting all channels')
    // @ts-expect-error - OrbitDB's type declaration of `load` lacks 'options'
    await this.channels.load({ fetchEntryTimeout: 2000 })
    this.emit(StorageEvents.LOAD_PUBLIC_CHANNELS, {
      channels: this.channels.all as unknown as { [key: string]: PublicChannel },
    })
  }

  private async createDbForChannels() {
    this.logger('createDbForChannels init')
    this.channels = await this.orbitDb.keyvalue<PublicChannel>('public-channels', {
      replicate: false,
      accessController: {
        // type: 'channelsaccess',
        write: ['*'],
      },
    })

    this.channels.events.on('write', async (_address, entry) => {
      this.logger('WRITE: Channels')
    })

    this.channels.events.on('replicated', async () => {
      this.logger('REPLICATED: Channels')
      this.emit(SocketActionTypes.CONNECTION_PROCESS_INFO, ConnectionProcessInfo.CHANNELS_REPLICATED)
      // @ts-expect-error - OrbitDB's type declaration of `load` lacks 'options'
      await this.channels.load({ fetchEntryTimeout: 2000 })

      const channels = Object.values(this.channels.all).map(channel => {
        return this.transformChannel(channel)
      })

      const keyValueChannels: {
        [key: string]: PublicChannel
      } = {}

      channels.forEach(channel => {
        keyValueChannels[channel.id] = channel
      })

      this.emit(StorageEvents.LOAD_PUBLIC_CHANNELS, {
        channels: keyValueChannels,
      })

      channels.forEach(async (channel: PublicChannel) => {
        await this.subscribeToChannel(channel, { replicate: true })
      })
    })

    // @ts-expect-error - OrbitDB's type declaration of `load` lacks 'options'
    await this.channels.load({ fetchEntryTimeout: 1000 })
    this.logger('ALL CHANNELS COUNT:', Object.keys(this.channels.all).length)
    this.logger('ALL CHANNELS COUNT:', Object.keys(this.channels.all))
    Object.values(this.channels.all).forEach(async (channel: PublicChannel) => {
      channel = this.transformChannel(channel)
      await this.subscribeToChannel(channel)
    })
    this.logger('STORAGE: Finished createDbForChannels')
  }

  async initAllChannels() {
    this.emit(StorageEvents.LOAD_PUBLIC_CHANNELS, {
      channels: this.channels.all as unknown as { [key: string]: PublicChannel },
    })
  }

  async verifyMessage(message: ChannelMessage): Promise<boolean> {
    const crypto = getCrypto()
    if (!crypto) throw new NoCryptoEngineError()

    const signature = stringToArrayBuffer(message.signature)
    let cryptoKey = this.publicKeysMap.get(message.pubKey)

    if (!cryptoKey) {
      cryptoKey = await keyObjectFromString(message.pubKey, crypto)
      this.publicKeysMap.set(message.pubKey, cryptoKey)
    }

    return await verifySignature(signature, message.message, cryptoKey)
  }

  protected getAllEventLogEntries<T>(db: EventStore<T>): T[] {
    return db
      .iterator({ limit: -1 })
      .collect()
      .map(e => e.payload.value)
  }

  protected getAllEventLogRawEntries<T>(db: EventStore<T>) {
    return db.iterator({ limit: -1 }).collect()
  }

  public async subscribeToChannel(channelData: PublicChannel, options = { replicate: false }): Promise<void> {
    let db: EventStore<ChannelMessage>
    // @ts-ignore
    if (channelData.address) {
      // @ts-ignore
      channelData.id = channelData.address
    }
    let repo = this.publicChannelsRepos.get(channelData.id)
    if (repo) {
      db = repo.db
    } else {
      try {
        db = await this.createChannel(channelData, options)
      } catch (e) {
        this.logger.error(`Can't subscribe to channel ${channelData.id}`, e.message)
        return
      }
      if (!db) {
        this.logger(`Can't subscribe to channel ${channelData.id}`)
        return
      }
      repo = this.publicChannelsRepos.get(channelData.id)
    }

    if (repo && !repo.eventsAttached) {
      this.logger('Subscribing to channel ', channelData.id)

      db.events.on('write', async (_address, entry) => {
        this.logger(`Writing to public channel db ${channelData.id}`)
        const verified = await this.verifyMessage(entry.payload.value)

        this.emit(StorageEvents.LOAD_MESSAGES, {
          messages: [entry.payload.value],
          isVerified: verified,
        })
      })

      db.events.on('replicate.progress', async (address, _hash, entry, progress, total) => {
        this.logger(`progress ${progress as string}/${total as string}. Address: ${address as string}`)
        const messages = this.transformMessages([entry.payload.value])

        const verified = await this.verifyMessage(messages[0])

        const message = messages[0]

        this.emit(StorageEvents.LOAD_MESSAGES, {
          messages: [message],
          isVerified: verified,
        })

        // Display push notifications on mobile
        if (process.env.BACKEND === 'mobile') {
          if (!verified) return

          // Do not notify about old messages
          // @ts-ignore
          if (parseInt(message.createdAt) < parseInt(process.env.CONNECTION_TIME || '')) return

          const username = this.getUserNameFromCert(message.pubKey)
          if (!username) {
            this.logger.error(`Can't send push notification, no username found for public key '${message.pubKey}'`)
            return
          }

          const payload: PushNotificationPayload = {
            message: JSON.stringify(message),
            username: username,
          }

          this.emit(StorageEvents.SEND_PUSH_NOTIFICATION, payload)
        }
      })
      db.events.on('replicated', async address => {
        this.logger('Replicated.', address)
        const ids = this.getAllEventLogEntries<ChannelMessage>(db).map(msg => msg.id)
        const community = await this.localDbService.get(LocalDBKeys.COMMUNITY)
        this.emit(StorageEvents.SEND_MESSAGES_IDS, {
          ids,
          channelId: channelData.id,
          communityId: community.id,
        })
      })
      db.events.on('ready', async () => {
        const ids = this.getAllEventLogEntries<ChannelMessage>(db).map(msg => msg.id)
        const community = await this.localDbService.get(LocalDBKeys.COMMUNITY)
        this.emit(StorageEvents.SEND_MESSAGES_IDS, {
          ids,
          channelId: channelData.id,
          communityId: community.id,
        })
      })
      await db.load()
      repo.eventsAttached = true
    }

    this.logger(`Subscribed to channel ${channelData.id}`)
    this.emit(StorageEvents.SET_CHANNEL_SUBSCRIBED, {
      channelId: channelData.id,
    })
  }

  public transformMessages(msgs: ChannelMessage[]) {
    console.log('---------------- TRANSFORMING MESSAGES ----------------------')
    const messages = msgs.map(msg => {
      console.log('processing message ', msg.id)
      // @ts-ignore
      if (msg.channelAddress) {
        console.log('message before transformation ', msg)
        // @ts-ignore
        msg.channelId = msg.channelAddress
        // @ts-ignore
        delete msg.channelAddress
        console.log('transformed message to new format ', msg)
        return msg
      }
      return msg
    })
    return messages
  }

  public transformChannel(channel: PublicChannel) {
    // @ts-ignore
    if (channel.address) {
      console.log('channel before transformation ', channel)
      // @ts-ignore
      channel.id = channel.address
      // @ts-ignore
      delete channel.address
      console.log('transformed channel to new format ', channel)
      return channel
    }
    return channel
  }

  public async askForMessages(channelId: string, ids: string[]) {
    const repo = this.publicChannelsRepos.get(channelId)
    if (!repo) return
    const messages = this.getAllEventLogEntries<ChannelMessage>(repo.db)
    let filteredMessages: ChannelMessage[] = []
    for (const id of ids) {
      filteredMessages.push(...messages.filter(i => i.id === id))
    }
    filteredMessages = this.transformMessages(filteredMessages)
    this.emit(StorageEvents.LOAD_MESSAGES, {
      messages: filteredMessages,
      isVerified: true,
    })
    const community = await this.localDbService.get(LocalDBKeys.COMMUNITY)
    this.emit(StorageEvents.CHECK_FOR_MISSING_FILES, community.id)
  }

  private async createChannel(data: PublicChannel, options: DBOptions): Promise<EventStore<ChannelMessage>> {
    console.log('creating channel')
    if (!validate.isChannel(data)) {
      this.logger.error('STORAGE: Invalid channel format')
      throw new Error('Create channel validation error')
    }
    this.logger(`Creating channel ${data.id}`)

    // @ts-ignore
    const channelId = data.id || data.address

    const db: EventStore<ChannelMessage> = await this.orbitDb.log<ChannelMessage>(`channels.${channelId}`, {
      replicate: options.replicate,
      accessController: {
        type: 'messagesaccess',
        write: ['*'],
      },
    })

    const channel = this.channels.get(channelId)
    console.log('channel', channel)
    if (channel === undefined) {
      await this.channels.put(channelId, {
        ...data,
      })
      console.log('emitting new channel')
      this.emit(StorageEvents.CREATED_CHANNEL, {
        channel: data,
      })
    }

    this.publicChannelsRepos.set(channelId, { db, eventsAttached: false })
    this.logger(`Set ${channelId} to local channels`)
    // @ts-expect-error - OrbitDB's type declaration of `load` lacks 'options'
    await db.load({ fetchEntryTimeout: 2000 })
    this.logger(`Created channel ${channelId}`)
    await this.subscribeToPubSub([StorageService.dbAddress(db.address)])
    return db
  }

  public async deleteChannel(payload: { channelId: string; ownerPeerId: string }) {
    console.log('deleting channel storage', payload)
    const { channelId, ownerPeerId } = payload
    // @ts-expect-error - OrbitDB's type declaration of `load` lacks 'options'
    await this.channels.load({ fetchEntryTimeout: 15000 })
    const channel = this.channels.get(channelId)
    if (!this.peerId) {
      this.logger('deleteChannel - peerId is null')
      throw new Error('deleteChannel - peerId is null')
    }
    const isOwner = ownerPeerId === this.peerId.toString()
    if (channel && isOwner) {
      await this.channels.del(channelId)
    }
    let repo = this.publicChannelsRepos.get(channelId)
    if (!repo) {
      const db = await this.orbitDb.log<ChannelMessage>(`channels.${channelId}`, {
        accessController: {
          type: 'messagesaccess',
          write: ['*'],
        },
      })
      repo = {
        db,
        eventsAttached: false,
      }
    }
    await repo.db.load()
    const allEntries = this.getAllEventLogRawEntries(repo.db)
    await repo.db.close()
    await repo.db.drop()
    const hashes = allEntries.map(e => CID.parse(e.hash))
    const files = allEntries
      .map(e => {
        return e.payload.value.media
      })
      .filter(isDefined)
    // await this.deleteChannelFiles(files)
    // await this.deleteChannelMessages(hashes)
    this.publicChannelsRepos.delete(channelId)
    const responsePayload = { channelId: payload.channelId }
    this.emit(StorageEvents.CHANNEL_DELETION_RESPONSE, responsePayload)
  }

  public async deleteChannelFiles(files: FileMetadata[]) {
    for (const file of files) {
      await this.deleteFile(file)
    }
  }

  public async deleteFile(fileMetadata: FileMetadata) {
    await this.filesManager.deleteBlocks(fileMetadata)
  }

  public async deleteChannelMessages(hashes: CID[]) {
    console.log('hashes ', hashes)
    const gcresult = this.ipfs.repo.gc()
    for await (const res of gcresult) {
      // @ts-ignore
      // const ccc = base58.base58btc.encode(res.cid?.multihash.bytes)
      // console.log('base58btc encoded', ccc)
      // console.log('garbage collector result', res)
    }
    // for await (const result of this.ipfs.block.rm(hashes)) {
    //   if (result.error) {
    //     console.error(`Failed to remove block ${result.cid} due to ${result.error.message}`)
    //   }
    // }
  }

  public async sendMessage(message: ChannelMessage) {
    if (!validate.isMessage(message)) {
      this.logger.error('STORAGE: public channel message is invalid')
      return
    }
    const repo = this.publicChannelsRepos.get(message.channelId)
    if (!repo) {
      this.logger.error(`Could not send message. No '${message.channelId}' channel in saved public channels`)
      return
    }
    try {
      await repo.db.add(message)
    } catch (e) {
      this.logger.error(
        `STORAGE: Could not append message (entry not allowed to write to the log). Details: ${e.message}`
      )
    }
  }

  private attachFileManagerEvents = () => {
    this.filesManager.on(IpfsFilesManagerEvents.UPDATE_DOWNLOAD_PROGRESS, status => {
      this.emit(StorageEvents.UPDATE_DOWNLOAD_PROGRESS, status)
    })
    this.filesManager.on(IpfsFilesManagerEvents.UPDATE_MESSAGE_MEDIA, messageMedia => {
      this.emit(StorageEvents.UPDATE_MESSAGE_MEDIA, messageMedia)
    })
    this.filesManager.on(StorageEvents.REMOVE_DOWNLOAD_STATUS, payload => {
      this.emit(StorageEvents.REMOVE_DOWNLOAD_STATUS, payload)
    })
    this.filesManager.on(StorageEvents.UPLOADED_FILE, payload => {
      this.emit(StorageEvents.UPLOADED_FILE, payload)
    })
    this.filesManager.on(StorageEvents.UPDATE_DOWNLOAD_PROGRESS, payload => {
      this.emit(StorageEvents.UPDATE_DOWNLOAD_PROGRESS, payload)
    })
    this.filesManager.on(StorageEvents.UPDATE_MESSAGE_MEDIA, payload => {
      this.emit(StorageEvents.UPDATE_MESSAGE_MEDIA, payload)
    })
  }

  public async uploadFile(metadata: FileMetadata) {
    this.filesManager.emit(IpfsFilesManagerEvents.UPLOAD_FILE, metadata)
  }

  public async downloadFile(metadata: FileMetadata) {
    this.filesManager.emit(IpfsFilesManagerEvents.DOWNLOAD_FILE, metadata)
  }

  public cancelDownload(mid: string) {
    this.filesManager.emit(IpfsFilesManagerEvents.CANCEL_DOWNLOAD, mid)
  }

  public async saveCertificate(payload: SaveCertificatePayload): Promise<boolean> {
    this.logger('About to save certificate...')
    if (!payload.certificate) {
      this.logger('Certificate is either null or undefined, not saving to db')
      return false
    }
    this.logger('Saving certificate...')
    await this.certificates.add(payload.certificate)
    return true
  }

  public async saveCSR(payload: SaveCSRPayload): Promise<boolean> {
    const result = await this.certificatesRequestsStore.addUserCsr(payload.csr)
    return result
  }

  public getAllRegisteredUsers(): UserData[] {
    const certs = this.getAllEventLogEntries(this.certificates)
    const allUsers: UserData[] = []
    for (const cert of certs) {
      const parsedCert = parseCertificate(cert)
      const onionAddress = getCertFieldValue(parsedCert, CertFieldsTypes.commonName)
      const peerId = getCertFieldValue(parsedCert, CertFieldsTypes.peerId)
      const username = getCertFieldValue(parsedCert, CertFieldsTypes.nickName)
      const dmPublicKey = getCertFieldValue(parsedCert, CertFieldsTypes.dmPublicKey)
      if (!onionAddress || !peerId || !username || !dmPublicKey) continue
      allUsers.push({ onionAddress, peerId, username, dmPublicKey })
    }
    return allUsers
  }

  public getAllUsers(): UserData[] {
    const csrs = this.getAllEventLogEntries(this.certificatesRequestsStore.store)
    console.log('csrs count:', csrs.length)
    const allUsers: UserData[] = []
    for (const csr of csrs) {
      const parsedCert = parseCertificationRequest(csr)
      const onionAddress = getReqFieldValue(parsedCert, CertFieldsTypes.commonName)
      const peerId = getReqFieldValue(parsedCert, CertFieldsTypes.peerId)
      const username = getReqFieldValue(parsedCert, CertFieldsTypes.nickName)
      const dmPublicKey = getReqFieldValue(parsedCert, CertFieldsTypes.dmPublicKey)
      if (!onionAddress || !peerId || !username || !dmPublicKey) continue
      allUsers.push({ onionAddress, peerId, username, dmPublicKey })
    }
    return allUsers
  }

  public usernameCert(username: string): string | null {
    /**
     * Check if given username is already in use
     */
    const certificates = this.getAllEventLogEntries(this.certificates)
    for (const cert of certificates) {
      const parsedCert = parseCertificate(cert)
      const certUsername = getCertFieldValue(parsedCert, CertFieldsTypes.nickName)
      if (certUsername?.localeCompare(username, 'en', { sensitivity: 'base' }) === 0) {
        return cert
      }
    }
    return null
  }

  public getUserNameFromCert(publicKey: string): string | undefined {
    if (!this.userNamesMap.get(publicKey)) {
      const certificates = this.getAllEventLogEntries(this.certificates)

      for (const cert of certificates) {
        const parsedCertificate = parseCertificate(cert)
        const key = keyFromCertificate(parsedCertificate)

        const value = getCertFieldValue(parsedCertificate, CertFieldsTypes.nickName)
        if (!value) {
          this.logger.error(
            `Get user name from cert: Could not parse certificate for field type ${CertFieldsTypes.nickName}`
          )
          continue
        }
        this.userNamesMap.set(key, value)
      }
    }

    return this.userNamesMap.get(publicKey)
  }

  public async deleteFilesFromChannel(payload: DeleteFilesFromChannelSocketPayload) {
    const { messages } = payload
    Object.keys(messages).map(async key => {
      const message = messages[key]
      if (message?.media?.path) {
        const mediaPath = message.media.path
        this.logger('deleteFilesFromChannel : mediaPath', mediaPath)
        const isFileExist = await this.checkIfFileExist(mediaPath)
        this.logger(`deleteFilesFromChannel : isFileExist- ${isFileExist}`)
        if (isFileExist) {
          fs.unlink(mediaPath, unlinkError => {
            if (unlinkError) {
              this.logger(`deleteFilesFromChannel : unlink error - ${unlinkError}`)
            }
          })
        } else {
          this.logger(`deleteFilesFromChannel : file dont exist - ${mediaPath}`)
        }
      }
    })
  }

  public async checkIfFileExist(filepath: string): Promise<boolean> {
    return await new Promise(resolve => {
      fs.access(filepath, fs.constants.F_OK, error => {
        resolve(!error)
      })
    })
  }

  private clean() {
    // @ts-ignore
    this.channels = undefined
    // @ts-ignore
    this.messageThreads = undefined
    // @ts-ignore
    this.certificates = undefined
    this.publicChannelsRepos = new Map()
    this.directMessagesRepos = new Map()
    this.publicKeysMap = new Map()
    this.userNamesMap = new Map()
    // @ts-ignore
    this.ipfs = null
    // @ts-ignore
    this.orbitDb = null
    // @ts-ignore
    this.filesManager = null
    this.peerId = null
    this.resetCsrReplicatedMapAndId()
  }
}<|MERGE_RESOLUTION|>--- conflicted
+++ resolved
@@ -51,19 +51,12 @@
 import { DirectMessagesRepo, PublicChannelsRepo } from '../common/types'
 import { removeFiles, removeDirs, createPaths, getUsersAddresses } from '../common/utils'
 import { StorageEvents } from './storage.types'
-<<<<<<< HEAD
 import { CertificatesRequestsStore } from './certificatesRequestsStore'
-=======
 import { RegistrationEvents } from '../registration/registration.types'
->>>>>>> abfb5036
+import { throws } from 'assert'
 
 interface DBOptions {
   replicate: boolean
-}
-
-interface CsrReplicatedPromiseValues {
-  promise: Promise<unknown>
-  resolveFunction: any
 }
 
 @Injectable()
@@ -81,8 +74,6 @@
   private filesManager: IpfsFileManagerService
   private peerId: PeerId | null = null
   private ipfsStarted: boolean
-  public csrReplicatedPromiseMap: Map<number, CsrReplicatedPromiseValues> = new Map()
-  private csrReplicatedPromiseId: number = 0
 
   private readonly logger = Logger(StorageService.name)
   constructor(
@@ -158,11 +149,6 @@
         console.log(`Couldn't start ipfs node`, e.message)
         throw new Error(e.message)
       })
-  }
-
-  public resetCsrReplicatedMapAndId() {
-    this.csrReplicatedPromiseMap = new Map()
-    this.csrReplicatedPromiseId = 0
   }
 
   private async startReplicate() {
@@ -409,75 +395,22 @@
     this.logger('STORAGE: Finished createDbForCertificates')
   }
 
-<<<<<<< HEAD
   public async attachCsrsStoreListeners() {
     this.on(StorageEvents.LOADED_USER_CSRS, async (payload) => {
       console.log('csrs', payload.csrs)
-=======
-  private createCsrReplicatedPromise(id: number) {
-    let resolveFunction
-    const promise = new Promise(resolve => {
-      resolveFunction = resolve
-    })
-
-    this.csrReplicatedPromiseMap.set(id, { promise, resolveFunction })
+      const allCertificates = this.getAllEventLogEntries(this.certificates)
+      this.emit(StorageEvents.REPLICATED_CSR, { csrs: payload.csrs, certificates: allCertificates, id: payload.id })
+      // TODO
+      await this.updatePeersList()
+    })
+  }
+
+  public resetCsrReplicatedMapAndId() {
+    this.certificatesRequestsStore.resetCsrReplicatedMapAndId()
   }
 
   public resolveCsrReplicatedPromise(id: number) {
-    const csrReplicatedPromiseMapId = this.csrReplicatedPromiseMap.get(id)
-    if (csrReplicatedPromiseMapId) {
-      csrReplicatedPromiseMapId?.resolveFunction(id)
-      this.csrReplicatedPromiseMap.delete(id)
-    } else {
-      console.log(`No promise with ID ${id} found.`)
-      return
-    }
-  }
-
-  public async createDbForCertificatesRequests() {
-    this.logger('certificatesRequests db init')
-    this.certificatesRequests = await this.orbitDb.log<string>('csrs', {
-      replicate: false,
-      accessController: {
-        write: ['*'],
-      },
-    })
-
-    this.certificatesRequests.events.on('replicated', async () => {
-      this.logger('REPLICATED: CSRs')
-
-      this.csrReplicatedPromiseId++
-
-      const filteredCsrs = await this.getCsrs()
-
-      const allCertificates = this.getAllEventLogEntries(this.certificates)
-
-      this.createCsrReplicatedPromise(this.csrReplicatedPromiseId)
-
-      if (this.csrReplicatedPromiseId > 1) {
-        const csrReplicatedPromiseMapId = this.csrReplicatedPromiseMap.get(this.csrReplicatedPromiseId - 1)
-
-        if (csrReplicatedPromiseMapId?.promise) {
-          await csrReplicatedPromiseMapId.promise
-        }
-      }
-
-      this.emit(StorageEvents.REPLICATED_CSR, {
-        csrs: filteredCsrs,
-        certificates: allCertificates,
-        id: this.csrReplicatedPromiseId,
-      })
-
-      await this.updatePeersList()
-    })
-    this.certificatesRequests.events.on('write', async (_address, entry) => {
-      const csr: string = entry.payload.value
-      this.logger('Saved CSR locally')
->>>>>>> abfb5036
-      const allCertificates = this.getAllEventLogEntries(this.certificates)
-      this.emit(StorageEvents.REPLICATED_CSR, { csrs: payload.csrs, certificates: allCertificates })
-      await this.updatePeersList()
-    })
+    this.certificatesRequestsStore.resolveCsrReplicatedPromise(id)
   }
 
   public async loadAllChannels() {
@@ -1018,6 +951,8 @@
     // @ts-ignore
     this.filesManager = null
     this.peerId = null
-    this.resetCsrReplicatedMapAndId()
+    if (this.certificatesRequestsStore) {
+      this.certificatesRequestsStore.resetCsrReplicatedMapAndId()
+    }
   }
 }