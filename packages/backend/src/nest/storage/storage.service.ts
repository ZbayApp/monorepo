--- conflicted
+++ resolved
@@ -392,49 +392,9 @@
     this.logger('STORAGE: Finished createDbForCertificates')
   }
 
-<<<<<<< HEAD
   public async attachCsrsStoreListeners() {
     this.on(StorageEvents.LOADED_USER_CSRS, async (payload) => {
       console.log('csrs', payload.csrs)
-=======
-  private createCsrReplicatedPromise(id: number) {
-    let resolveFunction
-    const promise = new Promise(resolve => {
-      resolveFunction = resolve
-    })
-
-    this.csrReplicatedPromiseMap.set(id, { promise, resolveFunction })
-  }
-
-  public resolveCsrReplicatedPromise(id: number) {
-    const csrReplicatedPromiseMapId = this.csrReplicatedPromiseMap.get(id)
-    if (csrReplicatedPromiseMapId) {
-      csrReplicatedPromiseMapId?.resolveFunction(id)
-      this.csrReplicatedPromiseMap.delete(id)
-    } else {
-      console.log(`No promise with ID ${id} found.`)
-      return
-    }
-  }
-
-  public async createDbForCertificatesRequests() {
-    this.logger('certificatesRequests db init')
-    this.certificatesRequests = await this.orbitDb.log<string>('csrs', {
-      replicate: false,
-      accessController: {
-        write: ['*'],
-      },
-    })
-
-    // DOCS -> handleCsrReplicationEvent.md
-    this.certificatesRequests.events.on('replicated', async () => {
-      this.logger('REPLICATED: CSRs')
-
-      this.csrReplicatedPromiseId++
-
-      const filteredCsrs = await this.getCsrs()
-
->>>>>>> 032585e6
       const allCertificates = this.getAllEventLogEntries(this.certificates)
       this.emit(StorageEvents.REPLICATED_CSR, { csrs: payload.csrs, certificates: allCertificates, id: payload.id })
       // TODO
@@ -837,13 +797,8 @@
   }
 
   public getAllUsers(): UserData[] {
-<<<<<<< HEAD
     const csrs = this.getAllEventLogEntries(this.certificatesRequestsStore.store)
-    console.log('csrs count:', csrs.length)
-=======
-    const csrs = this.getAllEventLogEntries(this.certificatesRequests)
-    this.logger('CSRs count:', csrs.length)
->>>>>>> 032585e6
+    this.logger('csrs count:', csrs.length)
     const allUsers: UserData[] = []
     for (const csr of csrs) {
       const parsedCert = parseCertificationRequest(csr)
