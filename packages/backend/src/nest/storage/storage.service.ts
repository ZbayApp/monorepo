import { Inject, Injectable } from '@nestjs/common'
import {
  CertFieldsTypes,
  keyObjectFromString,
  verifySignature,
  parseCertificate,
  parseCertificationRequest,
  getCertFieldValue,
  getReqFieldValue,
  keyFromCertificate,
} from '@quiet/identity'
import { type KeyValueType, type EventsType, IPFSAccessController, type LogEntry } from '@orbitdb/core'
import { EventEmitter } from 'events'
import { type PeerId } from '@libp2p/interface'
import { getCrypto } from 'pkijs'
import { stringToArrayBuffer } from 'pvutils'
import validate from '../validation/validators'
import {
  ChannelMessage,
  CommunityMetadata,
  ConnectionProcessInfo,
  type CreateChannelResponse,
  DeleteFilesFromChannelSocketPayload,
  FileMetadata,
  type MessagesLoadedPayload,
  NoCryptoEngineError,
  PublicChannel,
  PushNotificationPayload,
  SaveCSRPayload,
  SaveCertificatePayload,
  SocketActionTypes,
  UserData,
  type UserProfile,
  type UserProfilesStoredEvent,
  type Identity,
} from '@quiet/types'
import { createLibp2pAddress } from '@quiet/common'
import fs from 'fs'
import { IpfsFileManagerService } from '../ipfs-file-manager/ipfs-file-manager.service'
import { IPFS_REPO_PATCH, ORBIT_DB_DIR, QUIET_DIR } from '../const'
import { IpfsFilesManagerEvents } from '../ipfs-file-manager/ipfs-file-manager.types'
import { LocalDbService } from '../local-db/local-db.service'
import { createLogger } from '../common/logger'
import { PublicChannelsRepo } from '../common/types'
import { removeFiles, removeDirs, createPaths } from '../common/utils'
import { DBOptions, StorageEvents } from './storage.types'
import { CertificatesStore } from './certificates/certificates.store'
import { CertificatesRequestsStore } from './certifacteRequests/certificatesRequestsStore'
import { IpfsService } from '../ipfs/ipfs.service'
import { OrbitDbService } from './orbitDb/orbitDb.service'
import { CommunityMetadataStore } from './communityMetadata/communityMetadata.store'
import { UserProfileStore } from './userProfile/userProfile.store'
import { KeyValueIndexedValidated } from './orbitDb/keyValueIndexedValidated'
import { MessagesAccessController } from './orbitDb/MessagesAccessController'
import { EventsWithStorage } from './orbitDb/eventsWithStorage'
import { LocalDBKeys } from '../local-db/local-db.types'

@Injectable()
export class StorageService extends EventEmitter {
  private peerId: PeerId | null = null
  public publicChannelsRepos: Map<string, PublicChannelsRepo> = new Map()
  private publicKeysMap: Map<string, CryptoKey> = new Map()

  private certificates: EventsType<string> | null
  private channels: KeyValueType<PublicChannel> | null

  private readonly logger = createLogger(StorageService.name)

  constructor(
    @Inject(QUIET_DIR) public readonly quietDir: string,
    @Inject(ORBIT_DB_DIR) public readonly orbitDbDir: string,
    @Inject(IPFS_REPO_PATCH) public readonly ipfsRepoPath: string,
    private readonly localDbService: LocalDbService,
    private readonly ipfsService: IpfsService,
    private readonly filesManager: IpfsFileManagerService,
    private readonly orbitDbService: OrbitDbService,
    private readonly certificatesRequestsStore: CertificatesRequestsStore,
    private readonly certificatesStore: CertificatesStore,
    private readonly communityMetadataStore: CommunityMetadataStore,
    private readonly userProfileStore: UserProfileStore
  ) {
    super()
  }

  private prepare() {
    removeFiles(this.quietDir, 'LOCK')
    removeDirs(this.quietDir, 'repo.lock')

    if (!['android', 'ios'].includes(process.platform)) {
      createPaths([this.ipfsRepoPath, this.orbitDbDir])
    }
  }

<<<<<<< HEAD
  public async init(peerId: any) {
=======
  public async init(peerId: PeerId) {
>>>>>>> c88c86ff
    this.logger.info('Initializing storage')
    this.prepare()
    this.peerId = peerId

    this.emit(SocketActionTypes.CONNECTION_PROCESS_INFO, ConnectionProcessInfo.INITIALIZING_IPFS)

    this.logger.info(`Starting IPFS`)
    await this.ipfsService.createInstance()
    await this.ipfsService.start()

    this.logger.info(`Creating OrbitDB service`)
    await this.orbitDbService.create(peerId, this.ipfsService.ipfsInstance!)

    this.logger.info(`Starting file manager`)
    this.attachFileManagerEvents()
    await this.filesManager.init()

    this.logger.info(`Initializing Databases`)
    await this.initDatabases()

    this.logger.info(`Starting database sync`)
    await this.startSync()

    this.logger.info('Initialized storage')
  }

  private async startSync() {
    if (!this.ipfsService.isStarted()) {
      this.logger.warn(`IPFS not started. Not starting database sync`)
      return
    }

    await this.communityMetadataStore.startSync()
    await this.channels?.sync.start()
    await this.certificatesStore.startSync()
    await this.certificatesRequestsStore.startSync()
    await this.userProfileStore.startSync()
    for (const channel of this.publicChannelsRepos.values()) {
      await channel.db.sync.start()
    }
  }

  static dbAddress = (db: { root: string; path: string }) => {
    // Note: Do not use path.join for creating db address!
    return `/orbitdb/${db.root}/${db.path}`
  }

  public async initDatabases() {
    this.logger.time('Storage.initDatabases')

    if (!(await this.localDbService.exists(LocalDBKeys.PEERS))) {
      this.logger.info(`Adding empty value to 'peers' key in local DB`)
      await this.localDbService.put(LocalDBKeys.PEERS, {})
    }

    this.logger.info('1/3')
    this.attachStoreListeners()

    // FIXME: This is sort of messy how we are initializing things. Currently,
    // the CommunityMetadataStore sends an event during initialization which is
    // picked up by the CertificatesStore. Perhaps we can initialize stores
    // first and then load data/send events.
    this.logger.info('2/3')
    await this.certificatesStore.init()
    await this.certificatesRequestsStore.init()
    await this.communityMetadataStore.init()
    await this.userProfileStore.init()

    this.logger.info('3/3')
    await this.createDbForChannels()
    await this.initAllChannels()

    this.logger.timeEnd('Storage.initDatabases')
    this.logger.info('Initialized DBs')

    this.emit(SocketActionTypes.CONNECTION_PROCESS_INFO, ConnectionProcessInfo.DBS_INITIALIZED)
  }

  public async stop() {
    try {
      this.logger.info('Closing channels DB')
      await this.channels?.close()
      this.logger.info('Closed channels DB')
    } catch (e) {
      this.logger.error('Error closing channels db', e)
    }

    try {
      await this.certificatesStore?.close()
    } catch (e) {
      this.logger.error('Error closing certificates db', e)
    }

    try {
      await this.certificatesRequestsStore?.close()
    } catch (e) {
      this.logger.error('Error closing certificates db', e)
    }

    try {
      await this.communityMetadataStore?.close()
    } catch (e) {
      this.logger.error('Error closing community metadata store', e)
    }

    try {
      await this.userProfileStore?.close()
    } catch (e) {
      this.logger.error('Error closing user profiles db', e)
    }

    await this.orbitDbService.stop()

    this.logger.info('Stopping IPFS files manager')
    try {
      await this.filesManager.stop()
    } catch (e) {
      this.logger.error('Error stopping IPFS files manager', e)
    }

    try {
      await this.ipfsService.stop()
    } catch (e) {
      this.logger.error('Error stopping IPFS service', e)
    }
  }

  public attachStoreListeners() {
    this.certificatesStore.on(StorageEvents.CERTIFICATES_STORED, async payload => {
      this.emit(StorageEvents.CERTIFICATES_STORED, payload)
      await this.updatePeersList()
      // TODO: Shouldn't we also dial new peers or at least add them
      // to the peer store for the auto-dialer to handle?
    })

    this.certificatesRequestsStore.on(StorageEvents.CSRS_STORED, async (payload: { csrs: string[] }) => {
      this.emit(StorageEvents.CSRS_STORED, payload)
      await this.updatePeersList()
      // TODO: Shouldn't we also dial new peers or at least add them
      // to the peer store for the auto-dialer to handle?
    })

    this.communityMetadataStore.on(StorageEvents.COMMUNITY_METADATA_STORED, (meta: CommunityMetadata) => {
      this.certificatesStore.updateMetadata(meta)
      this.emit(StorageEvents.COMMUNITY_METADATA_STORED, meta)
    })

    this.userProfileStore.on(StorageEvents.USER_PROFILES_STORED, (payload: UserProfilesStoredEvent) => {
      this.emit(StorageEvents.USER_PROFILES_STORED, payload)
    })
  }

  public async updateCommunityMetadata(communityMetadata: CommunityMetadata): Promise<CommunityMetadata | undefined> {
    const meta = await this.communityMetadataStore?.setEntry(communityMetadata.id, communityMetadata)
    if (meta) {
      this.certificatesStore.updateMetadata(meta)
    }
    return meta
  }

  public async updatePeersList() {
    const community = await this.localDbService.getCurrentCommunity()
    if (!community) {
      throw new Error('Failed to update peers list - community missing')
    }

    // Always include existing peers. Otherwise, if CSRs or
    // certificates do not replicate, then this could remove peers.
    const existingPeers = community.peerList ?? []
    this.logger.info('Existing peers count:', existingPeers.length)

    const users = await this.getAllUsers()
    const peers = Array.from(
      new Set([...existingPeers, ...users.map(user => createLibp2pAddress(user.onionAddress, user.peerId))])
    )
    const sortedPeers = await this.localDbService.getSortedPeers(peers)

    // This should never happen, but just in case
    if (sortedPeers.length === 0) {
      throw new Error('Failed to update peers list - no peers')
    }

    this.logger.info('Updating community peer list. Peers count:', sortedPeers.length)
    community.peerList = sortedPeers
    await this.localDbService.setCommunity(community)
    this.emit(StorageEvents.COMMUNITY_UPDATED, community)
  }

  public async loadAllCertificates() {
    this.logger.info('Loading all certificates')
    return await this.certificatesStore.getEntries()
  }

  public async setChannel(id: string, channel: PublicChannel) {
    if (!this.channels) {
      throw new Error('Channels have not been initialized!')
    }
    await this.channels.put(id, channel)
  }

  public async getChannel(id: string) {
    if (!this.channels) {
      throw new Error('Channels have not been initialized!')
    }
    return await this.channels.get(id)
  }

  public async getChannels(): Promise<PublicChannel[]> {
    if (!this.channels) {
      throw new Error('Channels have not been initialized!')
    }
    return (await this.channels.all()).map(x => x.value)
  }

  public async loadAllChannels() {
    this.logger.info('Getting all channels')
    this.emit(StorageEvents.CHANNELS_STORED, {
      channels: await this.getChannels(),
    })
  }

  private async createDbForChannels() {
    this.logger.info('Creating public-channels database')
    this.channels = await this.orbitDbService.orbitDb.open<KeyValueType<PublicChannel>>('public-channels', {
      sync: false,
      Database: KeyValueIndexedValidated(),
      AccessController: IPFSAccessController({ write: ['*'] }),
    })

    this.channels.events.on('update', async (entry: LogEntry) => {
      this.logger.info('public-channels database updated')

      this.emit(SocketActionTypes.CONNECTION_PROCESS_INFO, ConnectionProcessInfo.CHANNELS_STORED)

      const channels = await this.getChannels()

      this.emit(StorageEvents.CHANNELS_STORED, { channels })

      channels.forEach(channel => this.subscribeToChannel(channel, { replicate: true }))
    })

    const channels = await this.getChannels()
    this.logger.info('Channels count:', channels.length)
    this.logger.info(
      'Channels names:',
      channels.map(x => x.name)
    )
    channels.forEach(channel => this.subscribeToChannel(channel))
  }

  async initAllChannels() {
    this.emit(StorageEvents.CHANNELS_STORED, {
      channels: await this.getChannels(),
    })
  }

  async verifyMessage(message: ChannelMessage): Promise<boolean> {
    const crypto = getCrypto()
    if (!crypto) throw new NoCryptoEngineError()

    const signature = stringToArrayBuffer(message.signature)
    let cryptoKey = this.publicKeysMap.get(message.pubKey)

    if (!cryptoKey) {
      cryptoKey = await keyObjectFromString(message.pubKey, crypto)
      this.publicKeysMap.set(message.pubKey, cryptoKey)
    }

    return await verifySignature(signature, message.message, cryptoKey)
  }

  protected async getAllEventLogEntries<T>(db: EventsType<T>): Promise<T[]> {
    const res: T[] = []

    for await (const x of db.iterator()) {
      res.push(x.value)
    }

    return res
  }

  public async subscribeToChannel(
    channelData: PublicChannel,
    options = { replicate: false }
  ): Promise<CreateChannelResponse | undefined> {
    let db: EventsType<ChannelMessage>
    // @ts-ignore
    if (channelData.address) {
      // @ts-ignore
      channelData.id = channelData.address
    }
    let repo = this.publicChannelsRepos.get(channelData.id)

    if (repo) {
      db = repo.db
    } else {
      try {
        db = await this.createChannel(channelData, options)
      } catch (e) {
        this.logger.error(`Can't subscribe to channel ${channelData.id}`, e)
        return
      }
      if (!db) {
        this.logger.error(`Can't subscribe to channel ${channelData.id}, the DB isn't initialized!`)
        return
      }
      repo = this.publicChannelsRepos.get(channelData.id)
    }

    if (repo && !repo.eventsAttached) {
      this.logger.info('Subscribing to channel ', channelData.id)

      db.events.on('update', async (entry: LogEntry<ChannelMessage>) => {
        this.logger.info(`${channelData.id} database updated`, entry.hash, entry.payload.value?.channelId)

        const message = entry.payload.value!
        const verified = await this.verifyMessage(message)

        this.emit(StorageEvents.MESSAGES_STORED, {
          messages: [message],
          isVerified: verified,
        })

        const ids = (await this.getAllEventLogEntries<ChannelMessage>(db)).map(msg => msg.id)
        const community = await this.localDbService.getCurrentCommunity()

        if (community) {
          this.emit(StorageEvents.MESSAGE_IDS_STORED, {
            ids,
            channelId: channelData.id,
            communityId: community.id,
          })
        }

        // FIXME: the 'update' event runs if we replicate entries and if we add
        // entries ourselves. So we may want to check if the message is written
        // by us.
        //
        // Display push notifications on mobile
        if (process.env.BACKEND === 'mobile') {
          if (!verified) return

          // Do not notify about old messages
          if (message.createdAt < parseInt(process.env.CONNECTION_TIME || '')) return

          const username = await this.certificatesStore.getCertificateUsername(message.pubKey)
          if (!username) {
            this.logger.error(`Can't send push notification, no username found for public key '${message.pubKey}'`)
            return
          }

          const payload: PushNotificationPayload = {
            message: JSON.stringify(message),
            username: username,
          }

          this.emit(StorageEvents.SEND_PUSH_NOTIFICATION, payload)
        }
      })

      const ids = (await this.getAllEventLogEntries<ChannelMessage>(db)).map(msg => msg.id)
      const community = await this.localDbService.getCurrentCommunity()

      if (community) {
        this.emit(StorageEvents.MESSAGE_IDS_STORED, {
          ids,
          channelId: channelData.id,
          communityId: community.id,
        })
      }

      repo.eventsAttached = true
    }

    this.logger.info(`Subscribed to channel ${channelData.id}`)
    this.emit(StorageEvents.CHANNEL_SUBSCRIBED, {
      channelId: channelData.id,
    })
    return { channel: channelData }
  }

  public async getMessages(channelId: string, ids: string[]): Promise<MessagesLoadedPayload | undefined> {
    const repo = this.publicChannelsRepos.get(channelId)
    if (!repo) return

    const messages = await this.getAllEventLogEntries<ChannelMessage>(repo.db)
    const filteredMessages: ChannelMessage[] = []

    for (const id of ids) {
      filteredMessages.push(...messages.filter(i => i.id === id))
    }

    return {
      messages: filteredMessages,
      isVerified: true,
    }
  }

  private async createChannel(channelData: PublicChannel, options: DBOptions): Promise<EventsType<ChannelMessage>> {
    if (!validate.isChannel(channelData)) {
      this.logger.error('Invalid channel format')
      throw new Error('Create channel validation error')
    }

    this.logger.info(`Creating channel ${channelData.id}`)

    const channelId = channelData.id
    const db = await this.orbitDbService.orbitDb.open<EventsType<ChannelMessage>>(`channels.${channelId}`, {
      type: 'events',
      Database: EventsWithStorage(),
      AccessController: MessagesAccessController({ write: ['*'] }),
    })
    const channel = await this.getChannel(channelId)

    if (channel === undefined) {
      await this.setChannel(channelId, channelData)
    } else {
      this.logger.info(`Channel ${channelId} already exists`)
    }

    this.publicChannelsRepos.set(channelId, { db, eventsAttached: false })
    this.logger.info(`Set ${channelId} to local channels`)
    this.logger.info(`Created channel ${channelId}`)

    return db
  }

  public async deleteChannel(payload: { channelId: string; ownerPeerId: string }) {
    this.logger.info('deleting channel storage', payload)
    const { channelId, ownerPeerId } = payload
    const channel = await this.getChannel(channelId)
    if (!this.peerId) {
      this.logger.error('deleteChannel - peerId is null')
      throw new Error('deleteChannel - peerId is null')
    }
    const isOwner = ownerPeerId === this.peerId.toString()
    if (channel && isOwner) {
      if (!this.channels) {
        throw new Error('Channels have not been initialized!')
      }
      await this.channels.del(channelId)
    }
    let repo = this.publicChannelsRepos.get(channelId)
    if (!repo) {
      const db = await this.orbitDbService.orbitDb.open<EventsType<ChannelMessage>>(`channels.${channelId}`, {
        sync: false,
        type: 'events',
        Database: EventsWithStorage(),
        AccessController: MessagesAccessController({ write: ['*'] }),
      })
      repo = {
        db,
        eventsAttached: false,
      }
    }
    await repo.db.sync.stop()
    await repo.db.drop()
    this.publicChannelsRepos.delete(channelId)
    return { channelId: payload.channelId }
  }

  public async deleteChannelFiles(files: FileMetadata[]) {
    for (const file of files) {
      await this.deleteFile(file)
    }
  }

  public async deleteFile(fileMetadata: FileMetadata) {
    await this.filesManager.deleteBlocks(fileMetadata)
  }

  public async sendMessage(message: ChannelMessage) {
    if (!validate.isMessage(message)) {
      this.logger.error('STORAGE: public channel message is invalid')
      return
    }
    const repo = this.publicChannelsRepos.get(message.channelId)
    if (!repo) {
      this.logger.error(`Could not send message. No '${message.channelId}' channel in saved public channels`)
      return
    }
    try {
      this.logger.info('Sending message:', message.id)
      await repo.db.add(message)
    } catch (e) {
      this.logger.error(
        `STORAGE: Could not append message (entry not allowed to write to the log). Details: ${e.message}`
      )
    }
  }

  private attachFileManagerEvents = () => {
    this.filesManager.on(IpfsFilesManagerEvents.DOWNLOAD_PROGRESS, status => {
      this.emit(StorageEvents.DOWNLOAD_PROGRESS, status)
    })
    this.filesManager.on(IpfsFilesManagerEvents.MESSAGE_MEDIA_UPDATED, messageMedia => {
      this.emit(StorageEvents.MESSAGE_MEDIA_UPDATED, messageMedia)
    })
    this.filesManager.on(StorageEvents.REMOVE_DOWNLOAD_STATUS, payload => {
      this.emit(StorageEvents.REMOVE_DOWNLOAD_STATUS, payload)
    })
    this.filesManager.on(StorageEvents.FILE_UPLOADED, payload => {
      this.emit(StorageEvents.FILE_UPLOADED, payload)
    })
    this.filesManager.on(StorageEvents.DOWNLOAD_PROGRESS, payload => {
      this.emit(StorageEvents.DOWNLOAD_PROGRESS, payload)
    })
    this.filesManager.on(StorageEvents.MESSAGE_MEDIA_UPDATED, payload => {
      this.emit(StorageEvents.MESSAGE_MEDIA_UPDATED, payload)
    })
  }

  public async uploadFile(metadata: FileMetadata) {
    this.filesManager.emit(IpfsFilesManagerEvents.UPLOAD_FILE, metadata)
  }

  public async downloadFile(metadata: FileMetadata) {
    this.filesManager.emit(IpfsFilesManagerEvents.DOWNLOAD_FILE, metadata)
  }

  public cancelDownload(mid: string) {
    this.filesManager.emit(IpfsFilesManagerEvents.CANCEL_DOWNLOAD, mid)
  }

  public async saveCertificate(payload: SaveCertificatePayload): Promise<boolean> {
    this.logger.info('About to save certificate...')
    if (!payload.certificate) {
      this.logger.error('Certificate is either null or undefined, not saving to db')
      return false
    }
    this.logger.info('Saving certificate...')
    await this.certificatesStore.addEntry(payload.certificate)
    return true
  }

  public async saveCSR(payload: SaveCSRPayload): Promise<void> {
    this.logger.info('About to save CSR...', payload.csr)
    await this.certificatesRequestsStore.addEntry(payload.csr)
  }

  /**
   * Retrieve all users (using certificates and CSRs to determine users)
   */
  public async getAllUsers(): Promise<UserData[]> {
    const csrs = await this.certificatesRequestsStore.getEntries()
    const certs = await this.certificatesStore.getEntries()
    const allUsersByKey: Record<string, UserData> = {}

    this.logger.info(`Retrieving all users. CSRs count: ${csrs.length} Certificates count: ${certs.length}`)

    for (const cert of certs) {
      const parsedCert = parseCertificate(cert)
      const pubKey = keyFromCertificate(parsedCert)
      const onionAddress = getCertFieldValue(parsedCert, CertFieldsTypes.commonName)
      const peerId = getCertFieldValue(parsedCert, CertFieldsTypes.peerId)
      const username = getCertFieldValue(parsedCert, CertFieldsTypes.nickName)

      // TODO: This validation should go in CertificatesStore
      if (!pubKey || !onionAddress || !peerId || !username) {
        this.logger.error(
          `Received invalid certificate. onionAddress: ${onionAddress} peerId: ${peerId} username: ${username}`
        )
        continue
      }

      allUsersByKey[pubKey] = { onionAddress, peerId, username }
    }

    for (const csr of csrs) {
      const parsedCsr = parseCertificationRequest(csr)
      const pubKey = keyFromCertificate(parsedCsr)
      const onionAddress = getReqFieldValue(parsedCsr, CertFieldsTypes.commonName)
      const peerId = getReqFieldValue(parsedCsr, CertFieldsTypes.peerId)
      const username = getReqFieldValue(parsedCsr, CertFieldsTypes.nickName)

      // TODO: This validation should go in CertificatesRequestsStore
      if (!pubKey || !onionAddress || !peerId || !username) {
        this.logger.error(`Received invalid CSR. onionAddres: ${onionAddress} peerId: ${peerId} username: ${username}`)
        continue
      }

      if (!(pubKey in allUsersByKey)) {
        allUsersByKey[pubKey] = { onionAddress, peerId, username }
      }
    }

    const allUsers = Object.values(allUsersByKey)

    this.logger.info(`All users count: ${allUsers.length}`, allUsers)

    return allUsers
  }

  public async deleteFilesFromChannel(payload: DeleteFilesFromChannelSocketPayload) {
    const { messages } = payload
    Object.keys(messages).map(async key => {
      const message = messages[key]
      if (message?.media?.path) {
        const mediaPath = message.media.path
        this.logger.info('deleteFilesFromChannel : mediaPath', mediaPath)
        const isFileExist = await this.checkIfFileExist(mediaPath)
        this.logger.info(`deleteFilesFromChannel : isFileExist- ${isFileExist}`)
        if (isFileExist) {
          fs.unlink(mediaPath, unlinkError => {
            if (unlinkError) {
              this.logger.error(`deleteFilesFromChannel : unlink error`, unlinkError)
            }
          })
        } else {
          this.logger.error(`deleteFilesFromChannel : file does not exist`, mediaPath)
        }
      }
    })
  }

  public async addUserProfile(profile: UserProfile) {
    await this.userProfileStore.setEntry(profile.pubKey, profile)
  }

  public async checkIfFileExist(filepath: string): Promise<boolean> {
    return await new Promise(resolve => {
      fs.access(filepath, fs.constants.F_OK, error => {
        resolve(!error)
      })
    })
  }

  public async setIdentity(identity: Identity) {
    await this.localDbService.setIdentity(identity)
    this.emit(SocketActionTypes.IDENTITY_STORED, identity)
  }

  public async getIdentity(id: string): Promise<Identity | undefined> {
    return await this.localDbService.getIdentity(id)
  }

  public async clean() {
    this.peerId = null

    // @ts-ignore
    this.channels = undefined
    // @ts-ignore
    this.messageThreads = undefined
    // @ts-ignore
    this.publicChannelsRepos = new Map()
    this.publicKeysMap = new Map()

    this.certificates = null
    this.channels = null

    this.certificatesRequestsStore.clean()
    this.certificatesStore.clean()
    this.communityMetadataStore.clean()
    this.userProfileStore.clean()

    await this.ipfsService.destoryInstance()
  }
}<|MERGE_RESOLUTION|>--- conflicted
+++ resolved
@@ -91,11 +91,7 @@
     }
   }
 
-<<<<<<< HEAD
-  public async init(peerId: any) {
-=======
   public async init(peerId: PeerId) {
->>>>>>> c88c86ff
     this.logger.info('Initializing storage')
     this.prepare()
     this.peerId = peerId
