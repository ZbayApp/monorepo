--- conflicted
+++ resolved
@@ -778,15 +778,6 @@
     }
 
     for (const csr of csrs) {
-<<<<<<< HEAD
-      const parsedCert = parseCertificationRequest(csr)
-      const onionAddress = getReqFieldValue(parsedCert, CertFieldsTypes.commonName)
-      const peerId = getReqFieldValue(parsedCert, CertFieldsTypes.peerId)
-      const username = getReqFieldValue(parsedCert, CertFieldsTypes.nickName)
-      const dmPublicKey = getReqFieldValue(parsedCert, CertFieldsTypes.dmPublicKey)
-      if (!onionAddress || !peerId || !username || !dmPublicKey) continue
-      allUsers.push({ onionAddress, peerId, username, dmPublicKey })
-=======
       const parsedCsr = parseCertificationRequest(csr)
       const pubKey = keyFromCertificate(parsedCsr)
       const onionAddress = getReqFieldValue(parsedCsr, CertFieldsTypes.commonName)
@@ -802,7 +793,6 @@
       if (!(pubKey in allUsersByKey)) {
         allUsersByKey[pubKey] = { onionAddress, peerId, username }
       }
->>>>>>> abd9101f
     }
 
     const allUsers = Object.values(allUsersByKey)
