--- conflicted
+++ resolved
@@ -745,12 +745,6 @@
     await this.certificatesRequestsStore.addEntry(payload.csr)
   }
 
-<<<<<<< HEAD
-  public getAllUsers(): UserData[] {
-    const csrs = this.getAllEventLogEntries(this.certificatesRequestsStore.getStore())
-    this.logger('All users count:', csrs.length)
-    const allUsers: UserData[] = []
-=======
   /**
    * Retrieve all users (using certificates and CSRs to determine users)
    */
@@ -779,7 +773,6 @@
       allUsersByKey[pubKey] = { onionAddress, peerId, username }
     }
 
->>>>>>> abd9101f
     for (const csr of csrs) {
       const parsedCsr = parseCertificationRequest(csr)
       const pubKey = keyFromCertificate(parsedCsr)
