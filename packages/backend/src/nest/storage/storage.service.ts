--- conflicted
+++ resolved
@@ -317,13 +317,9 @@
     const peers = Array.from(new Set(users.map(peer => createLibp2pAddress(peer.onionAddress, peer.peerId))))
     console.log('updatePeersList, peers count:', peers.length)
 
-<<<<<<< HEAD
-    const community = await this.localDbService.get(LocalDBKeys.COMMUNITY)
-=======
     const community = await this.localDbService.getCurrentCommunity()
     if (!community) return
 
->>>>>>> 88015935
     const sortedPeers = await this.localDbService.getSortedPeers(peers)
     if (sortedPeers.length > 0) {
       community.peerList = sortedPeers
