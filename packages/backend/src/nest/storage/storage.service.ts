--- conflicted
+++ resolved
@@ -342,25 +342,10 @@
   }
 
   public async updatePeersList() {
-<<<<<<< HEAD
-    const users = this.getAllUsers()
-    const peers = users.map(peer => createLibp2pAddress(peer.onionAddress, peer.peerId))
+    const peers = this.getAllUsers()
     console.log('updatePeersList, peers count:', peers.length)
     const community = await this.localDbService.get(LocalDBKeys.COMMUNITY)
     this.emit(StorageEvents.UPDATE_PEERS_LIST, { communityId: community.id, peerList: peers })
-=======
-    const allUsers = this.getAllUsers()
-    const registeredUsers = this.getAllRegisteredUsers()
-    const peers = [...new Set(await getUsersAddresses(allUsers.concat(registeredUsers)))]
-    const community: InitCommunityPayload = await this.localDbService.get(LocalDBKeys.COMMUNITY)
-    const sortedPeers = await this.localDbService.getSortedPeers(peers)
-    if (sortedPeers.length > 0) {
-      community.peers = sortedPeers
-      await this.localDbService.put(LocalDBKeys.COMMUNITY, community)
-    }
-
-    this.emit(StorageEvents.UPDATE_PEERS_LIST, { communityId: community.id, peerList: sortedPeers })
->>>>>>> c3faf4f4
   }
 
   public async loadAllCertificates() {
