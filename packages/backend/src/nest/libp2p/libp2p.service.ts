--- conflicted
+++ resolved
@@ -29,11 +29,7 @@
 import { getUsersAddresses } from '../common/utils'
 import { LIBP2P_DB_PATH, SERVER_IO_PROVIDER, SOCKS_PROXY_AGENT } from '../const'
 import { ServerIoProviderTypes } from '../types'
-<<<<<<< HEAD
 import { webSockets as webSocketsOverTor } from '../websocketOverTor'
-=======
-import { webSockets } from '../websocketOverTor'
->>>>>>> 958eb045
 import {
   CreatedLibp2pPeerId,
   Libp2pConnectedPeer,
@@ -61,28 +57,17 @@
   public dialedPeers: Set<string>
   public libp2pDatastore: Libp2pDatastore
   private redialTimeout: NodeJS.Timeout
-<<<<<<< HEAD
   public localAddress: string
   private _connectedPeersInterval: NodeJS.Timer
   private authService: Libp2pAuth | undefined
 
   private logger = createLogger(Libp2pService.name)
-=======
-  private localAddress: string
-  private _connectedPeersInterval: NodeJS.Timer
-
-  private readonly logger = createLogger(Libp2pService.name)
->>>>>>> 958eb045
 
   constructor(
     @Inject(SERVER_IO_PROVIDER) public readonly serverIoProvider: ServerIoProviderTypes,
     @Inject(SOCKS_PROXY_AGENT) public readonly socksProxyAgent: Agent,
-<<<<<<< HEAD
     @Inject(LIBP2P_DB_PATH) public readonly datastorePath: string,
     private sigchainService: SigChainService
-=======
-    @Inject(LIBP2P_DB_PATH) public readonly datastorePath: string
->>>>>>> 958eb045
   ) {
     super()
 
@@ -91,14 +76,11 @@
     this.dialedPeers = new Set()
   }
 
-<<<<<<< HEAD
   public emit(event: string, ...args: any[]): boolean {
     this.logger.info(`Emitting event: ${event}`, args)
     return super.emit(event, ...args)
   }
 
-=======
->>>>>>> 958eb045
   public dialPeer = async (peerAddress: string) => {
     this.logger.info(`Dialing peer address: ${peerAddress}`)
 
@@ -112,7 +94,6 @@
       }
     } else {
       this.logger.warn('Not dialing self')
-<<<<<<< HEAD
     }
   }
 
@@ -140,35 +121,6 @@
     for (const addr of peerAddrs) {
       this.dialPeer(addr)
     }
-=======
-    }
-  }
-
-  public dialPeers = async (peerAddresses: string[]) => {
-    const dialable = peerAddresses.filter(p => p !== this.localAddress)
-    this.logger.info('Dialing peer addresses', dialable)
-    this.logger.info('Local Address', this.localAddress)
-    this.logger.info(peerAddresses.length, dialable.length)
-
-    for (const addr of dialable) {
-      this.dialPeer(addr)
-    }
-  }
-
-  /**
-   * It doesn't look like libp2p redials peers if it fails to dial them the
-   * first time, so we handle that. Even if we fail to dial a peer, we keep
-   * retrying.
-   */
-  private redialPeersInBackground = () => {
-    const peerAddrs = [...this.dialQueue]
-
-    this.dialQueue = []
-
-    for (const addr of peerAddrs) {
-      this.dialPeer(addr)
-    }
->>>>>>> 958eb045
 
     // TODO: Implement exponential backoff for peers that fail to connect
     this.redialTimeout = setTimeout(this.redialPeersInBackground.bind(this), 20000)
@@ -295,12 +247,9 @@
   }
 
   public async createInstance(params: Libp2pNodeParams): Promise<Libp2p> {
-<<<<<<< HEAD
     if (params.instanceName != null) {
       this.logger = this.logger.extend(params.instanceName)
     }
-=======
->>>>>>> 958eb045
     this.logger.info(`Creating new libp2p instance`)
 
     if (this.libp2pInstance) {
@@ -341,14 +290,10 @@
           pingInterval: 60_000,
           enabled: true,
         },
-<<<<<<< HEAD
         connectionProtector:
           params.useConnectionProtector || params.useConnectionProtector == null
             ? preSharedKey({ psk: params.psk })
             : undefined,
-=======
-        connectionProtector: preSharedKey({ psk: params.psk }),
->>>>>>> 958eb045
         streamMuxers: [
           mplex({
             disconnectThreshold: 20,
@@ -359,7 +304,6 @@
             maxMsgSize: 10485760,
             // @ts-expect-error This is part of the config interface but it isn't typed that way
             closeTimeout: 15_000,
-<<<<<<< HEAD
           }),
         ],
         // @ts-ignore
@@ -377,33 +321,12 @@
                 },
                 localAddress: params.localAddress,
                 targetPort: params.targetPort,
+                inboundConnectionUpgradeTimeout: 30_000,
                 closeOnEnd: false,
               }),
             ],
         services: {
           auth: libp2pAuth(this.sigchainService, this),
-=======
-          }),
-        ],
-        // @ts-ignore
-        connectionEncrypters: [noise({ crypto: pureJsCrypto, staticNoiseKey: params.peerId.noiseKey })],
-        transports: [
-          webSockets({
-            filter: filters.all,
-            websocket: {
-              agent: params.agent,
-              handshakeTimeout: 15_000,
-              ciphers: WEBSOCKET_CIPHER_SUITE,
-              followRedirects: true,
-            },
-            localAddress: params.localAddress,
-            targetPort: params.targetPort,
-            inboundConnectionUpgradeTimeout: 30_000,
-            closeOnEnd: false,
-          }),
-        ],
-        services: {
->>>>>>> 958eb045
           ping: ping({ timeout: 30_000 }),
           pubsub: gossipsub({
             // neccessary to run a single peer
@@ -434,13 +357,10 @@
     }
 
     this.libp2pInstance = libp2p
-<<<<<<< HEAD
     const maybeAuth = libp2p.services['auth']
     if (maybeAuth != null) {
       this.authService = maybeAuth as Libp2pAuth
     }
-=======
->>>>>>> 958eb045
     await this.afterCreation(params.peerId)
     return libp2p
   }
@@ -474,11 +394,7 @@
     })
 
     this.libp2pInstance.addEventListener('transport:close', event => {
-<<<<<<< HEAD
       this.logger.info(`Transport closing`)
-=======
-      this.logger.warn(`Transport closing`)
->>>>>>> 958eb045
     })
 
     this.libp2pInstance.addEventListener('peer:connect', async event => {
@@ -538,11 +454,7 @@
 
     await this.libp2pInstance.start()
 
-<<<<<<< HEAD
     this.logger.info(
-=======
-    this.logger.warn(
->>>>>>> 958eb045
       `Libp2p Multiaddrs:`,
       this.libp2pInstance.getMultiaddrs().map(addr => addr.toString())
     )
