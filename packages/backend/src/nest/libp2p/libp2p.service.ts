import { gossipsub } from '@chainsafe/libp2p-gossipsub'
import { noise, pureJsCrypto } from '@chainsafe/libp2p-noise'
import { yamux } from '@chainsafe/libp2p-yamux'
import { mplex } from '@libp2p/mplex'

import { identify, identifyPush } from '@libp2p/identify'
import { type Libp2p } from '@libp2p/interface'
import { kadDHT } from '@libp2p/kad-dht'
import { keychain } from '@libp2p/keychain'
import { peerIdFromString } from '@libp2p/peer-id'
import { ping } from '@libp2p/ping'
import { preSharedKey } from '@libp2p/pnet'
import * as filters from '@libp2p/websockets/filters'
import { createLibp2p } from 'libp2p'

import { multiaddr } from '@multiformats/multiaddr'
import { Inject, Injectable } from '@nestjs/common'

import crypto from 'crypto'
import { EventEmitter } from 'events'
import { Agent } from 'https'
import { DateTime } from 'luxon'
import { fromString as uint8ArrayFromString } from 'uint8arrays/from-string'
import { toString as uint8ArrayToString } from 'uint8arrays/to-string'

import { createLibp2pAddress, createLibp2pListenAddress } from '@quiet/common'
import { ConnectionProcessInfo, type NetworkDataPayload, SocketActionTypes, type UserData } from '@quiet/types'

import { getUsersAddresses } from '../common/utils'
import { LIBP2P_DB_PATH, SERVER_IO_PROVIDER, SOCKS_PROXY_AGENT } from '../const'
import { ServerIoProviderTypes } from '../types'
import { webSockets as webSocketsOverTor } from '../websocketOverTor'
import {
  CreatedLibp2pPeerId,
  Libp2pConnectedPeer,
  Libp2pEvents,
  Libp2pNodeParams,
  Libp2pPeerInfo,
} from './libp2p.types'
import { createLogger } from '../common/logger'

import { Libp2pDatastore } from './libp2p.datastore'
<<<<<<< HEAD
import { WEBSOCKET_CIPHER_SUITE, BITSWAP_PROTOCOL } from './libp2p.const'
import { libp2pAuth, Libp2pAuth } from './libp2p.auth'
import { SigChainService } from '../auth/sigchain.service'
=======
import { WEBSOCKET_CIPHER_SUITE } from './libp2p.const'
>>>>>>> 3a7ee431

const KEY_LENGTH = 32
export const LIBP2P_PSK_METADATA = '/key/swarm/psk/1.0.0/\n/base16/\n'

@Injectable()
export class Libp2pService extends EventEmitter {
  public libp2pInstance: Libp2p | null
  private dialQueue: string[]
  public connectedPeers: Map<string, Libp2pConnectedPeer>
  public dialedPeers: Set<string>
  public libp2pDatastore: Libp2pDatastore
  private redialTimeout: NodeJS.Timeout
  private localAddress: string
  private _connectedPeersInterval: NodeJS.Timer

  private logger = createLogger(Libp2pService.name)

  constructor(
    @Inject(SERVER_IO_PROVIDER) public readonly serverIoProvider: ServerIoProviderTypes,
    @Inject(SOCKS_PROXY_AGENT) public readonly socksProxyAgent: Agent,
    @Inject(LIBP2P_DB_PATH) public readonly datastorePath: string,
    private sigchainService: SigChainService
  ) {
    super()

    this.dialQueue = []
    this.connectedPeers = new Map()
    this.dialedPeers = new Set()
  }

  public emit(event: string, ...args: any[]): boolean {
    this.logger.info(`Emitting event: ${event}`, args)
    return super.emit(event, ...args)
  }

  public dialPeer = async (peerAddress: string) => {
    this.logger.info(`Dialing peer address: ${peerAddress}`)

    if (!peerAddress.includes(this.libp2pInstance?.peerId.toString() ?? '')) {
      this.dialedPeers.add(peerAddress)
      try {
        await this.libp2pInstance?.dial(multiaddr(peerAddress))
      } catch (e) {
        this.logger.warn(`Failed to dial peer address: ${peerAddress}`, e)
        this.dialQueue.push(peerAddress)
      }
    } else {
      this.logger.warn('Not dialing self')
    }
  }

  public dialPeers = async (peerAddresses: string[]) => {
    const dialable = peerAddresses.filter(p => p !== this.localAddress)
    this.logger.info('Dialing peer addresses', dialable)
    this.logger.info('Local Address', this.localAddress)
    this.logger.info(peerAddresses.length, dialable.length)

    for (const addr of dialable) {
      this.dialPeer(addr)
    }
  }

  /**
   * It doesn't look like libp2p redials peers if it fails to dial them the
   * first time, so we handle that. Even if we fail to dial a peer, we keep
   * retrying.
   */
  private redialPeersInBackground = () => {
    const peerAddrs = [...this.dialQueue]

    this.dialQueue = []

    for (const addr of peerAddrs) {
      this.dialPeer(addr)
    }

    // TODO: Implement exponential backoff for peers that fail to connect
    this.redialTimeout = setTimeout(this.redialPeersInBackground.bind(this), 20000)
  }

  public dialUsers = async (users: UserData[]) => {
    const addrs = await getUsersAddresses(users.filter(x => x.peerId !== this.libp2pInstance?.peerId.toString()))

    await this.dialPeers(addrs)
  }

  public getCurrentPeerInfo = (): Libp2pPeerInfo => {
    return {
      dialed: Array.from(this.dialedPeers),
      connected: Array.from(this.connectedPeers.values()).map(peer => peer.address),
    }
  }

  public pause = async (): Promise<Libp2pPeerInfo> => {
    clearTimeout(this.redialTimeout)
    const peerInfo = this.getCurrentPeerInfo()
    await this.hangUpPeers(Array.from(this.dialedPeers))
    this.dialedPeers.clear()
    this.connectedPeers.clear()
    // await this.libp2pInstance?.stop()
    await this.libp2pDatastore.deleteKeysByPrefix('peers')
    return peerInfo
  }

  public resume = async (peersToDial: string[]): Promise<void> => {
    // await this.libp2pInstance?.start()
    if (peersToDial.length > 0) {
      this.logger.info(`Redialing ${peersToDial.length} peers`)
      await this.redialPeers(peersToDial)
    } else {
      this.logger.info(`No peers to redial!`)
    }

    this.redialPeersInBackground()
  }

  public readonly createLibp2pAddress = (address: string, peerId: string): string => {
    return createLibp2pAddress(address, peerId)
  }

  public readonly createLibp2pListenAddress = (address: string): string => {
    return createLibp2pListenAddress(address)
  }

  /**
   * Based on 'libp2p/pnet' generateKey
   *
   * @param key: base64 encoded psk
   */
  public static generateLibp2pPSK(key?: string) {
    let psk

    if (key) {
      psk = Buffer.from(key, 'base64')
    } else {
      psk = crypto.randomBytes(KEY_LENGTH)
    }

    const base16StringKey = uint8ArrayToString(psk, 'base16')
    const fullKey = uint8ArrayFromString(LIBP2P_PSK_METADATA + base16StringKey)

    return { psk: psk.toString('base64'), fullKey }
  }

  public async hangUpPeers(peers?: string[]) {
    this.logger.info('Hanging up on all peers')
    const peersToHangUp = peers ?? Array.from(this.dialedPeers)
    for (const peer of peersToHangUp) {
      await this.hangUpPeer(peer)
    }
    this.logger.info('All peers hung up')
  }

  public async hangUpPeer(peerAddress: string) {
    this.logger.info('Hanging up on peer', peerAddress)
    try {
      const ma = multiaddr(peerAddress)
      const peerId = peerIdFromString(ma.getPeerId()!)

      this.logger.info('Hanging up connection on libp2p')
      await this.libp2pInstance?.hangUp(ma)

      this.logger.info('Removing peer from peer store')
      await this.libp2pInstance?.peerStore.delete(peerId as any)

      this.logger.info('Clearing local data')
      this.dialedPeers.delete(peerAddress)
      this.connectedPeers.delete(peerId.toString())
      this.logger.info('Done hanging up')
    } catch (e) {
      this.logger.error('Error while hanging up on peer', e)
    }
  }

  /**
   * Hang up existing peer connections and re-dial them. Specifically useful on
   * iOS where Tor receives a new port when the app resumes from background and
   * we want to close/re-open connections.
   */
  public async redialPeers(peersToDial?: string[]) {
    const dialed = peersToDial ?? Array.from(this.dialedPeers)
    const connectedAddrs = [...this.connectedPeers.values()].map(p => p.address)
    const toDial = peersToDial ?? [...connectedAddrs, ...this.dialedPeers]

    if (dialed.length === 0) {
      this.logger.info('No peers to redial!')
      return
    }

    this.logger.info(`Re-dialing ${dialed.length} peers`)

    // TODO: Sort peers
    await this.hangUpPeers(dialed)

    await this.dialPeers(toDial)
  }

  public async createInstance(params: Libp2pNodeParams): Promise<Libp2p> {
    if (params.instanceName != null) {
      this.logger = this.logger.extend(params.instanceName)
    }
    this.logger.info(`Creating new libp2p instance`)

    if (this.libp2pInstance) {
      this.logger.warn(`Found an existing instance of libp2p, returning...`)
      return this.libp2pInstance
    }

    this.logger.info(`Creating or opening existing level datastore for libp2p`)
    this.libp2pDatastore = new Libp2pDatastore({
      inMemory: false,
      datastorePath: this.datastorePath,
    })

    this.localAddress = params.localAddress

    let libp2p: Libp2p

    this.logger.info(`Creating libp2p`)
    try {
      libp2p = await createLibp2p({
        start: false,
        datastore: this.libp2pDatastore.init(),
        connectionManager: {
          maxConnections: 20, // TODO: increase?
          dialTimeout: 120_000,
          maxParallelDials: 10,
          inboundUpgradeTimeout: 30_000,
          outboundUpgradeTimeout: 30_000,
          protocolNegotiationTimeout: 10_000,
          maxDialQueueLength: 500,
          reconnectRetries: 25,
        },
        privateKey: params.peerId.privKey,
        addresses: { listen: params.listenAddresses },
        connectionMonitor: {
          // ISLA: we should consider making this true if pings are reliable going forward
          abortConnectionOnPingFailure: false,
          pingInterval: 60_000,
          enabled: true,
        },
        connectionProtector:
          params.useConnectionProtector || params.useConnectionProtector == null
            ? preSharedKey({ psk: params.psk })
            : undefined,
        streamMuxers: [
          mplex({
            disconnectThreshold: 20,
            maxInboundStreams: 1024,
            maxOutboundStreams: 1024,
            maxStreamBufferSize: 26214400,
            maxUnprocessedMessageQueueSize: 104857600,
            maxMsgSize: 10485760,
            // @ts-expect-error This is part of the config interface but it isn't typed that way
            closeTimeout: 15_000,
          }),
        ],
        // @ts-ignore
        connectionEncrypters: [noise({ crypto: pureJsCrypto, staticNoiseKey: params.peerId.noiseKey })],
<<<<<<< HEAD
        transports: params.transport
          ? params.transport
          : [
              webSocketsOverTor({
                filter: filters.all,
                websocket: {
                  agent: params.agent,
                  handshakeTimeout: 15_000,
                  ciphers: WEBSOCKET_CIPHER_SUITE,
                  followRedirects: true,
                },
                localAddress: params.localAddress,
                targetPort: params.targetPort,
                closeOnEnd: true,
              }),
            ],
=======
        transports: [
          webSockets({
            filter: filters.all,
            websocket: {
              agent: params.agent,
              handshakeTimeout: 15_000,
              ciphers: WEBSOCKET_CIPHER_SUITE,
              followRedirects: true,
            },
            localAddress: params.localAddress,
            targetPort: params.targetPort,
            inboundConnectionUpgradeTimeout: 30_000,
            closeOnEnd: false,
          }),
        ],
>>>>>>> 3a7ee431
        services: {
          auth: libp2pAuth(this.sigchainService, this),
          ping: ping({ timeout: 30_000 }),
          pubsub: gossipsub({
            // neccessary to run a single peer
            allowPublishToZeroTopicPeers: true,
            fallbackToFloodsub: false,
            emitSelf: true,
            debugName: params.peerId.peerId.toString(),
            doPX: true,
          }),
          identify: identify({ timeout: 30_000, maxInboundStreams: 128, maxOutboundStreams: 128 }),
          identifyPush: identifyPush({ timeout: 30_000, maxInboundStreams: 128, maxOutboundStreams: 128 }),
          keychain: keychain(),
          dht: kadDHT({
            allowQueryWithZeroPeers: true,
            clientMode: true,
            initialQuerySelfInterval: 500,
            providers: {
              cacheSize: 1024,
            },
            maxInboundStreams: 128,
            maxOutboundStreams: 128,
          }),
        },
      })
    } catch (err) {
      this.logger.error('Error while creating instance of libp2p', err)
      throw err
    }

    this.libp2pInstance = libp2p
    await this.afterCreation(params.peerId)
    return libp2p
  }

  private async afterCreation(peerId: CreatedLibp2pPeerId) {
    this.logger.info(`Performing post-creation setup of libp2p instance`)

    if (!this.libp2pInstance) {
      this.logger.error('libp2pInstance was not created')
      throw new Error('libp2pInstance was not created')
    }

    this.logger.info(`Local peerId: ${peerId.peerId.toString()}`)
    this.logger.info(`Setting up libp2p event listeners`)

    this.serverIoProvider.io.emit(SocketActionTypes.CONNECTION_PROCESS_INFO, ConnectionProcessInfo.INITIALIZING_LIBP2P)

    this.libp2pInstance.addEventListener('connection:open', openEvent => {
      this.logger.info(
        `Opened connection with ID ${openEvent.detail.id} with peer`,
        openEvent.detail.remotePeer.toString()
      )
    })

    this.libp2pInstance.addEventListener('peer:discovery', peer => {
      this.logger.info(`${peerId.peerId.toString()} discovered ${peer.detail.id}`)
    })

    this.libp2pInstance.addEventListener('connection:close', event => {
<<<<<<< HEAD
      this.logger.info(`Connection closing with ${event.detail.remotePeer}`)
=======
      this.logger.warn(`Connection with ID ${event.detail.id} closing with peer`, event.detail.remotePeer.toString())
>>>>>>> 3a7ee431
    })

    this.libp2pInstance.addEventListener('transport:close', event => {
      this.logger.info(`Transport closing`)
    })

    this.libp2pInstance.addEventListener('peer:connect', async event => {
      const remotePeerId = event.detail.toString()
      const localPeerId = peerId.peerId.toString()
      this.logger.info(`${localPeerId} connected to ${remotePeerId}`)

      const connectedPeers: Map<string, Libp2pConnectedPeer> = new Map()
      for (const conn of this.libp2pInstance?.getConnections() ?? []) {
        connectedPeers.set(conn.remotePeer.toString(), {
          address: conn.remoteAddr.toString(),
          connectedAtSeconds: DateTime.utc().valueOf(),
        })
      }
      this.connectedPeers = connectedPeers
      this.logger.info(`${localPeerId} is connected to ${this.connectedPeers.size} peers`)
      this.logger.info(`${localPeerId} has ${this.libp2pInstance?.getConnections().length} open connections`)

      this.emit(Libp2pEvents.PEER_CONNECTED, {
        peers: [remotePeerId],
      })
    })

    this.libp2pInstance.addEventListener('peer:disconnect', async event => {
      const remotePeerId = event.detail.toString()
      const localPeerId = peerId.peerId.toString()
      this.logger.info(`${localPeerId} disconnected from ${remotePeerId}`)
      if (!this.libp2pInstance) {
        this.logger.error('libp2pInstance was not created')
        throw new Error('libp2pInstance was not created')
      }
      this.logger.info(`${localPeerId} has ${this.libp2pInstance.getConnections().length} open connections`)

      const connectionStartTime: number = this.connectedPeers.get(remotePeerId)!.connectedAtSeconds
      if (!connectionStartTime) {
        this.logger.error(`No connection start time for peer ${remotePeerId}`)
        return
      }

      const connectionEndTime: number = DateTime.utc().valueOf()

      const connectionDuration: number = connectionEndTime - connectionStartTime

      this.connectedPeers.delete(remotePeerId)
      this.logger.info(`${localPeerId} is connected to ${this.connectedPeers.size} peers`)
      const peerStat: NetworkDataPayload = {
        peer: remotePeerId,
        connectionDuration,
        lastSeen: connectionEndTime,
      }
      this.emit(Libp2pEvents.PEER_DISCONNECTED, peerStat)
    })

    this.logger.info(`Dialing peers and starting libp2p`)

    this.redialPeersInBackground()

    await this.libp2pInstance.start()

    this.logger.info(
      `Libp2p Multiaddrs:`,
      this.libp2pInstance.getMultiaddrs().map(addr => addr.toString())
    )

    this._connectedPeersInterval = setInterval(() => {
      const connections = []
      for (const [peerId, peer] of this.connectedPeers.entries()) {
        connections.push({
          peerId,
          address: peer.address,
          connectedAtSeconds: peer.connectedAtSeconds,
        })
      }
      this.logger.info(`Current Connected Peers`, {
        connectionCount: this.connectedPeers.size,
        connections,
      })
    }, 60_000)

    this.logger.info(`Initialized libp2p for peer ${peerId.peerId.toString()}`)
  }

  public async close(): Promise<void> {
    this.logger.info('Closing libp2p service')
    clearTimeout(this.redialTimeout)
    clearInterval(this._connectedPeersInterval)
    await this.hangUpPeers()
    await this.libp2pInstance?.stop()
    await this.libp2pDatastore?.close()

    this.libp2pInstance = null
    this.connectedPeers = new Map()
    this.dialedPeers = new Set()
  }
}<|MERGE_RESOLUTION|>--- conflicted
+++ resolved
@@ -40,13 +40,9 @@
 import { createLogger } from '../common/logger'
 
 import { Libp2pDatastore } from './libp2p.datastore'
-<<<<<<< HEAD
 import { WEBSOCKET_CIPHER_SUITE, BITSWAP_PROTOCOL } from './libp2p.const'
 import { libp2pAuth, Libp2pAuth } from './libp2p.auth'
 import { SigChainService } from '../auth/sigchain.service'
-=======
-import { WEBSOCKET_CIPHER_SUITE } from './libp2p.const'
->>>>>>> 3a7ee431
 
 const KEY_LENGTH = 32
 export const LIBP2P_PSK_METADATA = '/key/swarm/psk/1.0.0/\n/base16/\n'
@@ -306,7 +302,6 @@
         ],
         // @ts-ignore
         connectionEncrypters: [noise({ crypto: pureJsCrypto, staticNoiseKey: params.peerId.noiseKey })],
-<<<<<<< HEAD
         transports: params.transport
           ? params.transport
           : [
@@ -314,32 +309,15 @@
                 filter: filters.all,
                 websocket: {
                   agent: params.agent,
-                  handshakeTimeout: 15_000,
+                  handshakeTimeout: 30_000,
                   ciphers: WEBSOCKET_CIPHER_SUITE,
                   followRedirects: true,
                 },
                 localAddress: params.localAddress,
                 targetPort: params.targetPort,
-                closeOnEnd: true,
+                closeOnEnd: false,
               }),
             ],
-=======
-        transports: [
-          webSockets({
-            filter: filters.all,
-            websocket: {
-              agent: params.agent,
-              handshakeTimeout: 15_000,
-              ciphers: WEBSOCKET_CIPHER_SUITE,
-              followRedirects: true,
-            },
-            localAddress: params.localAddress,
-            targetPort: params.targetPort,
-            inboundConnectionUpgradeTimeout: 30_000,
-            closeOnEnd: false,
-          }),
-        ],
->>>>>>> 3a7ee431
         services: {
           auth: libp2pAuth(this.sigchainService, this),
           ping: ping({ timeout: 30_000 }),
@@ -401,11 +379,7 @@
     })
 
     this.libp2pInstance.addEventListener('connection:close', event => {
-<<<<<<< HEAD
-      this.logger.info(`Connection closing with ${event.detail.remotePeer}`)
-=======
       this.logger.warn(`Connection with ID ${event.detail.id} closing with peer`, event.detail.remotePeer.toString())
->>>>>>> 3a7ee431
     })
 
     this.libp2pInstance.addEventListener('transport:close', event => {
