--- conflicted
+++ resolved
@@ -23,13 +23,8 @@
     super()
   }
 
-<<<<<<< HEAD
-  public init(data: T[] = [], processItem: (arg: T) => Promise<any>, chunkSize: number = DEFAULT_CHUNK_SIZE) {
-    this.data = data
-=======
   public init(data: T[], processItem: (arg: T) => Promise<any>, chunkSize: number = DEFAULT_CHUNK_SIZE) {
     this.logger(`Initializing process-in-chunks.service with peers ${JSON.stringify(data, null, 2)}`)
->>>>>>> 88015935
     this.processItem = processItem
     this.chunkSize = chunkSize
     this.taskQueue = fastq(this, this.processOneItem, this.chunkSize)
