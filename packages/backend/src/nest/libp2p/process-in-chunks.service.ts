import { EventEmitter } from 'events'
import fastq, { queueAsPromised } from 'fastq'

<<<<<<< HEAD
import { createLogger } from '../common/logger'
=======
import Logger from '../common/logger'
import { randomUUID } from 'crypto'
>>>>>>> 785a8ea5

const DEFAULT_CHUNK_SIZE = 10
export const DEFAULT_NUM_TRIES = 2

type ProcessTask<T> = {
  data: T
  tries: number
  taskId: string
}

export class ProcessInChunksService<T> extends EventEmitter {
  private isActive: boolean
  private chunkSize: number
  private taskQueue: queueAsPromised<ProcessTask<T>>
  private deadLetterQueue: ProcessTask<T>[] = []
  private processItem: (arg: T) => Promise<any>
  private readonly logger = createLogger(ProcessInChunksService.name)
  constructor() {
    super()
  }

  public init(data: T[], processItem: (arg: T) => Promise<any>, chunkSize: number = DEFAULT_CHUNK_SIZE) {
    this.logger.info(`Initializing process-in-chunks.service with peers`, data)
    this.processItem = processItem
    this.chunkSize = chunkSize
    this.taskQueue = fastq.promise(this, this.processOneItem, this.chunkSize)
    this.isActive = true
    this.updateQueue(data)
  }

<<<<<<< HEAD
  public updateData(items: T[]) {
    this.logger.info(`Updating data with ${items.length} items`)
    this.taskQueue.pause()
    items.forEach(item => this.data.add(item))
    this.addToTaskQueue()
  }

  private addToTaskQueue() {
    this.logger.info(`Adding ${this.data.size} items to the task queue`)
    for (const item of this.data) {
      if (item) {
        this.logger.info(`Adding data ${item} to the task queue`)
        this.data.delete(item)
        try {
          this.taskQueue.push({ data: item, tries: 0 } as ProcessTask<T>)
        } catch (e) {
          this.logger.error(`Error occurred while adding new task for item ${item} to the queue`, e)
          this.data.add(item)
        }
=======
  public updateQueue(items: T[]) {
    this.logger(`Adding ${items.length} items to the task queue`)
    items.forEach(item => this.addToTaskQueue(item))
  }

  private async addToTaskQueue(task: ProcessTask<T>): Promise<void>
  private async addToTaskQueue(item: T): Promise<void>
  private async addToTaskQueue(itemOrTask: T | ProcessTask<T>): Promise<void> {
    if (!itemOrTask) {
      this.logger.error('Item/task is null or undefined, skipping!')
      return
    }

    let task: ProcessTask<T>
    if ((itemOrTask as ProcessTask<T>).taskId != null) {
      task = itemOrTask as ProcessTask<T>
    } else {
      this.logger(`Creating new task for ${itemOrTask}`)
      task = { data: itemOrTask as T, tries: 0, taskId: randomUUID() }
    }

    if (!this.isActive) {
      this.logger(
        'ProcessInChunksService is not active, adding tasks to the dead letter queue!\n\nWARNING: You must call "resume" on the ProcessInChunksService to process the dead letter queue!!!'
      )
      this.deadLetterQueue.push(task)
      this.logger(`There are now ${this.deadLetterQueue.length} items in the dead letter queue`)
      return
    }

    this.logger(`Adding task ${task.taskId} with data ${task.data} to the task queue`)
    try {
      const success = await this.pushToQueueAndRun(task)
      if (!success) {
        this.logger(`Will try to re-attempt task ${task.taskId} with data ${task.data}`)
        await this.pushToQueueAndRun({ ...task, tries: task.tries + 1 })
>>>>>>> 785a8ea5
      }
    } catch (e) {
      this.logger.error(`Error occurred while adding new task ${task.taskId} with data ${task.data} to the queue`, e)
    }
  }

  public async processOneItem(task: ProcessTask<T>): Promise<boolean> {
    let success: boolean = false
    try {
<<<<<<< HEAD
      this.logger.info(`Processing task with data ${task.data}`)
=======
      this.logger(`Processing task ${task.taskId} with data ${task.data}`)
>>>>>>> 785a8ea5
      await this.processItem(task.data)
      success = true
    } catch (e) {
<<<<<<< HEAD
      this.logger.error(`Processing task with data ${task.data} failed`, e)
      if (task.tries + 1 < DEFAULT_NUM_TRIES) {
        this.logger.warn(`Will try to re-attempt task with data ${task.data}`)
        this.taskQueue.push({ ...task, tries: task.tries + 1 })
      }
=======
      this.logger.error(`Processing task ${task.taskId} with data ${task.data} failed`, e)
>>>>>>> 785a8ea5
    } finally {
      this.logger.info(`Done attempting to process task with data ${task.data}`)
    }
    return success
  }

<<<<<<< HEAD
  public async process() {
    this.logger.info(`Processing ${this.taskQueue.length()} items`)
    this.taskQueue.resume()
=======
  private async pushToQueueAndRun(task: ProcessTask<T>): Promise<boolean> {
    this.logger(
      `Pushing task ${task.taskId} to queue, there will now be ${this.taskQueue.length() + 1} items in the queue`
    )
    const success = await this.taskQueue.push(task)
    if (success) {
      this.logger(`Task ${task.taskId} completed successfully`)
    } else {
      this.logger(`Task ${task.taskId} failed`)
    }
    return success
>>>>>>> 785a8ea5
  }

  public resume() {
    if (this.isActive) {
<<<<<<< HEAD
      this.logger.info('Stopping initial dial')
      this.isActive = false
      this.taskQueue.pause()
=======
      this.logger('ProcessInChunksService is already active')
      return
    }

    this.logger('Resuming ProcessInChunksService')
    this.isActive = true
    this.taskQueue.resume()
    if (this.deadLetterQueue) {
      this.logger(`Adding ${this.deadLetterQueue.length} tasks from the dead letter queue to the task queue`)
      this.deadLetterQueue.forEach(task => this.addToTaskQueue(task))
      this.deadLetterQueue = []
>>>>>>> 785a8ea5
    }
  }

  public pause() {
    if (!this.isActive) {
      this.logger('ProcessInChunksService is already paused')
      return
    }

    this.logger('Pausing ProcessInChunksService')
    this.isActive = false
    this.deadLetterQueue = this.taskQueue.getQueue()
    this.taskQueue.kill()
    this.taskQueue.pause()
  }
}<|MERGE_RESOLUTION|>--- conflicted
+++ resolved
@@ -1,12 +1,8 @@
 import { EventEmitter } from 'events'
 import fastq, { queueAsPromised } from 'fastq'
 
-<<<<<<< HEAD
 import { createLogger } from '../common/logger'
-=======
-import Logger from '../common/logger'
 import { randomUUID } from 'crypto'
->>>>>>> 785a8ea5
 
 const DEFAULT_CHUNK_SIZE = 10
 export const DEFAULT_NUM_TRIES = 2
@@ -37,29 +33,8 @@
     this.updateQueue(data)
   }
 
-<<<<<<< HEAD
-  public updateData(items: T[]) {
-    this.logger.info(`Updating data with ${items.length} items`)
-    this.taskQueue.pause()
-    items.forEach(item => this.data.add(item))
-    this.addToTaskQueue()
-  }
-
-  private addToTaskQueue() {
-    this.logger.info(`Adding ${this.data.size} items to the task queue`)
-    for (const item of this.data) {
-      if (item) {
-        this.logger.info(`Adding data ${item} to the task queue`)
-        this.data.delete(item)
-        try {
-          this.taskQueue.push({ data: item, tries: 0 } as ProcessTask<T>)
-        } catch (e) {
-          this.logger.error(`Error occurred while adding new task for item ${item} to the queue`, e)
-          this.data.add(item)
-        }
-=======
   public updateQueue(items: T[]) {
-    this.logger(`Adding ${items.length} items to the task queue`)
+    this.logger.info(`Adding ${items.length} items to the task queue`)
     items.forEach(item => this.addToTaskQueue(item))
   }
 
@@ -75,26 +50,25 @@
     if ((itemOrTask as ProcessTask<T>).taskId != null) {
       task = itemOrTask as ProcessTask<T>
     } else {
-      this.logger(`Creating new task for ${itemOrTask}`)
+      this.logger.info(`Creating new task for ${itemOrTask}`)
       task = { data: itemOrTask as T, tries: 0, taskId: randomUUID() }
     }
 
     if (!this.isActive) {
-      this.logger(
+      this.logger.info(
         'ProcessInChunksService is not active, adding tasks to the dead letter queue!\n\nWARNING: You must call "resume" on the ProcessInChunksService to process the dead letter queue!!!'
       )
       this.deadLetterQueue.push(task)
-      this.logger(`There are now ${this.deadLetterQueue.length} items in the dead letter queue`)
+      this.logger.info(`There are now ${this.deadLetterQueue.length} items in the dead letter queue`)
       return
     }
 
-    this.logger(`Adding task ${task.taskId} with data ${task.data} to the task queue`)
+    this.logger.info(`Adding task ${task.taskId} with data ${task.data} to the task queue`)
     try {
       const success = await this.pushToQueueAndRun(task)
       if (!success) {
-        this.logger(`Will try to re-attempt task ${task.taskId} with data ${task.data}`)
+        this.logger.warn(`Will try to re-attempt task ${task.taskId} with data ${task.data}`)
         await this.pushToQueueAndRun({ ...task, tries: task.tries + 1 })
->>>>>>> 785a8ea5
       }
     } catch (e) {
       this.logger.error(`Error occurred while adding new task ${task.taskId} with data ${task.data} to the queue`, e)
@@ -104,77 +78,53 @@
   public async processOneItem(task: ProcessTask<T>): Promise<boolean> {
     let success: boolean = false
     try {
-<<<<<<< HEAD
-      this.logger.info(`Processing task with data ${task.data}`)
-=======
-      this.logger(`Processing task ${task.taskId} with data ${task.data}`)
->>>>>>> 785a8ea5
+      this.logger.info(`Processing task ${task.taskId} with data ${task.data}`)
       await this.processItem(task.data)
       success = true
     } catch (e) {
-<<<<<<< HEAD
-      this.logger.error(`Processing task with data ${task.data} failed`, e)
-      if (task.tries + 1 < DEFAULT_NUM_TRIES) {
-        this.logger.warn(`Will try to re-attempt task with data ${task.data}`)
-        this.taskQueue.push({ ...task, tries: task.tries + 1 })
-      }
-=======
       this.logger.error(`Processing task ${task.taskId} with data ${task.data} failed`, e)
->>>>>>> 785a8ea5
     } finally {
       this.logger.info(`Done attempting to process task with data ${task.data}`)
     }
     return success
   }
 
-<<<<<<< HEAD
-  public async process() {
-    this.logger.info(`Processing ${this.taskQueue.length()} items`)
-    this.taskQueue.resume()
-=======
   private async pushToQueueAndRun(task: ProcessTask<T>): Promise<boolean> {
-    this.logger(
+    this.logger.info(
       `Pushing task ${task.taskId} to queue, there will now be ${this.taskQueue.length() + 1} items in the queue`
     )
     const success = await this.taskQueue.push(task)
     if (success) {
-      this.logger(`Task ${task.taskId} completed successfully`)
+      this.logger.info(`Task ${task.taskId} completed successfully`)
     } else {
-      this.logger(`Task ${task.taskId} failed`)
+      this.logger.warn(`Task ${task.taskId} failed`)
     }
     return success
->>>>>>> 785a8ea5
   }
 
   public resume() {
     if (this.isActive) {
-<<<<<<< HEAD
-      this.logger.info('Stopping initial dial')
-      this.isActive = false
-      this.taskQueue.pause()
-=======
-      this.logger('ProcessInChunksService is already active')
+      this.logger.warn('ProcessInChunksService is already active')
       return
     }
 
-    this.logger('Resuming ProcessInChunksService')
+    this.logger.info('Resuming ProcessInChunksService')
     this.isActive = true
     this.taskQueue.resume()
     if (this.deadLetterQueue) {
-      this.logger(`Adding ${this.deadLetterQueue.length} tasks from the dead letter queue to the task queue`)
+      this.logger.warn(`Adding ${this.deadLetterQueue.length} tasks from the dead letter queue to the task queue`)
       this.deadLetterQueue.forEach(task => this.addToTaskQueue(task))
       this.deadLetterQueue = []
->>>>>>> 785a8ea5
     }
   }
 
   public pause() {
     if (!this.isActive) {
-      this.logger('ProcessInChunksService is already paused')
+      this.logger.warn('ProcessInChunksService is already paused')
       return
     }
 
-    this.logger('Pausing ProcessInChunksService')
+    this.logger.info('Pausing ProcessInChunksService')
     this.isActive = false
     this.deadLetterQueue = this.taskQueue.getQueue()
     this.taskQueue.kill()
