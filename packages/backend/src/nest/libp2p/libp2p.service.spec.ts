--- conflicted
+++ resolved
@@ -38,22 +38,13 @@
 
   it('creates libp2p address with proper ws type (%s)', async () => {
     const libp2pAddress = libp2pService.createLibp2pAddress(params.localAddress, params.peerId.toString())
-<<<<<<< HEAD
-    expect(libp2pAddress).toStrictEqual(`/dns4/${params.localAddress}/tcp/80/ws/p2p/${params.peerId.toString()}`)
-  })
-
-  it('creates libp2p listen address', async () => {
-    const libp2pListenAddress = libp2pService.createLibp2pListenAddress(params.listenAddresses[0])
-    expect(libp2pListenAddress).toStrictEqual(`/dns4/${params.listenAddresses}/tcp/80/ws`)
-=======
     expect(libp2pAddress).toStrictEqual(
-      `/dns4/${params.localAddress}.onion/tcp/443/wss/p2p/${params.peerId.toString()}`
+      `/dns4/${params.localAddress}.onion/tcp/80/wss/p2p/${params.peerId.toString()}`
     )
   })
 
   it('creates libp2p listen address', async () => {
     const libp2pListenAddress = libp2pService.createLibp2pListenAddress('onionAddress')
-    expect(libp2pListenAddress).toStrictEqual(`/dns4/onionAddress.onion/tcp/443/wss`)
->>>>>>> 5de780c2
+    expect(libp2pListenAddress).toStrictEqual(`/dns4/onionAddress.onion/tcp/80/wss`)
   })
 })