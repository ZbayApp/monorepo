import { type DirResult } from 'tmp'
import crypto from 'crypto'
import { type PeerId, isPeerId } from '@libp2p/interface'
import { communities, getFactory, identity, prepareStore, Store } from '@quiet/state-manager'
import {
  createPeerId,
  createTmpDir,
  libp2pInstanceParams,
  removeFilesFromDir,
  tmpQuietDirPath,
  generateRandomOnionAddress,
} from '../common/utils'
import { NetworkStats, type Community, type Identity } from '@quiet/types'
import { TestingModule, Test } from '@nestjs/testing'
import { FactoryGirl } from 'factory-girl'
import { TestModule } from '../common/test.module'
import { TOR_PASSWORD_PROVIDER, QUIET_DIR } from '../const'
import { Libp2pModule } from '../libp2p/libp2p.module'
import { Libp2pService } from '../libp2p/libp2p.service'
import { LocalDbModule } from '../local-db/local-db.module'
import { LocalDbService } from '../local-db/local-db.service'
import { RegistrationModule } from '../registration/registration.module'
import { RegistrationService } from '../registration/registration.service'
import { SocketModule } from '../socket/socket.module'
import { WebSockets } from '../websocketOverTor'
import { ConnectionsManagerModule } from './connections-manager.module'
import { ConnectionsManagerService } from './connections-manager.service'
import { TorModule } from '../tor/tor.module'
import { Tor } from '../tor/tor.service'
import { TorControl } from '../tor/tor-control.service'
import { LocalDBKeys } from '../local-db/local-db.types'
import { DateTime } from 'luxon'
import waitForExpect from 'wait-for-expect'
import { Libp2pEvents } from '../libp2p/libp2p.types'
import { sleep } from '../common/sleep'
<<<<<<< HEAD
import { createFromJSON } from '@libp2p/peer-id-factory'
=======
>>>>>>> 7a27956d
import { createLibp2pAddress, filterValidAddresses, generateChannelId } from '@quiet/common'
import { createLogger } from '../common/logger'
import { ServiceState } from './connections-manager.types'

const logger = createLogger('connectionsManager:test')

const MANY_PEERS_COUNT = 7
const MANY_PEERS_DIALS = MANY_PEERS_COUNT * 2

jest.setTimeout(100_000)

let tmpDir: DirResult
let tmpAppDataPath: string

let module: TestingModule
let connectionsManagerService: ConnectionsManagerService
let tor: Tor
let localDbService: LocalDbService
let registrationService: RegistrationService
let libp2pService: Libp2pService
let quietDir: string
let store: Store
let factory: FactoryGirl
let community: Community
let userIdentity: Identity
let communityRootCa: string
let peerId: PeerId
let torControl: TorControl

beforeEach(async () => {
  jest.clearAllMocks()
  tmpDir = createTmpDir()
  tmpAppDataPath = tmpQuietDirPath(tmpDir.name)
  store = prepareStore().store
  factory = await getFactory(store)
  communityRootCa = 'rootCa'
  community = await factory.create<ReturnType<typeof communities.actions.addNewCommunity>['payload']>('Community', {
    rootCa: communityRootCa,
  })
  userIdentity = await factory.create<ReturnType<typeof identity.actions.addNewIdentity>['payload']>('Identity', {
    id: community.id,
    nickname: 'john',
  })

  module = await Test.createTestingModule({
    imports: [
      TestModule,
      ConnectionsManagerModule,
      LocalDbModule,
      RegistrationModule,
      SocketModule,
      Libp2pModule,
      TorModule,
    ],
  })
    .overrideProvider(TOR_PASSWORD_PROVIDER)
    .useValue({
      torPassword: 'b5e447c10b0d99e7871636ee5e0839b5',
      torHashedPassword: '16:FCFFE21F3D9138906021FAADD9E49703CC41848A95F829E0F6E1BDBE63',
    })
    .compile()
  quietDir = await module.resolve(QUIET_DIR)
  connectionsManagerService = await module.resolve(ConnectionsManagerService)
  localDbService = await module.resolve(LocalDbService)
  registrationService = await module.resolve(RegistrationService)
  libp2pService = connectionsManagerService.libp2pService
  peerId = await createPeerId()
  tor = await module.resolve(Tor)
  await tor.init()

  const torPassword = crypto.randomBytes(16).toString('hex')
  torControl = await module.resolve(TorControl)
  torControl.authString = 'AUTHENTICATE ' + torPassword + '\r\n'
<<<<<<< HEAD
  quietDir = await module.resolve(QUIET_DIR)
=======

  lazyModuleLoader = await module.resolve(LazyModuleLoader)
  const { Libp2pModule: Module } = await import('../libp2p/libp2p.module')
  const moduleRef = await lazyModuleLoader.load(() => Module)
  const { Libp2pService } = await import('../libp2p/libp2p.service')
  libp2pService = moduleRef.get(Libp2pService)
  const params = await libp2pInstanceParams()
  peerId = params.peerId

  connectionsManagerService.libp2pService = libp2pService
>>>>>>> 7a27956d

  const pskBase64 = Libp2pService.generateLibp2pPSK().psk
  await localDbService.put(LocalDBKeys.PSK, pskBase64)
  await localDbService.put(LocalDBKeys.CURRENT_COMMUNITY_ID, community.id)
  await localDbService.setCommunity(community)
  await localDbService.setIdentity(userIdentity)
})

afterEach(async () => {
  if (connectionsManagerService) {
    await connectionsManagerService.closeAllServices()
  }
  removeFilesFromDir(quietDir)
})

describe('Connections manager', () => {
  it('saves peer stats when peer has been disconnected', async () => {
<<<<<<< HEAD
=======
    logger.info('saves peer stats when peer has been disconnected')
    // @ts-expect-error
    libp2pService.processInChunksService.init = jest.fn()
    // @ts-expect-error
    libp2pService.processInChunksService.process = jest.fn()
    class RemotePeerEventDetail {
      peerId: string

      constructor(peerId: string) {
        this.peerId = peerId
      }

      toString = () => {
        return this.peerId
      }
    }
>>>>>>> 7a27956d
    const emitSpy = jest.spyOn(libp2pService, 'emit')

    // Peer connected
    await connectionsManagerService.init()
    libp2pService.connectedPeers.set(peerId.toString(), {
      connectedAtSeconds: DateTime.utc().valueOf(),
      address: peerId.toString(),
    })

    // Peer disconnected
    const remotePeer = peerId.toString()
    await waitForExpect(async () => {
      expect(libp2pService.libp2pInstance).not.toBeUndefined()
    }, 2_000)
    libp2pService.libp2pInstance?.dispatchEvent(new CustomEvent('peer:disconnect', { detail: remotePeer }))
    await waitForExpect(async () => {
      expect(libp2pService.connectedPeers.size).toEqual(0)
    }, 2000)

    await waitForExpect(async () => {
      expect(await localDbService.get(LocalDBKeys.PEERS)).not.toBeNull()
    }, 2000)
    const peerStats: Record<string, NetworkStats> = await localDbService.get(LocalDBKeys.PEERS)
    expect(Object.keys(peerStats)[0]).toEqual(remotePeer)
    expect(emitSpy).toHaveBeenCalledWith(Libp2pEvents.PEER_DISCONNECTED, {
      peer: peerStats[remotePeer].peerId,
      connectionDuration: peerStats[remotePeer].connectionTime,
      lastSeen: peerStats[remotePeer].lastSeen,
    })
  })

  it('creates network', async () => {
    logger.info('creates network')
    const spyOnDestroyHiddenService = jest.spyOn(tor, 'destroyHiddenService')
    await connectionsManagerService.init()
    const network = await connectionsManagerService.getNetwork()
    expect(network.hiddenService.onionAddress.split('.')[0]).toHaveLength(56)
    expect(network.hiddenService.privateKey).toHaveLength(99)
    const peerId = await createFromJSON(network.peerId)
    expect(isPeerId(peerId)).toBeTruthy()
    expect(await spyOnDestroyHiddenService.mock.results[0].value).toBeTruthy()
  })

  it('dials many peers on start when provided peer list', async () => {
    logger.info('dials many peers on start when provided peer list')
    const store = prepareStore().store
    const factory = await getFactory(store)
    const community = await factory.create<Community>('Community', { rootCa: 'rootCa' })
    const userIdentity = await factory.create<Identity>('Identity', { id: community.id, nickname: 'john' })
    const spyOnDial = jest.spyOn(WebSockets.prototype, 'dial')

    let peerAddress: string
    const peerList: string[] = []
<<<<<<< HEAD
    const peersCount = 7
    for (let pCount = 0; pCount < peersCount; pCount++) {
      logger.info('pushing peer ', pCount)
      const peerId = await createPeerId()
      peerList.push(createLibp2pAddress(`${Math.random().toString(36).substring(2, 13)}.onion`, peerId.toString()))
=======
    // add local peer to the list
    peerList.push(createLibp2pAddress(userIdentity.hiddenService.onionAddress, userIdentity.peerId.id))

    // add 7 random peers to the list
    for (let pCount = 0; pCount < MANY_PEERS_COUNT; pCount++) {
      peerAddress = createLibp2pAddress(generateRandomOnionAddress(56), (await createPeerId()).toString())
      logger.info(`pushing peer ${pCount}: ${peerAddress}`)
      peerList.push(peerAddress)
>>>>>>> 7a27956d
    }
    // all addresses are valid
    expect(peerList.length).toBe(filterValidAddresses(peerList).length)

    // update level db store of identity to sim saga registration
    localDbService.setIdentity(userIdentity)

    expect(connectionsManagerService.communityState).toBe(undefined)
    // community will fail to launch from storage on init because factory community id
    // will not match the one in the storage set in beforeEach
    await connectionsManagerService.init()
    await connectionsManagerService.launchCommunity({ ...community, peerList: peerList })
    await sleep(5000)

<<<<<<< HEAD
=======
    expect(connectionsManagerService.communityState).toBe(ServiceState.LAUNCHED)
    // expect to dial all peers except self
    expect(spyOnDial).toHaveBeenCalledTimes(MANY_PEERS_DIALS)
    // Temporary fix for hanging test - websocketOverTor doesn't have abortController
    await sleep(5000)
  })

  it('dials same number of peers on start when launched from storage', async () => {
    logger.info('dials same number of peers on start when launched from storage')
    const spyOnDial = jest.spyOn(WebSockets.prototype, 'dial')

    let peerAddress: string
    const peerList: string[] = []
    // add local peer to the list
    peerList.push(createLibp2pAddress(userIdentity.hiddenService.onionAddress, userIdentity.peerId.id))
>>>>>>> 7a27956d
    // add 7 random peers to the list
    for (let pCount = 0; pCount < MANY_PEERS_COUNT; pCount++) {
      peerAddress = createLibp2pAddress(generateRandomOnionAddress(56), (await createPeerId()).toString())
      logger.info(`pushing peer ${pCount}: ${peerAddress}`)
      peerList.push(peerAddress)
    }
    // all addresses are valid
    expect(peerList.length).toBe(filterValidAddresses(peerList).length)

<<<<<<< HEAD
    // update level db store of identity to sim saga registration
    localDbService.setIdentity(userIdentity)

    expect(connectionsManagerService.communityState).toBe(undefined)
    // community will fail to launch from storage on init because factory community id
    // will not match the one in the storage set in beforeEach
    await connectionsManagerService.init()
    await connectionsManagerService.launchCommunity({ ...community, peerList: peerList })
=======
    // update level db store to sim launching established community
    localDbService.setCommunity({ ...community, peerList: peerList })
    localDbService.setIdentity(userIdentity)

    expect(connectionsManagerService.communityState).toBe(undefined)
    // community will launch from storage
    await connectionsManagerService.init()
>>>>>>> 7a27956d
    await sleep(5000)

    expect(connectionsManagerService.communityState).toBe(ServiceState.LAUNCHED)
    // expect to dial all peers except self
    expect(spyOnDial).toHaveBeenCalledTimes(MANY_PEERS_DIALS)
    // Temporary fix for hanging test - websocketOverTor doesn't have abortController
    await sleep(5000)
  })

<<<<<<< HEAD
  it('dials same number of peers on start when launched from storage', async () => {
    logger.info('dials same number of peers on start when launched from storage')
    const spyOnDial = jest.spyOn(WebSockets.prototype, 'dial')

    let peerAddress: string
    const peerList: string[] = []
    // add local peer to the list
    peerList.push(createLibp2pAddress(userIdentity.hiddenService.onionAddress, userIdentity.peerId.id))
    // add 7 random peers to the list
    for (let pCount = 0; pCount < MANY_PEERS_COUNT; pCount++) {
      peerAddress = createLibp2pAddress(generateRandomOnionAddress(56), (await createPeerId()).toString())
      logger.info(`pushing peer ${pCount}: ${peerAddress}`)
      peerList.push(peerAddress)
    }
    // all addresses are valid
    expect(peerList.length).toBe(filterValidAddresses(peerList).length)

    // update level db store to sim launching established community
    localDbService.setCommunity({ ...community, peerList: peerList })
    localDbService.setIdentity(userIdentity)

    expect(connectionsManagerService.communityState).toBe(undefined)
    // community will launch from storage
    await connectionsManagerService.init()
    await sleep(5000)

    expect(connectionsManagerService.communityState).toBe(ServiceState.LAUNCHED)
    // expect to dial all peers except self
    expect(spyOnDial).toHaveBeenCalledTimes(MANY_PEERS_DIALS)
    // Temporary fix for hanging test - websocketOverTor doesn't have abortController
    await sleep(5000)
  })

=======
>>>>>>> 7a27956d
  it('dials only valid peers on start when launched from storage', async () => {
    logger.info('dials same number of peers on start when launched from storage')
    const spyOnDial = jest.spyOn(WebSockets.prototype, 'dial')

    let peerAddress: string
    const peerList: string[] = []
    // add local peer to the list
    peerList.push(createLibp2pAddress(userIdentity.hiddenService.onionAddress, userIdentity.peerId.id))
    // add 7 random peers to the list
    for (let pCount = 0; pCount < MANY_PEERS_COUNT; pCount++) {
      peerAddress = createLibp2pAddress(generateRandomOnionAddress(56), (await createPeerId()).toString())
      logger.info(`pushing peer ${pCount}: ${peerAddress}`)
      peerList.push(peerAddress)
    }
    // add invalid peer address (too short)
    peerList.push(createLibp2pAddress(generateRandomOnionAddress(50), (await createPeerId()).toString()))
    // all addresses are valid
    expect(peerList.length).toBe(filterValidAddresses(peerList).length + 1)

    // update level db store to sim launching established community
    localDbService.setCommunity({ ...community, peerList: peerList })
    localDbService.setIdentity(userIdentity)

    expect(connectionsManagerService.communityState).toBe(undefined)
    // community will launch from storage
    await connectionsManagerService.init()
    await sleep(5000)

    expect(connectionsManagerService.communityState).toBe(ServiceState.LAUNCHED)
    // expect to dial all peers except self
    expect(spyOnDial).toHaveBeenCalledTimes(MANY_PEERS_DIALS)
    // Temporary fix for hanging test - websocketOverTor doesn't have abortController
    await sleep(5000)
  })
  it('dials only valid peers on start when provided peer list', async () => {
    logger.info('dials only valid peers on start when provided peer list')
    const store = prepareStore().store
    const factory = await getFactory(store)
    const community = await factory.create<Community>('Community', { rootCa: 'rootCa' })
    const userIdentity = await factory.create<Identity>('Identity', { id: community.id, nickname: 'john' })
    const spyOnDial = jest.spyOn(WebSockets.prototype, 'dial')

    let peerAddress: string
    const peerList: string[] = []
    // add local peer to the list
    peerList.push(createLibp2pAddress(userIdentity.hiddenService.onionAddress, userIdentity.peerId.id))
    // add 7 random peers to the list
    for (let pCount = 0; pCount < MANY_PEERS_COUNT; pCount++) {
      peerAddress = createLibp2pAddress(generateRandomOnionAddress(56), (await createPeerId()).toString())
      logger.info(`pushing peer ${pCount}: ${peerAddress}`)
      peerList.push(peerAddress)
    }
    // add invalid peer address (too short)
    peerList.push(createLibp2pAddress(generateRandomOnionAddress(50), (await createPeerId()).toString()))
    // all addresses are valid
    expect(peerList.length).toBe(filterValidAddresses(peerList).length + 1)
    // update level db store of identity to sim saga registration
    localDbService.setIdentity(userIdentity)

    expect(connectionsManagerService.communityState).toBe(undefined)
    // community will fail to launch from storage on init because factory community id
    // will not match the one in the storage set in beforeEach
    await connectionsManagerService.init()
    await connectionsManagerService.launchCommunity({ ...community, peerList: peerList })
    await sleep(5000)

    expect(connectionsManagerService.communityState).toBe(ServiceState.LAUNCHED)
    // expect to dial all peers except self
    expect(spyOnDial).toHaveBeenCalledTimes(MANY_PEERS_DIALS)
    // Temporary fix for hanging test - websocketOverTor doesn't have abortController
    await sleep(5000)
  })
  it.skip('Bug reproduction - iOS app crashing because lack of data server', async () => {
    await connectionsManagerService.init()
    const spyOnDial = jest.spyOn(WebSockets.prototype, 'dial')

    const peerList: string[] = []
    const peersCount = 8
    for (let pCount = 0; pCount < peersCount; pCount++) {
      peerList.push(createLibp2pAddress(userIdentity.hiddenService.onionAddress, (await createPeerId()).toString()))
    }

    await connectionsManagerService.launchCommunity({ ...community, peerList: peerList })
    expect(spyOnDial).toHaveBeenCalledTimes(peersCount)
    await connectionsManagerService.closeAllServices()
    await sleep(5000)

    const launchSpy = jest.spyOn(connectionsManagerService, 'launch')
    await connectionsManagerService.init()
    expect(launchSpy).toBeCalledTimes(1)
    // Temporary fix for hanging test - websocketOverTor doesn't have abortController
    await sleep(5000)
  })
})<|MERGE_RESOLUTION|>--- conflicted
+++ resolved
@@ -33,10 +33,7 @@
 import waitForExpect from 'wait-for-expect'
 import { Libp2pEvents } from '../libp2p/libp2p.types'
 import { sleep } from '../common/sleep'
-<<<<<<< HEAD
 import { createFromJSON } from '@libp2p/peer-id-factory'
-=======
->>>>>>> 7a27956d
 import { createLibp2pAddress, filterValidAddresses, generateChannelId } from '@quiet/common'
 import { createLogger } from '../common/logger'
 import { ServiceState } from './connections-manager.types'
@@ -110,20 +107,7 @@
   const torPassword = crypto.randomBytes(16).toString('hex')
   torControl = await module.resolve(TorControl)
   torControl.authString = 'AUTHENTICATE ' + torPassword + '\r\n'
-<<<<<<< HEAD
   quietDir = await module.resolve(QUIET_DIR)
-=======
-
-  lazyModuleLoader = await module.resolve(LazyModuleLoader)
-  const { Libp2pModule: Module } = await import('../libp2p/libp2p.module')
-  const moduleRef = await lazyModuleLoader.load(() => Module)
-  const { Libp2pService } = await import('../libp2p/libp2p.service')
-  libp2pService = moduleRef.get(Libp2pService)
-  const params = await libp2pInstanceParams()
-  peerId = params.peerId
-
-  connectionsManagerService.libp2pService = libp2pService
->>>>>>> 7a27956d
 
   const pskBase64 = Libp2pService.generateLibp2pPSK().psk
   await localDbService.put(LocalDBKeys.PSK, pskBase64)
@@ -141,25 +125,6 @@
 
 describe('Connections manager', () => {
   it('saves peer stats when peer has been disconnected', async () => {
-<<<<<<< HEAD
-=======
-    logger.info('saves peer stats when peer has been disconnected')
-    // @ts-expect-error
-    libp2pService.processInChunksService.init = jest.fn()
-    // @ts-expect-error
-    libp2pService.processInChunksService.process = jest.fn()
-    class RemotePeerEventDetail {
-      peerId: string
-
-      constructor(peerId: string) {
-        this.peerId = peerId
-      }
-
-      toString = () => {
-        return this.peerId
-      }
-    }
->>>>>>> 7a27956d
     const emitSpy = jest.spyOn(libp2pService, 'emit')
 
     // Peer connected
@@ -213,13 +178,6 @@
 
     let peerAddress: string
     const peerList: string[] = []
-<<<<<<< HEAD
-    const peersCount = 7
-    for (let pCount = 0; pCount < peersCount; pCount++) {
-      logger.info('pushing peer ', pCount)
-      const peerId = await createPeerId()
-      peerList.push(createLibp2pAddress(`${Math.random().toString(36).substring(2, 13)}.onion`, peerId.toString()))
-=======
     // add local peer to the list
     peerList.push(createLibp2pAddress(userIdentity.hiddenService.onionAddress, userIdentity.peerId.id))
 
@@ -228,7 +186,6 @@
       peerAddress = createLibp2pAddress(generateRandomOnionAddress(56), (await createPeerId()).toString())
       logger.info(`pushing peer ${pCount}: ${peerAddress}`)
       peerList.push(peerAddress)
->>>>>>> 7a27956d
     }
     // all addresses are valid
     expect(peerList.length).toBe(filterValidAddresses(peerList).length)
@@ -243,8 +200,6 @@
     await connectionsManagerService.launchCommunity({ ...community, peerList: peerList })
     await sleep(5000)
 
-<<<<<<< HEAD
-=======
     expect(connectionsManagerService.communityState).toBe(ServiceState.LAUNCHED)
     // expect to dial all peers except self
     expect(spyOnDial).toHaveBeenCalledTimes(MANY_PEERS_DIALS)
@@ -252,52 +207,6 @@
     await sleep(5000)
   })
 
-  it('dials same number of peers on start when launched from storage', async () => {
-    logger.info('dials same number of peers on start when launched from storage')
-    const spyOnDial = jest.spyOn(WebSockets.prototype, 'dial')
-
-    let peerAddress: string
-    const peerList: string[] = []
-    // add local peer to the list
-    peerList.push(createLibp2pAddress(userIdentity.hiddenService.onionAddress, userIdentity.peerId.id))
->>>>>>> 7a27956d
-    // add 7 random peers to the list
-    for (let pCount = 0; pCount < MANY_PEERS_COUNT; pCount++) {
-      peerAddress = createLibp2pAddress(generateRandomOnionAddress(56), (await createPeerId()).toString())
-      logger.info(`pushing peer ${pCount}: ${peerAddress}`)
-      peerList.push(peerAddress)
-    }
-    // all addresses are valid
-    expect(peerList.length).toBe(filterValidAddresses(peerList).length)
-
-<<<<<<< HEAD
-    // update level db store of identity to sim saga registration
-    localDbService.setIdentity(userIdentity)
-
-    expect(connectionsManagerService.communityState).toBe(undefined)
-    // community will fail to launch from storage on init because factory community id
-    // will not match the one in the storage set in beforeEach
-    await connectionsManagerService.init()
-    await connectionsManagerService.launchCommunity({ ...community, peerList: peerList })
-=======
-    // update level db store to sim launching established community
-    localDbService.setCommunity({ ...community, peerList: peerList })
-    localDbService.setIdentity(userIdentity)
-
-    expect(connectionsManagerService.communityState).toBe(undefined)
-    // community will launch from storage
-    await connectionsManagerService.init()
->>>>>>> 7a27956d
-    await sleep(5000)
-
-    expect(connectionsManagerService.communityState).toBe(ServiceState.LAUNCHED)
-    // expect to dial all peers except self
-    expect(spyOnDial).toHaveBeenCalledTimes(MANY_PEERS_DIALS)
-    // Temporary fix for hanging test - websocketOverTor doesn't have abortController
-    await sleep(5000)
-  })
-
-<<<<<<< HEAD
   it('dials same number of peers on start when launched from storage', async () => {
     logger.info('dials same number of peers on start when launched from storage')
     const spyOnDial = jest.spyOn(WebSockets.prototype, 'dial')
@@ -331,8 +240,6 @@
     await sleep(5000)
   })
 
-=======
->>>>>>> 7a27956d
   it('dials only valid peers on start when launched from storage', async () => {
     logger.info('dials same number of peers on start when launched from storage')
     const spyOnDial = jest.spyOn(WebSockets.prototype, 'dial')
