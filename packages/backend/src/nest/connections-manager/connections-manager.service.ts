import { toString as uint8ArrayToString } from 'uint8arrays/to-string'
import { Inject, Injectable, OnModuleInit } from '@nestjs/common'
import { Crypto } from '@peculiar/webcrypto'
import { EventEmitter } from 'events'
import fs from 'fs'
import getPort from 'get-port'
import { Agent } from 'https'
import path from 'path'
import { CryptoEngine, setEngine } from 'pkijs'
import { createPeerId, getUsersFromCsrs, removeFilesFromDir } from '../common/utils'

import { createLibp2pAddress, filterValidAddresses, isPSKcodeValid } from '@quiet/common'
import {
  CertFieldsTypes,
  createRootCA,
  createUserCsr,
  configCrypto,
  getCertFieldValue,
  getPubKey,
  loadCertificate,
  loadPrivateKey,
  pubKeyFromCsr,
} from '@quiet/identity'
import {
  ChannelMessageIdsResponse,
  ChannelSubscribedPayload,
  ChannelsReplicatedPayload,
  Community,
  CommunityMetadata,
  ConnectionProcessInfo,
  CreateChannelPayload,
  CreateChannelResponse,
  DeleteFilesFromChannelSocketPayload,
  DownloadStatus,
  ErrorMessages,
  FileMetadata,
  GetMessagesPayload,
  InitCommunityPayload,
  MessagesLoadedPayload,
  NetworkDataPayload,
  NetworkInfo,
  NetworkStats,
  PushNotificationPayload,
  RemoveDownloadStatus,
  SaveCSRPayload,
  SendCertificatesResponse,
  SendMessagePayload,
  SocketActionTypes,
  UploadFilePayload,
  type DeleteChannelResponse,
  type SavedOwnerCertificatePayload,
  type UserProfile,
  type UserProfilesStoredEvent,
  Identity,
  CreateUserCsrPayload,
  InitUserCsrPayload,
  UserCsr,
<<<<<<< HEAD
  InvitationDataVersion,
=======
  PeerId as QuietPeerId,
>>>>>>> c88c86ff
} from '@quiet/types'
import { CONFIG_OPTIONS, QUIET_DIR, SERVER_IO_PROVIDER, SOCKS_PROXY_AGENT } from '../const'
import { Libp2pService } from '../libp2p/libp2p.service'
import { CreatedLibp2pPeerId, Libp2pEvents, Libp2pNodeParams, Libp2pPeerInfo } from '../libp2p/libp2p.types'
import { LocalDbService } from '../local-db/local-db.service'
import { LocalDBKeys } from '../local-db/local-db.types'
import { RegistrationService } from '../registration/registration.service'
import { RegistrationEvents } from '../registration/registration.types'
import { emitError } from '../socket/socket.errors'
import { SocketService } from '../socket/socket.service'
import { StorageService } from '../storage/storage.service'
import { StorageEvents } from '../storage/storage.types'
import { StorageServiceClient } from '../storageServiceClient/storageServiceClient.service'
import { Tor } from '../tor/tor.service'
import { ConfigOptions, GetPorts, ServerIoProviderTypes } from '../types'
import { ServiceState, TorInitState } from './connections-manager.types'
import { DateTime } from 'luxon'
import { createLogger } from '../common/logger'
<<<<<<< HEAD
import { createFromJSON } from '@libp2p/peer-id-factory'
import { PeerId } from '@libp2p/interface'
=======
import { peerIdFromString } from '@libp2p/peer-id'
import { PeerId } from '@libp2p/interface'
import { privateKeyFromRaw } from '@libp2p/crypto/keys'
>>>>>>> c88c86ff
import { SigChainService } from '../auth/sigchain.service'
import { Base58, InviteResult } from '3rd-party/auth/packages/auth/dist'
import { UserService } from '../auth/services/members/user.service'

@Injectable()
export class ConnectionsManagerService extends EventEmitter implements OnModuleInit {
  public communityId: string
  public communityState: ServiceState
  private ports: GetPorts
  isTorInit: TorInitState = TorInitState.NOT_STARTED
  private peerInfo: Libp2pPeerInfo | undefined = undefined

  private readonly logger = createLogger(ConnectionsManagerService.name)
  constructor(
    @Inject(SERVER_IO_PROVIDER) public readonly serverIoProvider: ServerIoProviderTypes,
    @Inject(CONFIG_OPTIONS) public configOptions: ConfigOptions,
    @Inject(QUIET_DIR) public readonly quietDir: string,
    @Inject(SOCKS_PROXY_AGENT) public readonly socksProxyAgent: Agent,
    private readonly socketService: SocketService,
    private readonly registrationService: RegistrationService,
    public readonly libp2pService: Libp2pService,
    private readonly storageServerProxyService: StorageServiceClient,
    private readonly localDbService: LocalDbService,
    private readonly storageService: StorageService,
    private readonly tor: Tor,
    private readonly sigChainService: SigChainService
  ) {
    super()
  }

  async onModuleInit() {
    process.on('unhandledRejection', error => {
      this.logger.error(error)
      throw new Error()
    })
    // process.on('SIGINT', function () {
    //   // This is not graceful even in a single percent. we must close services first, not just kill process %
    //   // this.logger.info('\nGracefully shutting down from SIGINT (Ctrl-C)')
    //   process.exit(0)
    // })
    const webcrypto = new Crypto()
    // @ts-ignore
    global.crypto = webcrypto

    setEngine(
      'newEngine',
      // @ts-ignore
      new CryptoEngine({
        name: 'newEngine',
        // @ts-ignore
        crypto: webcrypto,
      })
    )

    await this.init()
  }

  private async generatePorts() {
    const controlPort = await getPort()
    const socksPort = await getPort()
    const libp2pHiddenService = await getPort()
    const dataServer = await getPort()
    const httpTunnelPort = await getPort()

    this.ports = {
      socksPort,
      libp2pHiddenService,
      controlPort,
      dataServer,
      httpTunnelPort,
    }
  }

  public async init() {
    this.logger.info('init')
    this.communityState = ServiceState.DEFAULT
    await this.generatePorts()
    if (!this.configOptions.httpTunnelPort) {
      this.configOptions.httpTunnelPort = await getPort()
    }

    this.attachSocketServiceListeners()
    this.attachTorEventsListeners()
    this.attachStorageListeners()

    if (this.localDbService.getStatus() === 'closed') {
      await this.localDbService.open()
    }

    if (this.configOptions.torControlPort) {
      await this.migrateLevelDb()
      await this.launchCommunityFromStorage()
    }
  }

  /**
   * Migrate LevelDB when upgrading Quiet for existing communities
   *
   * Move data from Redux in the frontend to LevelDB in the backend for existing
   * communities when upgrading. Hopefully this will make features easier to
   * test and develop. In order to do this, we need the data to be accessible on
   * the backend before it's first used. Since the backend starts up
   * asynchronously, independent of the frontend, we wait for the frontend to
   * load migration data before launching the community.
   */
  public async migrateLevelDb(): Promise<void> {
    // Empty promise used to wait on a callback below
    let onDataReceived: () => void
    const dataReceivedPromise = new Promise<void>((resolve: () => void) => {
      onDataReceived = resolve
    })

    // TODO: add migration of network info in COMMUNITY to IDENTITY
    // This is related to a specific migration, perhaps there is a way to
    // encapsulate this in LocalDbService.
    const keys = [LocalDBKeys.CURRENT_COMMUNITY_ID, LocalDBKeys.COMMUNITIES, LocalDBKeys.IDENTITIES]
    const keysRequired: string[] = []

    for (const key of keys) {
      if (!(await this.localDbService.exists(key))) {
        keysRequired.push(key)
      }
    }

    this.socketService.on(SocketActionTypes.LOAD_MIGRATION_DATA, async (data: Record<string, any>) => {
      this.logger.info('Migrating LevelDB')
      await this.localDbService.load(data)
      onDataReceived()
    })

    // Only require migration data for existing communities. We can tell because
    // they are using the deprecated COMMUNITY key in LevelDB. This is related
    // to a specific migration. Perhaps we want a more general purpose migration
    // mechanism, like a table to hold migrations that have already been
    // applied.
    if ((await this.localDbService.exists(LocalDBKeys.COMMUNITY)) && keysRequired.length > 0) {
      this.logger.info('Migration data required:', keysRequired)
      this.serverIoProvider.io.emit(SocketActionTypes.MIGRATION_DATA_REQUIRED, keysRequired)
      await dataReceivedPromise
    } else {
      this.logger.info('Nothing to migrate')
    }
  }

  public async launchCommunityFromStorage() {
    this.logger.info('Launching community from storage')
    const community: Community | undefined = await this.localDbService.getCurrentCommunity()
    if (!community) {
      this.logger.info('No community found in storage')
      return
    }

    const identity = await this.storageService.getIdentity(community.id)
    if (!identity) {
      this.logger.warn('No identity found in storage')
      return
    }

    if (community.name) {
      try {
        await this.sigChainService.loadChain(community.name, true)
      } catch (e) {
        this.logger.warn('Failed to load sigchain', e)
      }
    }

    const sortedPeers = await this.localDbService.getSortedPeers(community.peerList ?? [])
    this.logger.info('launchCommunityFromStorage - sorted peers', sortedPeers)
    if (sortedPeers.length > 0) {
      community.peerList = sortedPeers
    }
    await this.localDbService.setCommunity(community)

    this.logger.info('Launching community from storage with peers', community.peerList)
    await this.launchCommunity(community)
  }

  public async closeSocket() {
    await this.socketService.close()
  }

  public async saveActiveChain() {
    try {
      await this.sigChainService.saveChain(this.sigChainService.activeChainTeamName!)
    } catch (e) {
      this.logger.info('Failed to save active chain', e)
    }
  }

  public async pause() {
    this.logger.info('Pausing!')
    await this.closeSocket()
    this.logger.info('Pausing libp2pService!')
    this.peerInfo = await this.libp2pService?.pause()
    this.logger.info('Found the following peer info on pause: ', this.peerInfo)
  }

  public async resume() {
    this.logger.info('Resuming!')
    await this.openSocket()
    const peersToDial = await this.getPeersOnResume()
    this.libp2pService?.resume(peersToDial)
  }

  public async getPeersOnResume(): Promise<string[]> {
    this.logger.info('Getting peers to redial')
    if (this.peerInfo && (this.peerInfo?.connected.length !== 0 || this.peerInfo?.dialed.length !== 0)) {
      this.logger.info('Found peer info from pause: ', this.peerInfo)
      return [...this.peerInfo.connected, ...this.peerInfo.dialed]
    }

    this.logger.info('Getting peers from stored community (if exists)')
    const community = await this.localDbService.getCurrentCommunity()
    if (!community) {
      this.logger.warn(`No community launched, no peers found`)
      return []
    }
    return await this.localDbService.getSortedPeers(community.peerList ?? [])
  }

  // This method is only used on iOS through rn-bridge for reacting on lifecycle changes
  public async openSocket() {
    await this.socketService.init()
  }

  public async closeAllServices(options: { saveTor: boolean } = { saveTor: false }) {
    this.logger.info('Saving active sigchain')
    await this.saveActiveChain()
    await this.sigChainService.deleteChain(this.sigChainService.activeChainTeamName!, false)

    this.logger.info('Closing services')

    await this.closeSocket()

    if (this.tor && !options.saveTor) {
      this.logger.info('Killing tor')
      await this.tor.kill()
    } else if (options.saveTor) {
      this.logger.info('Saving tor')
    }
    if (this.storageService) {
      this.logger.info('Stopping StorageService')
      await this.storageService?.stop()
    }
    if (this.libp2pService) {
      this.logger.info('Stopping libp2p')
      await this.libp2pService.close()
    }
    if (this.localDbService) {
      this.logger.info('Closing local DB')
      await this.localDbService.close()
    }
  }

  public async leaveCommunity(): Promise<boolean> {
    this.logger.info('Running leaveCommunity')

    await this.closeAllServices({ saveTor: true })

<<<<<<< HEAD
    this.logger.info('Resetting StorageService')
    await this.storageService.clean()

    this.logger.info('Cleaning libp2p datastore')
    await this.libp2pService.libp2pDatastore.clean()

=======
    this.logger.info('Cleaning libp2p datastore')
    await this.libp2pService.libp2pDatastore.clean()

    this.logger.info('Resetting StorageService')
    await this.storageService.clean()

>>>>>>> c88c86ff
    this.logger.info('Purging data')
    await this.purgeData()

    this.logger.info('Resetting Tor')
    this.tor.resetHiddenServices()

    this.logger.info('Resetting state')
    await this.resetState()

    this.logger.info('Reopening local DB')
    await this.localDbService.open()

    this.logger.info('Restarting socket')
    await this.openSocket()

    return true
  }

  async resetState() {
    this.communityId = ''
    this.ports = { ...this.ports, libp2pHiddenService: await getPort() }
    this.communityState = ServiceState.DEFAULT
  }

  public async purgeData() {
    this.logger.info('Purging community data')
    const dirsToRemove = fs
      .readdirSync(this.quietDir)
      .filter(
        i =>
          i.startsWith('Ipfs') ||
          i.startsWith('OrbitDB') ||
          i.startsWith('backendDB') ||
          i.startsWith('Local Storage') ||
          i.startsWith('libp2pDatastore') ||
          i.startsWith('databases')
      )
    for (const dir of dirsToRemove) {
      const dirPath = path.join(this.quietDir, dir)
      this.logger.info(`Removing dir: ${dirPath}`)
      removeFilesFromDir(dirPath)
    }
  }

  public async getNetwork(): Promise<NetworkInfo> {
    this.logger.info('Getting network information')

    this.logger.info('Creating hidden service')
    const hiddenService = await this.tor.createNewHiddenService({ targetPort: this.ports.libp2pHiddenService })

    this.logger.info('Destroying the hidden service we created')
    await this.tor.destroyHiddenService(hiddenService.onionAddress.split('.')[0])

    // TODO: Do we want to create the PeerId here? It doesn't necessarily have
    // anything to do with Tor.
    this.logger.info('Getting peer ID')
    const peerId = await createPeerId()
<<<<<<< HEAD
    const peerIdJson = {
      id: peerId.toString(),
      pubKey: uint8ArrayToString(peerId.publicKey!, 'base64pad'),
      privKey: uint8ArrayToString(peerId.privateKey!, 'base64pad'),
=======
    const peerIdJson: QuietPeerId = {
      id: peerId.peerId.toString(),
      privKey: uint8ArrayToString(peerId.privKey.raw, 'base64'),
      noiseKey: uint8ArrayToString(peerId.noiseKey, 'base64'),
>>>>>>> c88c86ff
    }
    this.logger.info(`Created network for peer ${peerId.toString()}. Address: ${hiddenService.onionAddress}`)

    return {
      hiddenService,
      peerId: peerIdJson,
    }
  }

  public async createNetwork(communityId: string): Promise<NetworkInfo | undefined> {
    let network: NetworkInfo

    try {
      network = await this.getNetwork()
    } catch (e) {
      this.logger.error(`Creating network for community ${communityId} failed`, e)
      emitError(this.serverIoProvider.io, {
        type: SocketActionTypes.CREATE_NETWORK,
        message: ErrorMessages.NETWORK_SETUP_FAILED,
        community: communityId,
      })
      return
    }

    // TODO: Should we save this network info in LevelDB at this point?
    return network
  }

  public async createIdentity(id: string): Promise<Identity | undefined> {
    let identity: Identity | undefined = await this.storageService.getIdentity(id)
    if (!identity) {
      this.logger.info('Creating identity')
      const network: NetworkInfo = await this.getNetwork()
      identity = {
        id: id,
        nickname: '',
        hiddenService: network.hiddenService,
        peerId: network.peerId,
        userCsr: null,
        userCertificate: null,
        joinTimestamp: null,
      }
      this.logger.info('Created identity', identity)
    } else {
      this.logger.info('Retrieved identity from localDbService', identity)
    }
    await this.storageService.setIdentity(identity)
    return identity
  }

  public async addUserCsr(payload: InitUserCsrPayload): Promise<Identity | undefined> {
    const { communityId, nickname } = payload
    this.logger.info('Creating user CSR for community', communityId)

    let identity: Identity | undefined = await this.storageService.getIdentity(communityId)
    if (!identity) {
      emitError(this.serverIoProvider.io, {
        type: SocketActionTypes.CREATE_USER_CSR,
        message: ErrorMessages.USER_CSR_CREATION_FAILED,
        community: communityId,
      })
      this.logger.error('Identity not found')
      return
    }

    let createUserCsrPayload: CreateUserCsrPayload

    if (identity?.userCsr) {
      this.logger.info('Recreating user CSR')
      if (identity.userCsr?.userCsr == null || identity.userCsr.userKey == null) {
        this.logger.error('identity.userCsr?.userCsr == null || identity.userCsr.userKey == null')
        return
      }
      const _pubKey = await pubKeyFromCsr(identity.userCsr.userCsr)
      const publicKey = await getPubKey(_pubKey)
      const privateKey = await loadPrivateKey(identity.userCsr.userKey, configCrypto.signAlg)

      const existingKeyPair: CryptoKeyPair = { privateKey, publicKey }

      createUserCsrPayload = {
        nickname,
        commonName: identity.hiddenService.onionAddress,
        peerId: identity.peerId.id,
        signAlg: configCrypto.signAlg,
        hashAlg: configCrypto.hashAlg,
        existingKeyPair,
      }
    } else {
      this.logger.info('Creating new user CSR')
      createUserCsrPayload = {
        nickname,
        commonName: identity.hiddenService.onionAddress,
        peerId: identity.peerId.id,
        signAlg: configCrypto.signAlg,
        hashAlg: configCrypto.hashAlg,
      }
    }

    let userCsr: UserCsr
    try {
      this.logger.info(`Creating user csr for username ${createUserCsrPayload.nickname}`)
      userCsr = await createUserCsr(createUserCsrPayload)
    } catch (e) {
      emitError(this.serverIoProvider.io, {
        type: SocketActionTypes.CREATE_USER_CSR,
        message: ErrorMessages.USER_CSR_CREATION_FAILED,
        community: communityId,
      })
      return
    }

    identity = { ...identity, userCsr, nickname }
    this.logger.info('Created user CSR')
    await this.storageService.setIdentity(identity)
    this.logger.info(`Current identity in storage: ${await this.storageService.getIdentity(identity.id)}`)
    if (payload.isUsernameTaken) {
      await this.storageService.saveCSR({ csr: userCsr.userCsr })
    }
    return identity
  }

  public async createCommunity(payload: InitCommunityPayload): Promise<Community | undefined> {
    this.logger.info('Creating community', payload.id)

    if (!payload.CA || !payload.rootCa) {
      this.logger.error('CA and rootCa are required to create community')
      return
    }

    let identity = await this.storageService.getIdentity(payload.id)
    if (!identity) {
      emitError(this.serverIoProvider.io, {
        type: SocketActionTypes.CREATE_COMMUNITY,
        message: ErrorMessages.IDENTITY_NOT_FOUND,
        community: payload.id,
      })
      return
    } else if (!identity.userCsr) {
      emitError(this.serverIoProvider.io, {
        type: SocketActionTypes.CREATE_COMMUNITY,
        message: ErrorMessages.USER_CSR_NOT_FOUND,
        community: payload.id,
      })
      return
    }

    const psk = Libp2pService.generateLibp2pPSK().psk
    let ownerCertResult: SavedOwnerCertificatePayload

    try {
      ownerCertResult = await this.registrationService.registerOwnerCertificate({
        communityId: payload.id,
        userCsr: identity.userCsr,
        permsData: {
          certificate: payload.CA.rootCertString,
          privKey: payload.CA.rootKeyString,
        },
      })
    } catch (e) {
      this.logger.error('Failed to register owner certificate')
      return
    }

    const localAddress = createLibp2pAddress(identity.hiddenService.onionAddress, identity.peerId.id)

    let community: Community = {
      id: payload.id,
      name: payload.name,
      CA: payload.CA,
      rootCa: payload.rootCa,
      peerList: [localAddress],
      ownerCertificate: ownerCertResult.network.certificate,
      psk: psk,
    }

    await this.localDbService.setCommunity(community)
    await this.localDbService.setCurrentCommunityId(community.id)

    identity = {
      ...identity,
      userCertificate: ownerCertResult.network.certificate,
      id: payload.id,
    }
    await this.storageService.setIdentity(identity)
    await this.launchCommunity(community)

    const meta = await this.storageService.updateCommunityMetadata({
      id: community.id,
      rootCa: community.rootCa as string,
      ownerCertificate: community.ownerCertificate as string,
    })
    const currentCommunity = await this.localDbService.getCurrentCommunity()

    if (meta && currentCommunity) {
      community = {
        ...currentCommunity,
        ownerOrbitDbIdentity: meta.ownerOrbitDbIdentity,
      }
      await this.localDbService.setCommunity(community)
    }

    this.logger.info(`Created and launched community ${community.id}`)
    if (identity.userCsr?.userCsr) {
      await this.storageService.saveCSR({ csr: identity.userCsr.userCsr })
    }

    // create sigchain
    if (!community.name) {
      this.logger.error('Community name is required to create sigchain')
      return community
    }

    this.logger.info(`Creating new LFA chain`)
    await this.sigChainService.createChain(community.name, identity.nickname, true)
    // this is the forever invite that all users get
    this.logger.info(`Creating long lived LFA invite code`)
    this.socketService.emit(SocketActionTypes.CREATE_LONG_LIVED_LFA_INVITE)
    return community
  }

  // TODO: add back when QSS is implemented
  // public async downloadCommunityData(inviteData: InvitationDataV2) {
  //   this.logger.info('Downloading invite data', inviteData)
  //   this.storageServerProxyService.setServerAddress(inviteData.serverAddress)
  //   let downloadedData: ServerStoredCommunityMetadata
  //   try {
  //     downloadedData = await this.storageServerProxyService.downloadData(inviteData.cid)
  //   } catch (e) {
  //     this.logger.error(`Downloading community data failed`, e)
  //     return
  //   }
  //   return {
  //     psk: downloadedData.psk,
  //     peers: downloadedData.peerList,
  //     ownerOrbitDbIdentity: downloadedData.ownerOrbitDbIdentity,
  //   }
  // }

  public async joinCommunity(payload: InitCommunityPayload): Promise<Community | undefined> {
    this.logger.info('Joining community: peers:', payload.peers)
    const identity = await this.storageService.getIdentity(payload.id)

    if (!identity) {
      emitError(this.serverIoProvider.io, {
        type: SocketActionTypes.LAUNCH_COMMUNITY,
        message: ErrorMessages.IDENTITY_NOT_FOUND,
        community: payload.id,
      })
      return
    }

    const metadata = {
      psk: payload.psk,
      peers: payload.peers,
      ownerOrbitDbIdentity: payload.ownerOrbitDbIdentity,
    }

    const inviteData = payload.inviteData
    if (inviteData && inviteData?.version == InvitationDataVersion.v2) {
      this.sigChainService.createChainFromInvite(identity.nickname, inviteData.authData.seed, true)
    }

    if (!metadata.peers || metadata.peers.length === 0) {
      this.logger.error('Joining community: Peers required')
      return
    }

    if (!metadata.psk || !isPSKcodeValid(metadata.psk)) {
      this.logger.error('Joining community: Libp2p PSK is not valid')
      emitError(this.serverIoProvider.io, {
        type: SocketActionTypes.LAUNCH_COMMUNITY,
        message: ErrorMessages.NETWORK_SETUP_FAILED,
        community: payload.id,
      })
      return
    }

    if (!metadata.ownerOrbitDbIdentity) {
      this.logger.error('Joining community: ownerOrbitDbIdentity is not valid')
      emitError(this.serverIoProvider.io, {
        type: SocketActionTypes.LAUNCH_COMMUNITY,
        message: ErrorMessages.NETWORK_SETUP_FAILED,
        community: payload.id,
      })
      return
    }

    const localAddress = createLibp2pAddress(identity.hiddenService.onionAddress, identity.peerId.id)

    const community = {
      id: payload.id,
      peerList: [...new Set([localAddress, ...metadata.peers])],
      psk: metadata.psk,
      ownerOrbitDbIdentity: metadata.ownerOrbitDbIdentity,
      inviteData,
    }

    // TODO: Add initialization of sigchain from invite
    await this.localDbService.setCommunity(community)
    await this.localDbService.setCurrentCommunityId(community.id)

    await this.launchCommunity(community)
    this.logger.info(`Joined and launched community ${community.id}`)
    if (identity.userCsr?.userCsr) {
      await this.storageService.saveCSR({ csr: identity.userCsr.userCsr })
    }
    return community
  }

  public async launchCommunity(community: Community) {
    if ([ServiceState.LAUNCHING, ServiceState.LAUNCHED].includes(this.communityState)) {
      this.logger.error(
        'Cannot launch community more than once.' +
          ' Community has already been launched or is currently being launched.'
      )
      return
    }
    this.communityState = ServiceState.LAUNCHING
    this.logger.info(`Community state is now ${this.communityState}`)

    try {
      await this.launch(community)
    } catch (e) {
      this.logger.error(`Failed to launch community ${community.id}`, e)
      emitError(this.serverIoProvider.io, {
        type: SocketActionTypes.LAUNCH_COMMUNITY,
        message: ErrorMessages.COMMUNITY_LAUNCH_FAILED,
        community: community.id,
        trace: e.stack,
      })
      return
    }

    this.logger.info(`Launched community ${community.id}`)

    this.serverIoProvider.io.emit(SocketActionTypes.CONNECTION_PROCESS_INFO, ConnectionProcessInfo.COMMUNITY_LAUNCHED)

    this.communityId = community.id
    this.communityState = ServiceState.LAUNCHED

    // Unblock websocket endpoints
    this.socketService.resolveReadyness()

    this.serverIoProvider.io.emit(SocketActionTypes.COMMUNITY_LAUNCHED, { id: community.id })
  }

  public async spawnTorHiddenService(communityId: string, identity: Identity): Promise<string> {
    this.logger.info(`Spawning hidden service for community ${communityId}, peer: ${identity.peerId.id}`)
    this.serverIoProvider.io.emit(
      SocketActionTypes.CONNECTION_PROCESS_INFO,
      ConnectionProcessInfo.SPAWNING_HIDDEN_SERVICE
    )
    return await this.tor.spawnHiddenService({
      targetPort: this.ports.libp2pHiddenService,
      privKey: identity.hiddenService.privateKey,
    })
  }

  public async launch(community: Community) {
    this.logger.info(`Launching community ${community.id}`)

    const identity = await this.storageService.getIdentity(community.id)
    if (!identity) {
      throw new Error(ErrorMessages.IDENTITY_NOT_FOUND)
    }

    const onionAddress = await this.spawnTorHiddenService(community.id, identity)

    this.logger.info(JSON.stringify(identity.peerId, null, 2))
<<<<<<< HEAD
    const peerId: PeerId = await createFromJSON(identity.peerId)
    this.logger.info(peerId.toString())
=======
    const peerIdData: CreatedLibp2pPeerId = {
      peerId: peerIdFromString(identity.peerId.id),
      privKey: privateKeyFromRaw(Buffer.from(identity.peerId.privKey, 'base64')),
      noiseKey: Buffer.from(identity.peerId.noiseKey, 'base64'),
    }
    this.logger.info(peerIdData.peerId.toString())
>>>>>>> c88c86ff
    const peers = filterValidAddresses(community.peerList ? community.peerList : [])
    const localAddress = createLibp2pAddress(onionAddress, peerIdData.peerId.toString())

    const params: Libp2pNodeParams = {
      peerId: peerIdData,
      listenAddresses: [this.libp2pService.createLibp2pListenAddress(onionAddress)],
      agent: this.socksProxyAgent,
      localAddress: localAddress,
      targetPort: this.ports.libp2pHiddenService,
      psk: Libp2pService.generateLibp2pPSK(community.psk).fullKey,
    }
    await this.libp2pService.createInstance(params)

    // Libp2p event listeners
    this.libp2pService.on(Libp2pEvents.PEER_CONNECTED, async (payload: { peers: string[] }) => {
      this.logger.info(`Handling ${Libp2pEvents.PEER_CONNECTED} event - adding network stats`, payload)
      for (const peer of payload.peers) {
        const peerStats: NetworkStats = {
          peerId: peer,
          connectionTime: 0,
          lastSeen: DateTime.utc().toSeconds(),
        }

        await this.localDbService.update(LocalDBKeys.PEERS, {
          [peer]: peerStats,
        })

        this.serverIoProvider.io.emit(SocketActionTypes.PEER_CONNECTED, {
          peer: peerStats.peerId,
          lastSeen: peerStats.lastSeen,
          connectionDuration: 0,
        })
      }
    })

    this.libp2pService.on(Libp2pEvents.PEER_DISCONNECTED, async (payload: NetworkDataPayload) => {
      this.logger.info(`Handling ${Libp2pEvents.PEER_DISCONNECTED} event - updating connection time`, payload)
      const peerPrevStats = await this.localDbService.find(LocalDBKeys.PEERS, payload.peer)
      const prev = peerPrevStats?.connectionTime || 0

      const peerStats: NetworkStats = {
        peerId: payload.peer,
        connectionTime: prev + payload.connectionDuration,
        lastSeen: payload.lastSeen,
      }

      await this.localDbService.update(LocalDBKeys.PEERS, {
        [payload.peer]: peerStats,
      })

      this.serverIoProvider.io.emit(SocketActionTypes.PEER_DISCONNECTED, payload)
    })

    await this.storageService.init(peerIdData.peerId)
    // We can use Nest for dependency injection, but I think since the
    // registration service depends on the storage service being
    // initialized, this is helpful to manually inject the storage
    // service for now. Both object construction and object
    // initialization need to happen in order based on dependencies.
    this.registrationService.init(this.storageService)

    if (community.CA) {
      this.registrationService.setPermsData({
        certificate: community.CA.rootCertString,
        privKey: community.CA.rootKeyString,
      })
    }

    // FIXME: Don't await this
    // FIXME: Wait until Tor is bootstrapped to dial peers
    this.libp2pService.dialPeers(peers ?? [])

    this.logger.info('Storage initialized')
    this.serverIoProvider.io.emit(
      SocketActionTypes.CONNECTION_PROCESS_INFO,
      ConnectionProcessInfo.CONNECTING_TO_COMMUNITY
    )
  }

  private attachTorEventsListeners() {
    this.logger.info('attachTorEventsListeners')

    this.tor.on(SocketActionTypes.CONNECTION_PROCESS_INFO, data => {
      this.serverIoProvider.io.emit(SocketActionTypes.CONNECTION_PROCESS_INFO, data)
    })
    this.tor.on(SocketActionTypes.REDIAL_PEERS, async data => {
      this.logger.info(`Socket - ${SocketActionTypes.REDIAL_PEERS}`)
      await this.libp2pService?.redialPeers()
    })
    this.socketService.on(SocketActionTypes.CONNECTION_PROCESS_INFO, data => {
      this.serverIoProvider.io.emit(SocketActionTypes.CONNECTION_PROCESS_INFO, data)
    })
  }

  private attachSocketServiceListeners() {
    // Community
    this.socketService.on(SocketActionTypes.CONNECTION, async () => {
      // Update Frontend with Initialized Communities
      if (this.communityId) {
        this.serverIoProvider.io.emit(SocketActionTypes.COMMUNITY_LAUNCHED, { id: this.communityId })
        this.logger.info('this.libp2pService.connectedPeers', this.libp2pService.connectedPeers)
        this.logger.info('this.libp2pService.dialedPeers', this.libp2pService.dialedPeers)
        this.serverIoProvider.io.emit(
          SocketActionTypes.CONNECTED_PEERS,
          Array.from(this.libp2pService.connectedPeers.keys())
        )
        this.serverIoProvider.io.emit(SocketActionTypes.CERTIFICATES_STORED, {
          certificates: await this.storageService?.loadAllCertificates(),
        })
        await this.storageService?.loadAllChannels()
      }
    })
    this.socketService.on(
      SocketActionTypes.CREATE_NETWORK,
      async (communityId: string, callback: (response: NetworkInfo | undefined) => void) => {
        this.logger.info(`socketService - ${SocketActionTypes.CREATE_NETWORK}`)
        callback(await this.createNetwork(communityId))
      }
    )
    this.socketService.on(
      SocketActionTypes.CREATE_IDENTITY,
      async (id: string, callback: (response: Identity | undefined) => void) => {
        this.logger.info(`socketService - ${SocketActionTypes.CREATE_IDENTITY}`)
        callback(await this.createIdentity(id))
      }
    )
    this.socketService.on(
      SocketActionTypes.CREATE_USER_CSR,
      async (payload: InitUserCsrPayload, callback: (response: Identity | undefined) => void) => {
        this.logger.info(`socketService - ${SocketActionTypes.CREATE_USER_CSR}`)
        callback(await this.addUserCsr(payload))
      }
    )
    this.socketService.on(
      SocketActionTypes.CREATE_COMMUNITY,
      async (args: InitCommunityPayload, callback: (response: Community | undefined) => void) => {
        this.logger.info(`socketService - ${SocketActionTypes.CREATE_COMMUNITY}`)
        callback(await this.createCommunity(args))
      }
    )
    // TODO: Rename to JOIN_COMMUNITY?
    this.socketService.on(
      SocketActionTypes.LAUNCH_COMMUNITY,
      async (args: InitCommunityPayload, callback: (response: Community | undefined) => void) => {
        this.logger.info(`socketService - ${SocketActionTypes.LAUNCH_COMMUNITY}`)
        callback(await this.joinCommunity(args))
      }
    )

    this.socketService.on(SocketActionTypes.LEAVE_COMMUNITY, async (callback: (closed: boolean) => void) => {
      this.logger.info(`socketService - ${SocketActionTypes.LEAVE_COMMUNITY}`)
      callback(await this.leaveCommunity())
    })

    // Local First Auth

    this.socketService.on(
      SocketActionTypes.CREATE_LONG_LIVED_LFA_INVITE,
      async (callback?: (response: InviteResult | undefined) => void) => {
        this.logger.info(`socketService - ${SocketActionTypes.CREATE_LONG_LIVED_LFA_INVITE}`)
        if (this.sigChainService.activeChainTeamName != null) {
          const invite = this.sigChainService.getActiveChain().invites.createLongLivedUserInvite()
          this.serverIoProvider.io.emit(SocketActionTypes.CREATED_LONG_LIVED_LFA_INVITE, invite)
          if (callback) callback(invite)
        } else {
          this.logger.warn(`No sigchain configured, skipping long lived LFA invite code generation!`)
          if (callback) callback(undefined)
        }
      }
    )

    this.socketService.on(
      SocketActionTypes.VALIDATE_OR_CREATE_LONG_LIVED_LFA_INVITE,
      async (
        inviteId: Base58,
        callback: (response: { isValid: boolean; newInvite?: InviteResult } | undefined) => void
      ) => {
        this.logger.info(`socketService - ${SocketActionTypes.VALIDATE_OR_CREATE_LONG_LIVED_LFA_INVITE}`)
        if (this.sigChainService.activeChainTeamName != null) {
          if (this.sigChainService.getActiveChain().invites.isValidLongLivedUserInvite(inviteId)) {
            this.logger.info(`Invite is a valid long lived LFA invite code!`)
            callback({ isValid: true })
          } else {
            this.logger.info(`Invite is an invalid long lived LFA invite code!  Generating a new code!`)
            const newInvite = this.sigChainService.getActiveChain().invites.createLongLivedUserInvite()
            this.serverIoProvider.io.emit(SocketActionTypes.CREATED_LONG_LIVED_LFA_INVITE, newInvite)
            callback({ isValid: false, newInvite })
          }
        } else {
          this.logger.warn(`No sigchain configured, skipping long lived LFA invite code validation/generation!`)
          callback(undefined)
        }
      }
    )

    // Username registration

    this.socketService.on(SocketActionTypes.ADD_CSR, async (payload: SaveCSRPayload) => {
      this.logger.info(`socketService - ${SocketActionTypes.ADD_CSR}`)
      await this.storageService?.saveCSR(payload)
    })

    // Public Channels

    this.socketService.on(
      SocketActionTypes.CREATE_CHANNEL,
      async (args: CreateChannelPayload, callback: (response?: CreateChannelResponse) => void) => {
        callback(await this.storageService?.subscribeToChannel(args.channel))
      }
    )
    this.socketService.on(
      SocketActionTypes.DELETE_CHANNEL,
      async (
        payload: { channelId: string; ownerPeerId: string },
        callback: (response: DeleteChannelResponse) => void
      ) => {
        callback(await this.storageService?.deleteChannel(payload))
      }
    )
    this.socketService.on(
      SocketActionTypes.DELETE_FILES_FROM_CHANNEL,
      async (payload: DeleteFilesFromChannelSocketPayload) => {
        this.logger.info(`socketService - ${SocketActionTypes.DELETE_FILES_FROM_CHANNEL}`)
        await this.storageService?.deleteFilesFromChannel(payload)
        // await this.deleteFilesFromTemporaryDir() //crashes on mobile, will be fixes in next versions
      }
    )
    this.socketService.on(SocketActionTypes.SEND_MESSAGE, async (args: SendMessagePayload) => {
      await this.storageService?.sendMessage(args.message)
    })
    this.socketService.on(
      SocketActionTypes.GET_MESSAGES,
      async (payload: GetMessagesPayload, callback: (response?: MessagesLoadedPayload) => void) => {
        callback(await this.storageService?.getMessages(payload.channelId, payload.ids))
      }
    )

    // Files
    this.socketService.on(SocketActionTypes.DOWNLOAD_FILE, async (metadata: FileMetadata) => {
      await this.storageService?.downloadFile(metadata)
    })
    this.socketService.on(SocketActionTypes.UPLOAD_FILE, async (metadata: FileMetadata) => {
      await this.storageService?.uploadFile(metadata)
    })
    this.socketService.on(SocketActionTypes.FILE_UPLOADED, async (args: FileMetadata) => {
      await this.storageService?.uploadFile(args)
    })
    this.socketService.on(SocketActionTypes.CANCEL_DOWNLOAD, mid => {
      this.storageService?.cancelDownload(mid)
    })

    // System
    this.socketService.on(SocketActionTypes.CLOSE, async () => {
      await this.closeAllServices()
    })

    // User Profile
    this.socketService.on(SocketActionTypes.SET_USER_PROFILE, async (profile: UserProfile) => {
      await this.storageService?.addUserProfile(profile)
    })
  }

  private attachStorageListeners() {
    if (!this.storageService) return
    this.storageService.on(SocketActionTypes.CONNECTION_PROCESS_INFO, data => {
      this.serverIoProvider.io.emit(SocketActionTypes.CONNECTION_PROCESS_INFO, data)
    })
    this.storageService.on(StorageEvents.CERTIFICATES_STORED, (payload: SendCertificatesResponse) => {
      this.logger.info(`Storage - ${StorageEvents.CERTIFICATES_STORED}`)
      this.serverIoProvider.io.emit(SocketActionTypes.CERTIFICATES_STORED, payload)
    })
    this.storageService.on(StorageEvents.CHANNELS_STORED, (payload: ChannelsReplicatedPayload) => {
      this.serverIoProvider.io.emit(SocketActionTypes.CHANNELS_STORED, payload)
    })
    this.storageService.on(StorageEvents.MESSAGES_STORED, (payload: MessagesLoadedPayload) => {
      this.serverIoProvider.io.emit(SocketActionTypes.MESSAGES_STORED, payload)
    })
    this.storageService.on(StorageEvents.MESSAGE_IDS_STORED, (payload: ChannelMessageIdsResponse) => {
      if (payload.ids.length === 0) {
        return
      }
      this.serverIoProvider.io.emit(SocketActionTypes.MESSAGE_IDS_STORED, payload)
    })
    this.storageService.on(StorageEvents.CHANNEL_SUBSCRIBED, (payload: ChannelSubscribedPayload) => {
      this.serverIoProvider.io.emit(SocketActionTypes.CHANNEL_SUBSCRIBED, payload)
    })
    this.storageService.on(StorageEvents.REMOVE_DOWNLOAD_STATUS, (payload: RemoveDownloadStatus) => {
      this.serverIoProvider.io.emit(SocketActionTypes.REMOVE_DOWNLOAD_STATUS, payload)
    })
    this.storageService.on(StorageEvents.FILE_UPLOADED, (payload: UploadFilePayload) => {
      this.serverIoProvider.io.emit(SocketActionTypes.FILE_UPLOADED, payload)
    })
    this.storageService.on(StorageEvents.DOWNLOAD_PROGRESS, (payload: DownloadStatus) => {
      this.serverIoProvider.io.emit(SocketActionTypes.DOWNLOAD_PROGRESS, payload)
    })
    this.storageService.on(StorageEvents.MESSAGE_MEDIA_UPDATED, (payload: FileMetadata) => {
      this.serverIoProvider.io.emit(SocketActionTypes.MESSAGE_MEDIA_UPDATED, payload)
    })
    this.storageService.on(StorageEvents.COMMUNITY_UPDATED, (payload: Community) => {
      this.serverIoProvider.io.emit(SocketActionTypes.COMMUNITY_UPDATED, payload)
    })
    this.storageService.on(StorageEvents.SEND_PUSH_NOTIFICATION, (payload: PushNotificationPayload) => {
      this.serverIoProvider.io.emit(SocketActionTypes.PUSH_NOTIFICATION, payload)
    })
    this.storageService.on(StorageEvents.CSRS_STORED, async (payload: { csrs: string[] }) => {
      this.logger.info(`Storage - ${StorageEvents.CSRS_STORED}`)
      const users = await getUsersFromCsrs(payload.csrs)
      this.logger.info(`CSRS => Users`, payload.csrs, users)
      this.serverIoProvider.io.emit(SocketActionTypes.CSRS_STORED, payload)
      this.libp2pService.dialUsers(users)
      this.registrationService.emit(RegistrationEvents.REGISTER_USER_CERTIFICATE, payload)
    })
    this.storageService.on(StorageEvents.COMMUNITY_METADATA_STORED, async (meta: CommunityMetadata) => {
      this.logger.info(`Storage - ${StorageEvents.COMMUNITY_METADATA_STORED}: ${meta}`)
      const community = await this.localDbService.getCurrentCommunity()

      if (community) {
        const rootCaCert = loadCertificate(meta.rootCa)
        const communityName = getCertFieldValue(rootCaCert, CertFieldsTypes.commonName)

        if (!communityName) {
          this.logger.error(`Could not retrieve ${CertFieldsTypes.commonName} from CommunityMetadata.rootCa`)
        }

        const updatedCommunity = {
          ...community,
          name: communityName ?? undefined,
          rootCa: meta.rootCa,
          ownerCertificate: meta.ownerCertificate,
          ownerOrbitDbIdentity: meta.ownerOrbitDbIdentity,
        }
        await this.localDbService.setCommunity(updatedCommunity)

        this.serverIoProvider.io.emit(SocketActionTypes.COMMUNITY_UPDATED, updatedCommunity)
      }
    })
    this.storageService.on(StorageEvents.USER_PROFILES_STORED, (payload: UserProfilesStoredEvent) => {
      this.serverIoProvider.io.emit(SocketActionTypes.USER_PROFILES_STORED, payload)
    })
    this.storageService.on(StorageEvents.IDENTITY_STORED, (payload: Identity) => {
      this.serverIoProvider.io.emit(SocketActionTypes.IDENTITY_STORED, payload)
    })
  }
}<|MERGE_RESOLUTION|>--- conflicted
+++ resolved
@@ -55,11 +55,7 @@
   CreateUserCsrPayload,
   InitUserCsrPayload,
   UserCsr,
-<<<<<<< HEAD
-  InvitationDataVersion,
-=======
   PeerId as QuietPeerId,
->>>>>>> c88c86ff
 } from '@quiet/types'
 import { CONFIG_OPTIONS, QUIET_DIR, SERVER_IO_PROVIDER, SOCKS_PROXY_AGENT } from '../const'
 import { Libp2pService } from '../libp2p/libp2p.service'
@@ -78,14 +74,9 @@
 import { ServiceState, TorInitState } from './connections-manager.types'
 import { DateTime } from 'luxon'
 import { createLogger } from '../common/logger'
-<<<<<<< HEAD
-import { createFromJSON } from '@libp2p/peer-id-factory'
-import { PeerId } from '@libp2p/interface'
-=======
 import { peerIdFromString } from '@libp2p/peer-id'
 import { PeerId } from '@libp2p/interface'
 import { privateKeyFromRaw } from '@libp2p/crypto/keys'
->>>>>>> c88c86ff
 import { SigChainService } from '../auth/sigchain.service'
 import { Base58, InviteResult } from '3rd-party/auth/packages/auth/dist'
 import { UserService } from '../auth/services/members/user.service'
@@ -345,21 +336,12 @@
 
     await this.closeAllServices({ saveTor: true })
 
-<<<<<<< HEAD
+    this.logger.info('Cleaning libp2p datastore')
+    await this.libp2pService.libp2pDatastore.clean()
+
     this.logger.info('Resetting StorageService')
     await this.storageService.clean()
 
-    this.logger.info('Cleaning libp2p datastore')
-    await this.libp2pService.libp2pDatastore.clean()
-
-=======
-    this.logger.info('Cleaning libp2p datastore')
-    await this.libp2pService.libp2pDatastore.clean()
-
-    this.logger.info('Resetting StorageService')
-    await this.storageService.clean()
-
->>>>>>> c88c86ff
     this.logger.info('Purging data')
     await this.purgeData()
 
@@ -417,17 +399,10 @@
     // anything to do with Tor.
     this.logger.info('Getting peer ID')
     const peerId = await createPeerId()
-<<<<<<< HEAD
-    const peerIdJson = {
-      id: peerId.toString(),
-      pubKey: uint8ArrayToString(peerId.publicKey!, 'base64pad'),
-      privKey: uint8ArrayToString(peerId.privateKey!, 'base64pad'),
-=======
     const peerIdJson: QuietPeerId = {
       id: peerId.peerId.toString(),
       privKey: uint8ArrayToString(peerId.privKey.raw, 'base64'),
       noiseKey: uint8ArrayToString(peerId.noiseKey, 'base64'),
->>>>>>> c88c86ff
     }
     this.logger.info(`Created network for peer ${peerId.toString()}. Address: ${hiddenService.onionAddress}`)
 
@@ -797,17 +772,12 @@
     const onionAddress = await this.spawnTorHiddenService(community.id, identity)
 
     this.logger.info(JSON.stringify(identity.peerId, null, 2))
-<<<<<<< HEAD
-    const peerId: PeerId = await createFromJSON(identity.peerId)
-    this.logger.info(peerId.toString())
-=======
     const peerIdData: CreatedLibp2pPeerId = {
       peerId: peerIdFromString(identity.peerId.id),
       privKey: privateKeyFromRaw(Buffer.from(identity.peerId.privKey, 'base64')),
       noiseKey: Buffer.from(identity.peerId.noiseKey, 'base64'),
     }
     this.logger.info(peerIdData.peerId.toString())
->>>>>>> c88c86ff
     const peers = filterValidAddresses(community.peerList ? community.peerList : [])
     const localAddress = createLibp2pAddress(onionAddress, peerIdData.peerId.toString())
 
