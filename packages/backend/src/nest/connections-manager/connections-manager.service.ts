import { Inject, Injectable, OnModuleInit } from '@nestjs/common'
import { Crypto } from '@peculiar/webcrypto'
import { Agent } from 'https'
import fs from 'fs'
import path from 'path'
import { peerIdFromKeys } from '@libp2p/peer-id'
import { setEngine, CryptoEngine } from 'pkijs'
import { EventEmitter } from 'events'
import getPort from 'get-port'
import PeerId from 'peer-id'
import { getLibp2pAddressesFromCsrs, removeFilesFromDir } from '../common/utils'

import {
  GetMessagesPayload,
  ChannelMessageIdsResponse,
  type DeleteChannelResponse,
  ChannelsReplicatedPayload,
  Community,
  CommunityId,
  ConnectionProcessInfo,
  CreateChannelPayload,
  CreateChannelResponse,
  DeleteFilesFromChannelSocketPayload,
  DownloadStatus,
  ErrorMessages,
  FileMetadata,
  MessagesLoadedPayload,
  InitCommunityPayload,
  NetworkDataPayload,
  NetworkInfo,
  NetworkStats,
  type SavedOwnerCertificatePayload,
  PushNotificationPayload,
  RegisterOwnerCertificatePayload,
  RemoveDownloadStatus,
  SendCertificatesResponse,
  SendMessagePayload,
  ChannelSubscribedPayload,
  SocketActionTypes,
  StorePeerListPayload,
  UploadFilePayload,
  PeerId as PeerIdType,
  SaveCSRPayload,
  CommunityMetadata,
  type PermsData,
  type UserProfile,
  type UserProfilesStoredEvent,
  CreateNetworkPayload,
  CommunityOwnership,
} from '@quiet/types'
import { CONFIG_OPTIONS, QUIET_DIR, SERVER_IO_PROVIDER, SOCKS_PROXY_AGENT } from '../const'
import { ConfigOptions, GetPorts, ServerIoProviderTypes } from '../types'
import { SocketService } from '../socket/socket.service'
import { RegistrationService } from '../registration/registration.service'
import { LocalDbService } from '../local-db/local-db.service'
import { StorageService } from '../storage/storage.service'
import { ServiceState, TorInitState } from './connections-manager.types'
import { Libp2pService } from '../libp2p/libp2p.service'
import { Tor } from '../tor/tor.service'
import { LocalDBKeys } from '../local-db/local-db.types'
import { Libp2pEvents, Libp2pNodeParams } from '../libp2p/libp2p.types'
import { RegistrationEvents } from '../registration/registration.types'
import { StorageEvents } from '../storage/storage.types'
import { LazyModuleLoader } from '@nestjs/core'
import Logger from '../common/logger'
import { emitError } from '../socket/socket.errors'
<<<<<<< HEAD
import { isPSKcodeValid, p2pAddressesToPairs } from '@quiet/common'
import { ServerProxyService } from '../storageServerProxy/storageServerProxy.service'
import { ServerStoredCommunityMetadata } from '../storageServerProxy/storageServerProxy.types'
=======
import { createLibp2pAddress, isPSKcodeValid } from '@quiet/common'
import { CertFieldsTypes, createRootCA, getCertFieldValue, loadCertificate } from '@quiet/identity'
>>>>>>> 7b5b6883

@Injectable()
export class ConnectionsManagerService extends EventEmitter implements OnModuleInit {
  public communityId: string
  public communityState: ServiceState
  public libp2pService: Libp2pService
  private ports: GetPorts
  isTorInit: TorInitState = TorInitState.NOT_STARTED

  private readonly logger = Logger(ConnectionsManagerService.name)
  constructor(
    @Inject(SERVER_IO_PROVIDER) public readonly serverIoProvider: ServerIoProviderTypes,
    @Inject(CONFIG_OPTIONS) public configOptions: ConfigOptions,
    @Inject(QUIET_DIR) public readonly quietDir: string,
    @Inject(SOCKS_PROXY_AGENT) public readonly socksProxyAgent: Agent,
    private readonly socketService: SocketService,
    private readonly registrationService: RegistrationService,
    private readonly storageServerProxyService: ServerProxyService,
    private readonly localDbService: LocalDbService,
    private readonly storageService: StorageService,
    private readonly tor: Tor,
    private readonly lazyModuleLoader: LazyModuleLoader
  ) {
    super()
  }

  async onModuleInit() {
    process.on('unhandledRejection', error => {
      console.error(error)
      throw new Error()
    })
    // process.on('SIGINT', function () {
    //   // This is not graceful even in a single percent. we must close services first, not just kill process %
    //   // this.logger('\nGracefully shutting down from SIGINT (Ctrl-C)')
    //   process.exit(0)
    // })
    const webcrypto = new Crypto()
    // @ts-ignore
    global.crypto = webcrypto

    setEngine(
      'newEngine',
      new CryptoEngine({
        name: 'newEngine',
        // @ts-ignore
        crypto: webcrypto,
      })
    )

    await this.init()
  }

  private async generatePorts() {
    const controlPort = await getPort()
    const socksPort = await getPort()
    const libp2pHiddenService = await getPort()
    const dataServer = await getPort()
    const httpTunnelPort = await getPort()

    this.ports = {
      socksPort,
      libp2pHiddenService,
      controlPort,
      dataServer,
      httpTunnelPort,
    }
  }

  public async init() {
    console.log('init')
    this.communityState = ServiceState.DEFAULT
    await this.generatePorts()
    if (!this.configOptions.httpTunnelPort) {
      this.configOptions.httpTunnelPort = await getPort()
    }

    this.attachSocketServiceListeners()
    this.attachTorEventsListeners()
    this.attachStorageListeners()

    if (this.localDbService.getStatus() === 'closed') {
      await this.localDbService.open()
    }

    if (this.configOptions.torControlPort) {
      await this.migrateLevelDb()
      await this.launchCommunityFromStorage()
    }
  }

  /**
   * Migrate LevelDB when upgrading Quiet for existing communities
   *
   * Move data from Redux in the frontend to LevelDB in the backend for existing
   * communities when upgrading. Hopefully this will make features easier to
   * test and develop. In order to do this, we need the data to be accessible on
   * the backend before it's first used. Since the backend starts up
   * asynchronously, independent of the frontend, we wait for the frontend to
   * load migration data before launching the community.
   */
  public async migrateLevelDb(): Promise<void> {
    // Empty promise used to wait on a callback below
    let onDataReceived: () => void
    const dataReceivedPromise = new Promise<void>((resolve: () => void) => {
      onDataReceived = resolve
    })
    // This is related to a specific migration, perhaps there is a way to
    // encapsulate this in LocalDbService.
    const keys = [LocalDBKeys.CURRENT_COMMUNITY_ID, LocalDBKeys.COMMUNITIES]
    const keysRequired: string[] = []

    for (const key of keys) {
      if (!(await this.localDbService.exists(key))) {
        keysRequired.push(key)
      }
    }

    this.socketService.on(SocketActionTypes.LOAD_MIGRATION_DATA, async (data: Record<string, any>) => {
      this.logger('Migrating LevelDB')
      await this.localDbService.load(data)
      onDataReceived()
    })

    // Only require migration data for existing communities. We can tell because
    // they are using the deprecated COMMUNITY key in LevelDB. This is related
    // to a specific migration. Perhaps we want a more general purpose migration
    // mechanism, like a table to hold migrations that have already been
    // applied.
    if ((await this.localDbService.exists(LocalDBKeys.COMMUNITY)) && keysRequired.length > 0) {
      this.logger('Migration data required:', keysRequired)
      this.serverIoProvider.io.emit(SocketActionTypes.MIGRATION_DATA_REQUIRED, keysRequired)
      await dataReceivedPromise
    } else {
      this.logger('Nothing to migrate')
    }
  }

  public async launchCommunityFromStorage() {
    this.logger('Launching community from storage')

    const community = await this.localDbService.getCurrentCommunity()
    // TODO: Revisit this when we move the Identity model to the backend, since
    // this network data lives in that model.
    const network = await this.localDbService.getNetworkInfo()

    if (community && network) {
      const sortedPeers = await this.localDbService.getSortedPeers(community.peerList)
      this.logger('launchCommunityFromStorage - sorted peers', sortedPeers)
      if (sortedPeers.length > 0) {
        community.peerList = sortedPeers
      }
      await this.localDbService.setCommunity(community)

      await this.launchCommunity({ community, network })
    }
  }

  public async closeAllServices(options: { saveTor: boolean } = { saveTor: false }) {
    if (this.tor && !options.saveTor) {
      await this.tor.kill()
    }
    if (this.storageService) {
      this.logger('Stopping orbitdb')
      await this.storageService?.stopOrbitDb()
    }
    if (this.serverIoProvider?.io) {
      this.logger('Closing socket server')
      this.serverIoProvider.io.close()
    }
    if (this.localDbService) {
      this.logger('Closing local storage')
      await this.localDbService.close()
    }
    if (this.libp2pService) {
      this.logger('Stopping libp2p')
      await this.libp2pService.close()
    }
  }

  public closeSocket() {
    this.serverIoProvider.io.close()
  }

  // This method is only used on iOS through rn-bridge for reacting on lifecycle changes
  public async openSocket() {
    await this.socketService.init()
  }

  public async leaveCommunity() {
    this.tor.resetHiddenServices()
    this.closeSocket()
    await this.localDbService.purge()
    await this.closeAllServices({ saveTor: true })
    await this.purgeData()
    await this.resetState()
    await this.localDbService.open()
    await this.socketService.init()
  }

  async resetState() {
    this.communityId = ''
    this.ports = { ...this.ports, libp2pHiddenService: await getPort() }
    this.communityState = ServiceState.DEFAULT
  }

  public async purgeData() {
    this.logger('Purging community data')
    const dirsToRemove = fs
      .readdirSync(this.quietDir)
      .filter(
        i =>
          i.startsWith('Ipfs') || i.startsWith('OrbitDB') || i.startsWith('backendDB') || i.startsWith('Local Storage')
      )
    for (const dir of dirsToRemove) {
      removeFilesFromDir(path.join(this.quietDir, dir))
    }
  }

  public async getNetwork(): Promise<NetworkInfo> {
    const hiddenService = await this.tor.createNewHiddenService({ targetPort: this.ports.libp2pHiddenService })
    await this.tor.destroyHiddenService(hiddenService.onionAddress.split('.')[0])

    // TODO: Do we want to create the PeerId here? It doesn't necessarily have
    // anything to do with Tor.
    const peerId: PeerId = await PeerId.create()
    const peerIdJson = peerId.toJSON()
    this.logger(`Created network for peer ${peerId.toString()}. Address: ${hiddenService.onionAddress}`)

    return {
      hiddenService,
      peerId: peerIdJson,
    }
  }

  public async createNetwork(communityId: string): Promise<NetworkInfo | undefined> {
    let network: NetworkInfo

    try {
      network = await this.getNetwork()
    } catch (e) {
      this.logger.error(`Creating network for community ${communityId} failed`, e)
      emitError(this.serverIoProvider.io, {
        type: SocketActionTypes.CREATE_NETWORK,
        message: ErrorMessages.NETWORK_SETUP_FAILED,
        community: communityId,
      })
      return
    }

    // TODO: Should we save this network info in LevelDB at this point?
    return network
  }

  public async createCommunity(payload: InitCommunityPayload): Promise<Community | undefined> {
    this.logger('Creating community: peers:', payload.peers)

    if (!payload.CA || !payload.rootCa) {
      this.logger.error('CA and rootCa are required to create community')
      return
    }

    if (!payload.ownerCsr) {
      this.logger.error('ownerCsr is required to create community')
      return
    }

    const psk = Libp2pService.generateLibp2pPSK().psk
    let ownerCertResult: SavedOwnerCertificatePayload

    try {
      this.emit(SocketActionTypes.CONNECTION_PROCESS_INFO, ConnectionProcessInfo.REGISTERING_OWNER_CERTIFICATE)
      ownerCertResult = await this.registrationService.registerOwnerCertificate({
        communityId: payload.id,
        userCsr: payload.ownerCsr,
        permsData: {
          certificate: payload.CA.rootCertString,
          privKey: payload.CA.rootKeyString,
        },
      })
    } catch (e) {
      this.logger.error('Failed to register owner certificate')
      return
    }

    const localAddress = createLibp2pAddress(payload.hiddenService.onionAddress, payload.peerId.id)

    let community: Community = {
      id: payload.id,
      name: payload.name,
      CA: payload.CA,
      rootCa: payload.rootCa,
      peerList: [localAddress],
      ownerCertificate: ownerCertResult.network.certificate,
      psk: psk,
    }

    const network = {
      hiddenService: payload.hiddenService,
      peerId: payload.peerId,
    }

    await this.localDbService.setCommunity(community)
    await this.localDbService.setCurrentCommunityId(community.id)
    // TODO: Revisit this when we move the Identity model to the backend, since
    // this network data lives in that model.
    await this.localDbService.setNetworkInfo(network)

    await this.launchCommunity({ community, network })

    const meta = await this.storageService.updateCommunityMetadata({
      id: community.id,
      rootCa: community.rootCa as string,
      ownerCertificate: community.ownerCertificate as string,
    })
    const currentCommunity = await this.localDbService.getCurrentCommunity()

    if (meta && currentCommunity) {
      community = {
        ...currentCommunity,
        ownerOrbitDbIdentity: meta.ownerOrbitDbIdentity,
      }
      await this.localDbService.setCommunity(community)
    }

    this.logger(`Created and launched community ${community.id}`)

    return community
  }

  public async joinCommunity(payload: InitCommunityPayload): Promise<Community | undefined> {
    this.logger('Joining community: peers:', payload.peers)

    if (!payload.peers || payload.peers.length === 0) {
      this.logger.error('Joining community: Peers required')
      return
    }

    if (!payload.psk || !isPSKcodeValid(payload.psk)) {
      this.logger.error('Joining community: Libp2p PSK is not valid')
      emitError(this.serverIoProvider.io, {
        type: SocketActionTypes.LAUNCH_COMMUNITY,
        message: ErrorMessages.NETWORK_SETUP_FAILED,
        community: payload.id,
      })
      return
    }

    if (!payload.ownerOrbitDbIdentity) {
      this.logger.error('Joining community: ownerOrbitDbIdentity is not valid')
      emitError(this.serverIoProvider.io, {
        type: SocketActionTypes.LAUNCH_COMMUNITY,
        message: ErrorMessages.NETWORK_SETUP_FAILED,
        community: payload.id,
      })
      return
    }

    const localAddress = createLibp2pAddress(payload.hiddenService.onionAddress, payload.peerId.id)

    const community = {
      id: payload.id,
      peerList: [...new Set([localAddress, ...payload.peers])],
      psk: payload.psk,
      ownerOrbitDbIdentity: payload.ownerOrbitDbIdentity,
    }

    const network = {
      hiddenService: payload.hiddenService,
      peerId: payload.peerId,
    }

    await this.localDbService.setCommunity(community)
    await this.localDbService.setCurrentCommunityId(community.id)
    // TODO: Revisit this when we move the Identity model to the backend, since
    // this network data lives in that model.
    await this.localDbService.setNetworkInfo(network)

    await this.launchCommunity({ community, network })
    this.logger(`Joined and launched community ${community.id}`)

    return community
  }

  public async launchCommunity({ community, network }: { community: Community; network: NetworkInfo }) {
    if ([ServiceState.LAUNCHING, ServiceState.LAUNCHED].includes(this.communityState)) {
      this.logger.error(
        'Cannot launch community more than once.' +
          ' Community has already been launched or is currently being launched.'
      )
      return
    }
    this.communityState = ServiceState.LAUNCHING

    try {
      await this.launch({ community, network })
    } catch (e) {
      this.logger(`Couldn't launch community for peer ${network.peerId.id}.`, e)
      emitError(this.serverIoProvider.io, {
        type: SocketActionTypes.LAUNCH_COMMUNITY,
        message: ErrorMessages.COMMUNITY_LAUNCH_FAILED,
        community: community.id,
        trace: e.stack,
      })
      return
    }

    this.logger(`Launched community ${community.id}`)

    this.serverIoProvider.io.emit(SocketActionTypes.CONNECTION_PROCESS_INFO, ConnectionProcessInfo.COMMUNITY_LAUNCHED)

    this.communityId = community.id
    this.communityState = ServiceState.LAUNCHED

    // Unblock websocket endpoints
    this.socketService.resolveReadyness()

    this.serverIoProvider.io.emit(SocketActionTypes.COMMUNITY_LAUNCHED, { id: community.id })
  }

  public async spawnTorHiddenService(communityId: string, network: NetworkInfo): Promise<string> {
    this.logger(`Spawning hidden service for community ${communityId}, peer: ${network.peerId.id}`)
    this.serverIoProvider.io.emit(
      SocketActionTypes.CONNECTION_PROCESS_INFO,
      ConnectionProcessInfo.SPAWNING_HIDDEN_SERVICE
    )
    return await this.tor.spawnHiddenService({
      targetPort: this.ports.libp2pHiddenService,
      privKey: network.hiddenService.privateKey,
    })
  }

  public async launch({ community, network }: { community: Community; network: NetworkInfo }) {
    this.logger(`Launching community ${community.id}: peer: ${network.peerId.id}`)

    const onionAddress = await this.spawnTorHiddenService(community.id, network)

    const { Libp2pModule } = await import('../libp2p/libp2p.module')
    const moduleRef = await this.lazyModuleLoader.load(() => Libp2pModule)
    const { Libp2pService } = await import('../libp2p/libp2p.service')
    const lazyService = moduleRef.get(Libp2pService)
    this.libp2pService = lazyService

    const restoredRsa = await PeerId.createFromJSON(network.peerId)
    const peerId = await peerIdFromKeys(restoredRsa.marshalPubKey(), restoredRsa.marshalPrivKey())

    const peers = community.peerList
    this.logger(`Launching community ${community.id}: payload peers: ${peers}`)

    const params: Libp2pNodeParams = {
      peerId,
      listenAddresses: [this.libp2pService.createLibp2pListenAddress(onionAddress)],
      agent: this.socksProxyAgent,
      localAddress: this.libp2pService.createLibp2pAddress(onionAddress, peerId.toString()),
      targetPort: this.ports.libp2pHiddenService,
      peers: peers ?? [],
      psk: Libp2pService.generateLibp2pPSK(community.psk).fullKey,
    }
    await this.libp2pService.createInstance(params)

    // Libp2p event listeners
    this.libp2pService.on(Libp2pEvents.PEER_CONNECTED, (payload: { peers: string[] }) => {
      this.serverIoProvider.io.emit(SocketActionTypes.PEER_CONNECTED, payload)
    })

    this.libp2pService.on(Libp2pEvents.PEER_DISCONNECTED, async (payload: NetworkDataPayload) => {
      const peerPrevStats = await this.localDbService.find(LocalDBKeys.PEERS, payload.peer)
      const prev = peerPrevStats?.connectionTime || 0

      const peerStats: NetworkStats = {
        peerId: payload.peer,
        connectionTime: prev + payload.connectionDuration,
        lastSeen: payload.lastSeen,
      }

      await this.localDbService.update(LocalDBKeys.PEERS, {
        [payload.peer]: peerStats,
      })
      // BARTEK: Potentially obsolete to send this to state-manager
      this.serverIoProvider.io.emit(SocketActionTypes.PEER_DISCONNECTED, payload)
    })

    await this.storageService.init(peerId)
    // We can use Nest for dependency injection, but I think since the
    // registration service depends on the storage service being
    // initialized, this is helpful to manually inject the storage
    // service for now. Both object construction and object
    // initialization need to happen in order based on dependencies.
    await this.registrationService.init(this.storageService)

    if (community.CA) {
      this.registrationService.setPermsData({
        certificate: community.CA.rootCertString,
        privKey: community.CA.rootKeyString,
      })
    }

    this.logger('Storage initialized')

    this.serverIoProvider.io.emit(
      SocketActionTypes.CONNECTION_PROCESS_INFO,
      ConnectionProcessInfo.CONNECTING_TO_COMMUNITY
    )
  }

  private attachTorEventsListeners() {
    this.logger('attachTorEventsListeners')

    this.tor.on(SocketActionTypes.CONNECTION_PROCESS_INFO, data => {
      this.serverIoProvider.io.emit(SocketActionTypes.CONNECTION_PROCESS_INFO, data)
    })
    this.socketService.on(SocketActionTypes.CONNECTION_PROCESS_INFO, data => {
      this.serverIoProvider.io.emit(SocketActionTypes.CONNECTION_PROCESS_INFO, data)
    })
  }

  private attachSocketServiceListeners() {
    // Community
    this.socketService.on(SocketActionTypes.CONNECTION, async () => {
      // Update Frontend with Initialized Communities
      if (this.communityId) {
        this.serverIoProvider.io.emit(SocketActionTypes.COMMUNITY_LAUNCHED, { id: this.communityId })
        console.log('this.libp2pService.connectedPeers', this.libp2pService.connectedPeers)
        console.log('this.libp2pservice', this.libp2pService)
        this.serverIoProvider.io.emit(
          SocketActionTypes.CONNECTED_PEERS,
          Array.from(this.libp2pService.connectedPeers.keys())
        )
        this.serverIoProvider.io.emit(SocketActionTypes.CERTIFICATES_STORED, {
          certificates: await this.storageService?.loadAllCertificates(),
        })
        await this.storageService?.loadAllChannels()
      }
    })
    this.socketService.on(
      SocketActionTypes.CREATE_NETWORK,
      async (communityId: string, callback: (response: NetworkInfo | undefined) => void) => {
        this.logger(`socketService - ${SocketActionTypes.CREATE_NETWORK}`)
        callback(await this.createNetwork(communityId))
      }
    )
    this.socketService.on(
      SocketActionTypes.CREATE_COMMUNITY,
      async (args: InitCommunityPayload, callback: (response: Community | undefined) => void) => {
        this.logger(`socketService - ${SocketActionTypes.CREATE_COMMUNITY}`)
        callback(await this.createCommunity(args))
      }
    )
    // TODO: Rename to JOIN_COMMUNITY?
    this.socketService.on(
      SocketActionTypes.LAUNCH_COMMUNITY,
      async (args: InitCommunityPayload, callback: (response: Community | undefined) => void) => {
        this.logger(`socketService - ${SocketActionTypes.LAUNCH_COMMUNITY}`)
        callback(await this.joinCommunity(args))
      }
    )
    this.socketService.on(SocketActionTypes.LEAVE_COMMUNITY, async () => {
      await this.leaveCommunity()
    })

    // Username registration
    this.socketService.on(SocketActionTypes.ADD_CSR, async (payload: SaveCSRPayload) => {
      this.logger(`socketService - ${SocketActionTypes.ADD_CSR}`)
      await this.storageService?.saveCSR(payload)
    })

    this.socketService.on(
      SocketActionTypes.DOWNLOAD_INVITE_DATA,
      async (payload: { cid: string; serverAddress: string }, callback: (response: CreateNetworkPayload) => void) => {
        this.logger(`socketService - ${SocketActionTypes.DOWNLOAD_INVITE_DATA}`)
        this.storageServerProxyService.setServerAddress(payload.serverAddress)
        let downloadedData: ServerStoredCommunityMetadata
        try {
          downloadedData = await this.storageServerProxyService.downloadData(payload.cid)
        } catch (e) {
          this.logger.error(`Downloading community data failed`, e)
          emitError(this.serverIoProvider.io, {
            type: SocketActionTypes.DOWNLOAD_INVITE_DATA,
            message: ErrorMessages.STORAGE_SERVER_CONNECTION_FAILED,
          })
          return
        }

        const createNetworkPayload: CreateNetworkPayload = {
          ownership: CommunityOwnership.User,
          peers: p2pAddressesToPairs(downloadedData.peerList),
          psk: downloadedData.psk,
          ownerOrbitDbIdentity: downloadedData.ownerOrbitDbIdentity,
        }
        callback(createNetworkPayload)
      }
    )

    // Public Channels
    this.socketService.on(
      SocketActionTypes.CREATE_CHANNEL,
      async (args: CreateChannelPayload, callback: (response?: CreateChannelResponse) => void) => {
        callback(await this.storageService?.subscribeToChannel(args.channel))
      }
    )
    this.socketService.on(
      SocketActionTypes.DELETE_CHANNEL,
      async (
        payload: { channelId: string; ownerPeerId: string },
        callback: (response: DeleteChannelResponse) => void
      ) => {
        callback(await this.storageService?.deleteChannel(payload))
      }
    )
    this.socketService.on(
      SocketActionTypes.DELETE_FILES_FROM_CHANNEL,
      async (payload: DeleteFilesFromChannelSocketPayload) => {
        this.logger(`socketService - ${SocketActionTypes.DELETE_FILES_FROM_CHANNEL}`, payload)
        await this.storageService?.deleteFilesFromChannel(payload)
        // await this.deleteFilesFromTemporaryDir() //crashes on mobile, will be fixes in next versions
      }
    )
    this.socketService.on(SocketActionTypes.SEND_MESSAGE, async (args: SendMessagePayload) => {
      await this.storageService?.sendMessage(args.message)
    })
    this.socketService.on(
      SocketActionTypes.GET_MESSAGES,
      async (payload: GetMessagesPayload, callback: (response?: MessagesLoadedPayload) => void) => {
        callback(await this.storageService?.getMessages(payload.channelId, payload.ids))
      }
    )

    // Files
    this.socketService.on(SocketActionTypes.DOWNLOAD_FILE, async (metadata: FileMetadata) => {
      await this.storageService?.downloadFile(metadata)
    })
    this.socketService.on(SocketActionTypes.UPLOAD_FILE, async (metadata: FileMetadata) => {
      await this.storageService?.uploadFile(metadata)
    })
    this.socketService.on(SocketActionTypes.FILE_UPLOADED, async (args: FileMetadata) => {
      await this.storageService?.uploadFile(args)
    })
    this.socketService.on(SocketActionTypes.CANCEL_DOWNLOAD, mid => {
      this.storageService?.cancelDownload(mid)
    })

    // System
    this.socketService.on(SocketActionTypes.CLOSE, async () => {
      await this.closeAllServices()
    })

    // User Profile
    this.socketService.on(SocketActionTypes.SET_USER_PROFILE, async (profile: UserProfile) => {
      await this.storageService?.addUserProfile(profile)
    })
  }

  private attachStorageListeners() {
    if (!this.storageService) return
    this.storageService.on(SocketActionTypes.CONNECTION_PROCESS_INFO, data => {
      this.serverIoProvider.io.emit(SocketActionTypes.CONNECTION_PROCESS_INFO, data)
    })
    this.storageService.on(StorageEvents.CERTIFICATES_STORED, (payload: SendCertificatesResponse) => {
      this.logger(`Storage - ${StorageEvents.CERTIFICATES_STORED}`)
      this.serverIoProvider.io.emit(SocketActionTypes.CERTIFICATES_STORED, payload)
    })
    this.storageService.on(StorageEvents.CHANNELS_STORED, (payload: ChannelsReplicatedPayload) => {
      this.serverIoProvider.io.emit(SocketActionTypes.CHANNELS_STORED, payload)
    })
    this.storageService.on(StorageEvents.MESSAGES_STORED, (payload: MessagesLoadedPayload) => {
      this.serverIoProvider.io.emit(SocketActionTypes.MESSAGES_STORED, payload)
    })
    this.storageService.on(StorageEvents.MESSAGE_IDS_STORED, (payload: ChannelMessageIdsResponse) => {
      if (payload.ids.length === 0) {
        return
      }
      this.serverIoProvider.io.emit(SocketActionTypes.MESSAGE_IDS_STORED, payload)
    })
    this.storageService.on(StorageEvents.CHANNEL_SUBSCRIBED, (payload: ChannelSubscribedPayload) => {
      this.serverIoProvider.io.emit(SocketActionTypes.CHANNEL_SUBSCRIBED, payload)
    })
    this.storageService.on(StorageEvents.REMOVE_DOWNLOAD_STATUS, (payload: RemoveDownloadStatus) => {
      this.serverIoProvider.io.emit(SocketActionTypes.REMOVE_DOWNLOAD_STATUS, payload)
    })
    this.storageService.on(StorageEvents.FILE_UPLOADED, (payload: UploadFilePayload) => {
      this.serverIoProvider.io.emit(SocketActionTypes.FILE_UPLOADED, payload)
    })
    this.storageService.on(StorageEvents.DOWNLOAD_PROGRESS, (payload: DownloadStatus) => {
      this.serverIoProvider.io.emit(SocketActionTypes.DOWNLOAD_PROGRESS, payload)
    })
    this.storageService.on(StorageEvents.MESSAGE_MEDIA_UPDATED, (payload: FileMetadata) => {
      this.serverIoProvider.io.emit(SocketActionTypes.MESSAGE_MEDIA_UPDATED, payload)
    })
    this.storageService.on(StorageEvents.COMMUNITY_UPDATED, (payload: Community) => {
      this.serverIoProvider.io.emit(SocketActionTypes.COMMUNITY_UPDATED, payload)
    })
    this.storageService.on(StorageEvents.SEND_PUSH_NOTIFICATION, (payload: PushNotificationPayload) => {
      this.serverIoProvider.io.emit(SocketActionTypes.PUSH_NOTIFICATION, payload)
    })
    this.storageService.on(StorageEvents.CSRS_STORED, async (payload: { csrs: string[] }) => {
      this.logger(`Storage - ${StorageEvents.CSRS_STORED}`)
      this.libp2pService.emit(Libp2pEvents.DIAL_PEERS, await getLibp2pAddressesFromCsrs(payload.csrs))
      this.serverIoProvider.io.emit(SocketActionTypes.CSRS_STORED, payload)
      this.registrationService.emit(RegistrationEvents.REGISTER_USER_CERTIFICATE, payload)
    })
    this.storageService.on(StorageEvents.COMMUNITY_METADATA_STORED, async (meta: CommunityMetadata) => {
      this.logger(`Storage - ${StorageEvents.COMMUNITY_METADATA_STORED}: ${meta}`)
      const community = await this.localDbService.getCurrentCommunity()

      if (community) {
        const rootCaCert = loadCertificate(meta.rootCa)
        const communityName = getCertFieldValue(rootCaCert, CertFieldsTypes.commonName)

        if (!communityName) {
          this.logger.error(`Could not retrieve ${CertFieldsTypes.commonName} from CommunityMetadata.rootCa`)
        }

        const updatedCommunity = {
          ...community,
          name: communityName ?? undefined,
          rootCa: meta.rootCa,
          ownerCertificate: meta.ownerCertificate,
          ownerOrbitDbIdentity: meta.ownerOrbitDbIdentity,
        }
        await this.localDbService.setCommunity(updatedCommunity)

        this.serverIoProvider.io.emit(SocketActionTypes.COMMUNITY_UPDATED, updatedCommunity)
      }
    })
    this.storageService.on(StorageEvents.USER_PROFILES_STORED, (payload: UserProfilesStoredEvent) => {
      this.serverIoProvider.io.emit(SocketActionTypes.USER_PROFILES_STORED, payload)
    })
  }
}<|MERGE_RESOLUTION|>--- conflicted
+++ resolved
@@ -1,77 +1,68 @@
+import { peerIdFromKeys } from '@libp2p/peer-id'
 import { Inject, Injectable, OnModuleInit } from '@nestjs/common'
 import { Crypto } from '@peculiar/webcrypto'
+import { EventEmitter } from 'events'
+import fs from 'fs'
+import getPort from 'get-port'
 import { Agent } from 'https'
-import fs from 'fs'
 import path from 'path'
-import { peerIdFromKeys } from '@libp2p/peer-id'
-import { setEngine, CryptoEngine } from 'pkijs'
-import { EventEmitter } from 'events'
-import getPort from 'get-port'
 import PeerId from 'peer-id'
+import { CryptoEngine, setEngine } from 'pkijs'
 import { getLibp2pAddressesFromCsrs, removeFilesFromDir } from '../common/utils'
 
+import { LazyModuleLoader } from '@nestjs/core'
+import { isPSKcodeValid, p2pAddressesToPairs } from '@quiet/common'
+import { CertFieldsTypes, getCertFieldValue, loadCertificate } from '@quiet/identity'
 import {
-  GetMessagesPayload,
   ChannelMessageIdsResponse,
-  type DeleteChannelResponse,
+  ChannelSubscribedPayload,
   ChannelsReplicatedPayload,
   Community,
-  CommunityId,
+  CommunityMetadata,
+  CommunityOwnership,
   ConnectionProcessInfo,
   CreateChannelPayload,
   CreateChannelResponse,
+  CreateNetworkPayload,
   DeleteFilesFromChannelSocketPayload,
   DownloadStatus,
   ErrorMessages,
   FileMetadata,
+  GetMessagesPayload,
+  InitCommunityPayload,
   MessagesLoadedPayload,
-  InitCommunityPayload,
   NetworkDataPayload,
   NetworkInfo,
   NetworkStats,
-  type SavedOwnerCertificatePayload,
   PushNotificationPayload,
-  RegisterOwnerCertificatePayload,
   RemoveDownloadStatus,
+  SaveCSRPayload,
   SendCertificatesResponse,
   SendMessagePayload,
-  ChannelSubscribedPayload,
   SocketActionTypes,
-  StorePeerListPayload,
   UploadFilePayload,
-  PeerId as PeerIdType,
-  SaveCSRPayload,
-  CommunityMetadata,
-  type PermsData,
+  type DeleteChannelResponse,
+  type SavedOwnerCertificatePayload,
   type UserProfile,
   type UserProfilesStoredEvent,
-  CreateNetworkPayload,
-  CommunityOwnership,
 } from '@quiet/types'
+import Logger from '../common/logger'
 import { CONFIG_OPTIONS, QUIET_DIR, SERVER_IO_PROVIDER, SOCKS_PROXY_AGENT } from '../const'
-import { ConfigOptions, GetPorts, ServerIoProviderTypes } from '../types'
+import { Libp2pService } from '../libp2p/libp2p.service'
+import { Libp2pEvents, Libp2pNodeParams } from '../libp2p/libp2p.types'
+import { LocalDbService } from '../local-db/local-db.service'
+import { LocalDBKeys } from '../local-db/local-db.types'
+import { RegistrationService } from '../registration/registration.service'
+import { RegistrationEvents } from '../registration/registration.types'
+import { emitError } from '../socket/socket.errors'
 import { SocketService } from '../socket/socket.service'
-import { RegistrationService } from '../registration/registration.service'
-import { LocalDbService } from '../local-db/local-db.service'
 import { StorageService } from '../storage/storage.service'
-import { ServiceState, TorInitState } from './connections-manager.types'
-import { Libp2pService } from '../libp2p/libp2p.service'
-import { Tor } from '../tor/tor.service'
-import { LocalDBKeys } from '../local-db/local-db.types'
-import { Libp2pEvents, Libp2pNodeParams } from '../libp2p/libp2p.types'
-import { RegistrationEvents } from '../registration/registration.types'
 import { StorageEvents } from '../storage/storage.types'
-import { LazyModuleLoader } from '@nestjs/core'
-import Logger from '../common/logger'
-import { emitError } from '../socket/socket.errors'
-<<<<<<< HEAD
-import { isPSKcodeValid, p2pAddressesToPairs } from '@quiet/common'
 import { ServerProxyService } from '../storageServerProxy/storageServerProxy.service'
 import { ServerStoredCommunityMetadata } from '../storageServerProxy/storageServerProxy.types'
-=======
-import { createLibp2pAddress, isPSKcodeValid } from '@quiet/common'
-import { CertFieldsTypes, createRootCA, getCertFieldValue, loadCertificate } from '@quiet/identity'
->>>>>>> 7b5b6883
+import { Tor } from '../tor/tor.service'
+import { ConfigOptions, GetPorts, ServerIoProviderTypes } from '../types'
+import { ServiceState, TorInitState } from './connections-manager.types'
 
 @Injectable()
 export class ConnectionsManagerService extends EventEmitter implements OnModuleInit {
