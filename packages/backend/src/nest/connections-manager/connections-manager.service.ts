import { Inject, Injectable, OnModuleInit } from '@nestjs/common'
import { Crypto } from '@peculiar/webcrypto'
import { Agent } from 'https'
import fs from 'fs'
import path from 'path'
import { peerIdFromKeys } from '@libp2p/peer-id'
import { setEngine, CryptoEngine } from 'pkijs'
import { EventEmitter } from 'events'
import getPort from 'get-port'
import PeerId from 'peer-id'
import { getLibp2pAddressesFromCsrs, removeFilesFromDir } from '../common/utils'

import {
  AskForMessagesPayload,
  ChannelMessagesIdsResponse,
  ChannelsReplicatedPayload,
  Community,
  CommunityId,
  ConnectionProcessInfo,
  CreateChannelPayload,
  CreatedChannelResponse,
  DeleteFilesFromChannelSocketPayload,
  DownloadStatus,
  ErrorMessages,
  FileMetadata,
  IncomingMessages,
  InitCommunityPayload,
  NetworkData,
  NetworkDataPayload,
  NetworkStats,
  PushNotificationPayload,
  RegisterOwnerCertificatePayload,
  RemoveDownloadStatus,
  ResponseCreateNetworkPayload,
  SendCertificatesResponse,
  SendMessagePayload,
  SetChannelSubscribedPayload,
  SocketActionTypes,
  StorePeerListPayload,
  UploadFilePayload,
  PeerId as PeerIdType,
  SaveCSRPayload,
  CommunityMetadata,
<<<<<<< HEAD
  UserProfile,
  UserProfilesLoadedEvent,
=======
  PermsData,
>>>>>>> 4234478b
} from '@quiet/types'
import { CONFIG_OPTIONS, QUIET_DIR, SERVER_IO_PROVIDER, SOCKS_PROXY_AGENT } from '../const'
import { ConfigOptions, GetPorts, ServerIoProviderTypes } from '../types'
import { SocketService } from '../socket/socket.service'
import { RegistrationService } from '../registration/registration.service'
import { LocalDbService } from '../local-db/local-db.service'
import { StorageService } from '../storage/storage.service'
import { ServiceState, TorInitState } from './connections-manager.types'
import { Libp2pService } from '../libp2p/libp2p.service'
import { Tor } from '../tor/tor.service'
import { LocalDBKeys } from '../local-db/local-db.types'
import { Libp2pEvents, Libp2pNodeParams } from '../libp2p/libp2p.types'
import { RegistrationEvents } from '../registration/registration.types'
import { StorageEvents } from '../storage/storage.types'
import { LazyModuleLoader } from '@nestjs/core'
import Logger from '../common/logger'
import { emitError } from '../socket/socket.errors'
import { isPSKcodeValid } from '@quiet/common'

@Injectable()
export class ConnectionsManagerService extends EventEmitter implements OnModuleInit {
  public communityId: string
  public communityState: ServiceState
  public libp2pService: Libp2pService
  private ports: GetPorts
  isTorInit: TorInitState = TorInitState.NOT_STARTED

  private readonly logger = Logger(ConnectionsManagerService.name)
  constructor(
    @Inject(SERVER_IO_PROVIDER) public readonly serverIoProvider: ServerIoProviderTypes,
    @Inject(CONFIG_OPTIONS) public configOptions: ConfigOptions,
    @Inject(QUIET_DIR) public readonly quietDir: string,
    @Inject(SOCKS_PROXY_AGENT) public readonly socksProxyAgent: Agent,
    private readonly socketService: SocketService,
    private readonly registrationService: RegistrationService,
    private readonly localDbService: LocalDbService,
    private readonly storageService: StorageService,
    private readonly tor: Tor,
    private readonly lazyModuleLoader: LazyModuleLoader
  ) {
    super()
  }

  async onModuleInit() {
    process.on('unhandledRejection', error => {
      console.error(error)
      throw new Error()
    })
    // process.on('SIGINT', function () {
    //   // This is not graceful even in a single percent. we must close services first, not just kill process %
    //   // this.logger('\nGracefully shutting down from SIGINT (Ctrl-C)')
    //   process.exit(0)
    // })
    const webcrypto = new Crypto()
    // @ts-ignore
    global.crypto = webcrypto

    setEngine(
      'newEngine',
      new CryptoEngine({
        name: 'newEngine',
        // @ts-ignore
        crypto: webcrypto,
      })
    )

    await this.init()
  }

  private async generatePorts() {
    const controlPort = await getPort()
    const socksPort = await getPort()
    const libp2pHiddenService = await getPort()
    const dataServer = await getPort()
    const httpTunnelPort = await getPort()

    this.ports = {
      socksPort,
      libp2pHiddenService,
      controlPort,
      dataServer,
      httpTunnelPort,
    }
  }

  public async init() {
    console.log('init')
    this.communityState = ServiceState.DEFAULT
    await this.generatePorts()
    if (!this.configOptions.httpTunnelPort) {
      this.configOptions.httpTunnelPort = await getPort()
    }

    this.attachSocketServiceListeners()
    this.attachRegistrationListeners()
    this.attachTorEventsListeners()
    this.attachStorageListeners()

    if (this.localDbService.getStatus() === 'closed') {
      await this.localDbService.open()
    }

    if (this.configOptions.torControlPort) {
      console.log('launch 1')
      await this.launchCommunityFromStorage()
    }
  }

  public async launchCommunityFromStorage() {
    this.logger('launchCommunityFromStorage')

    const community: InitCommunityPayload = await this.localDbService.get(LocalDBKeys.COMMUNITY)
    this.logger('launchCommunityFromStorage - community peers', community?.peers)
    if (community) {
      const sortedPeers = await this.localDbService.getSortedPeers(community.peers)
      this.logger('launchCommunityFromStorage - sorted peers', sortedPeers)
      if (sortedPeers.length > 0) {
        community.peers = sortedPeers
      }
      await this.localDbService.put(LocalDBKeys.COMMUNITY, community)
      if ([ServiceState.LAUNCHING, ServiceState.LAUNCHED].includes(this.communityState)) return
      this.communityState = ServiceState.LAUNCHING
      await this.launchCommunity(community)
    }
  }

  public async closeAllServices(options: { saveTor: boolean } = { saveTor: false }) {
    if (this.tor && !options.saveTor) {
      await this.tor.kill()
    }
    if (this.storageService) {
      this.logger('Stopping orbitdb')
      await this.storageService?.stopOrbitDb()
      this.logger('reset CsrReplicated map and id and certificate store values')
      this.storageService.resetCsrAndCertsValues()
    }
    if (this.serverIoProvider?.io) {
      this.logger('Closing socket server')
      this.serverIoProvider.io.close()
    }
    if (this.localDbService) {
      this.logger('Closing local storage')
      await this.localDbService.close()
    }
    if (this.libp2pService) {
      this.logger('Stopping libp2p')
      await this.libp2pService.close()
    }
  }

  public closeSocket() {
    this.serverIoProvider.io.close()
  }

  // This method is only used on iOS through rn-bridge for reacting on lifecycle changes
  public async openSocket() {
    await this.socketService.init()
  }

  public async leaveCommunity() {
    this.tor.resetHiddenServices()
    this.closeSocket()
    await this.localDbService.purge()
    await this.closeAllServices({ saveTor: true })
    await this.purgeData()
    await this.resetState()
    await this.localDbService.open()
    await this.socketService.init()
  }

  async resetState() {
    this.communityId = ''
    this.ports = { ...this.ports, libp2pHiddenService: await getPort() }
    this.communityState = ServiceState.DEFAULT
  }

  public async purgeData() {
    this.logger('Purging community data')
    const dirsToRemove = fs
      .readdirSync(this.quietDir)
      .filter(
        i =>
          i.startsWith('Ipfs') || i.startsWith('OrbitDB') || i.startsWith('backendDB') || i.startsWith('Local Storage')
      )
    for (const dir of dirsToRemove) {
      removeFilesFromDir(path.join(this.quietDir, dir))
    }
  }

  public async getNetwork() {
    const hiddenService = await this.tor.createNewHiddenService({ targetPort: this.ports.libp2pHiddenService })

    await this.tor.destroyHiddenService(hiddenService.onionAddress.split('.')[0])
    const peerId: PeerId = await PeerId.create()
    const peerIdJson = peerId.toJSON()
    this.logger(`Created network for peer ${peerId.toString()}. Address: ${hiddenService.onionAddress}`)

    return {
      hiddenService,
      peerId: peerIdJson,
    }
  }

  public async createNetwork(community: Community) {
    let network: NetworkData
    // For registrar service purposes, if community owner
    // FIXME: Remove if obselete
    let network2: NetworkData
    try {
      network = await this.getNetwork()
      network2 = await this.getNetwork()
    } catch (e) {
      this.logger.error(`Creating network for community ${community.id} failed`, e)
      emitError(this.serverIoProvider.io, {
        type: SocketActionTypes.NETWORK,
        message: ErrorMessages.NETWORK_SETUP_FAILED,
        community: community.id,
      })
      return
    }

    this.logger(`Sending network data for ${community.id}`)

    // It might be nice to save the entire Community in LevelDB rather
    // than specific pieces of information.

    const psk = community.psk
    if (psk) {
      this.logger('Creating network: received Libp2p PSK')
      if (!isPSKcodeValid(psk)) {
        this.logger.error('Creating network: received Libp2p PSK is not valid')
        emitError(this.serverIoProvider.io, {
          type: SocketActionTypes.NETWORK,
          message: ErrorMessages.NETWORK_SETUP_FAILED,
          community: community.id,
        })
        return
      }
      await this.localDbService.put(LocalDBKeys.PSK, psk)
    }

    const ownerOrbitDbIdentity = community.ownerOrbitDbIdentity
    if (ownerOrbitDbIdentity) {
      this.logger("Creating network: received owner's OrbitDB identity")
      await this.localDbService.putOwnerOrbitDbIdentity(ownerOrbitDbIdentity)
    }

    const payload: ResponseCreateNetworkPayload = {
      community: {
        ...community,
        privateKey: network2.hiddenService.privateKey,
      },
      network,
    }

    this.serverIoProvider.io.emit(SocketActionTypes.NETWORK, payload)
  }

  private async generatePSK() {
    const pskBase64 = Libp2pService.generateLibp2pPSK().psk
    await this.localDbService.put(LocalDBKeys.PSK, pskBase64)
    this.logger('Generated Libp2p PSK')
    this.serverIoProvider.io.emit(SocketActionTypes.LIBP2P_PSK_SAVED, { psk: pskBase64 })
  }

  public async createCommunity(payload: InitCommunityPayload) {
    this.logger('Creating community: peers:', payload.peers)

    await this.generatePSK()

    await this.launchCommunity(payload)
    this.logger(`Created and launched community ${payload.id}`)
    this.serverIoProvider.io.emit(SocketActionTypes.NEW_COMMUNITY, { id: payload.id })
  }

  public async launchCommunity(payload: InitCommunityPayload) {
    this.logger('Launching community: peers:', payload.peers)
    this.communityState = ServiceState.LAUNCHING
    // Perhaps we should call this data something else, since we already have a Community type.
    // It seems like InitCommunityPayload is a mix of various connection metadata.
    const communityData: InitCommunityPayload = await this.localDbService.get(LocalDBKeys.COMMUNITY)
    if (!communityData) {
      await this.localDbService.put(LocalDBKeys.COMMUNITY, payload)
    }

    try {
      await this.launch(payload)
    } catch (e) {
      this.logger(`Couldn't launch community for peer ${payload.peerId.id}.`, e)
      emitError(this.serverIoProvider.io, {
        type: SocketActionTypes.COMMUNITY,
        message: ErrorMessages.COMMUNITY_LAUNCH_FAILED,
        community: payload.id,
        trace: e.stack,
      })
      return
    }

    this.logger(`Launched community ${payload.id}`)

    this.serverIoProvider.io.emit(SocketActionTypes.CONNECTION_PROCESS_INFO, ConnectionProcessInfo.LAUNCHED_COMMUNITY)

    this.communityId = payload.id
    this.communityState = ServiceState.LAUNCHED

    console.log('Hunting for heisenbug: Backend initialized community and sent event to state manager')

    // Unblock websocket endpoints
    this.socketService.resolveReadyness()

    this.serverIoProvider.io.emit(SocketActionTypes.COMMUNITY, { id: payload.id })
  }

  public async launch(payload: InitCommunityPayload) {
    // Start existing community (community that user is already a part of)
    this.logger(`Spawning hidden service for community ${payload.id}, peer: ${payload.peerId.id}`)
    this.serverIoProvider.io.emit(
      SocketActionTypes.CONNECTION_PROCESS_INFO,
      ConnectionProcessInfo.SPAWNING_HIDDEN_SERVICE
    )
    const onionAddress: string = await this.tor.spawnHiddenService({
      targetPort: this.ports.libp2pHiddenService,
      privKey: payload.hiddenService.privateKey,
    })
    this.logger(`Launching community ${payload.id}: peer: ${payload.peerId.id}`)

    const { Libp2pModule } = await import('../libp2p/libp2p.module')
    const moduleRef = await this.lazyModuleLoader.load(() => Libp2pModule)
    const { Libp2pService } = await import('../libp2p/libp2p.service')
    const lazyService = moduleRef.get(Libp2pService)
    this.libp2pService = lazyService

    const restoredRsa = await PeerId.createFromJSON(payload.peerId)
    const _peerId = await peerIdFromKeys(restoredRsa.marshalPubKey(), restoredRsa.marshalPrivKey())

    let peers = payload.peers
    this.logger(`Launching community ${payload.id}: payload peers: ${peers}`)
    if (!peers || peers.length === 0) {
      peers = [this.libp2pService.createLibp2pAddress(onionAddress, _peerId.toString())]
    }
    const pskValue: string = await this.localDbService.get(LocalDBKeys.PSK)
    if (!pskValue) {
      throw new Error('No psk in local db')
    }
    this.logger(`Launching community ${payload.id}: retrieved Libp2p PSK`)

    const libp2pPSK = Libp2pService.generateLibp2pPSK(pskValue).fullKey
    const params: Libp2pNodeParams = {
      peerId: _peerId,
      listenAddresses: [this.libp2pService.createLibp2pListenAddress(onionAddress)],
      agent: this.socksProxyAgent,
      localAddress: this.libp2pService.createLibp2pAddress(onionAddress, _peerId.toString()),
      targetPort: this.ports.libp2pHiddenService,
      peers,
      psk: libp2pPSK,
    }

    await this.libp2pService.createInstance(params)
    // Libp2p event listeners
    this.libp2pService.on(Libp2pEvents.PEER_CONNECTED, (payload: { peers: string[] }) => {
      this.serverIoProvider.io.emit(SocketActionTypes.PEER_CONNECTED, payload)
    })
    this.libp2pService.on(Libp2pEvents.PEER_DISCONNECTED, async (payload: NetworkDataPayload) => {
      const peerPrevStats = await this.localDbService.find(LocalDBKeys.PEERS, payload.peer)
      const prev = peerPrevStats?.connectionTime || 0

      const peerStats: NetworkStats = {
        peerId: payload.peer,
        connectionTime: prev + payload.connectionDuration,
        lastSeen: payload.lastSeen,
      }

      await this.localDbService.update(LocalDBKeys.PEERS, {
        [payload.peer]: peerStats,
      })
      // BARTEK: Potentially obsolete to send this to state-manager
      this.serverIoProvider.io.emit(SocketActionTypes.PEER_DISCONNECTED, payload)
    })
    await this.storageService.init(_peerId)
    this.logger('storage initialized')

    this.serverIoProvider.io.emit(
      SocketActionTypes.CONNECTION_PROCESS_INFO,
      ConnectionProcessInfo.CONNECTING_TO_COMMUNITY
    )
  }

  private attachTorEventsListeners() {
    this.logger('attachTorEventsListeners')

    this.tor.on(SocketActionTypes.CONNECTION_PROCESS_INFO, data => {
      this.serverIoProvider.io.emit(SocketActionTypes.CONNECTION_PROCESS_INFO, data)
    })
    this.socketService.on(SocketActionTypes.CONNECTION_PROCESS_INFO, data => {
      this.serverIoProvider.io.emit(SocketActionTypes.CONNECTION_PROCESS_INFO, data)
    })
  }

  private attachRegistrationListeners() {
    this.registrationService.on(SocketActionTypes.SAVED_OWNER_CERTIFICATE, payload => {
      this.serverIoProvider.io.emit(SocketActionTypes.SAVED_OWNER_CERTIFICATE, payload)
    })
    this.registrationService.on(RegistrationEvents.ERROR, payload => {
      emitError(this.serverIoProvider.io, payload)
    })
    this.registrationService.on(RegistrationEvents.NEW_USER, async payload => {
      await this.storageService?.saveCertificate(payload)
    })

    this.registrationService.on(RegistrationEvents.FINISHED_ISSUING_CERTIFICATES_FOR_ID, payload => {
      if (payload.id) {
        this.storageService.resolveCsrReplicatedPromise(payload.id)
      }
    })
  }
<<<<<<< HEAD

  private attachsocketServiceListeners() {
=======
  private attachSocketServiceListeners() {
>>>>>>> 4234478b
    // Community
    this.socketService.on(SocketActionTypes.CONNECTION, async () => {
      // Update Frontend with Initialized Communities
      if (this.communityId) {
        console.log('Hunting for heisenbug: Backend initialized community and sent event to state manager')
        this.serverIoProvider.io.emit(SocketActionTypes.COMMUNITY, { id: this.communityId })
        console.log('this.libp2pService.connectedPeers', this.libp2pService.connectedPeers)
        console.log('this.libp2pservice', this.libp2pService)
        this.serverIoProvider.io.emit(
          SocketActionTypes.CONNECTED_PEERS,
          Array.from(this.libp2pService.connectedPeers.keys())
        )
        await this.storageService?.loadAllCertificates()
        await this.storageService?.loadAllChannels()
      }
    })
    this.socketService.on(SocketActionTypes.CREATE_NETWORK, async (args: Community) => {
      this.logger(`socketService - ${SocketActionTypes.CREATE_NETWORK}`)
      await this.createNetwork(args)
    })
    this.socketService.on(SocketActionTypes.CREATE_COMMUNITY, async (args: InitCommunityPayload) => {
      await this.createCommunity(args)
    })
    this.socketService.on(SocketActionTypes.LAUNCH_COMMUNITY, async (args: InitCommunityPayload) => {
      this.logger(`socketService - ${SocketActionTypes.LAUNCH_COMMUNITY}`)
      if ([ServiceState.LAUNCHING, ServiceState.LAUNCHED].includes(this.communityState)) return
      this.communityState = ServiceState.LAUNCHING
      await this.launchCommunity(args)
    })
    this.socketService.on(SocketActionTypes.LEAVE_COMMUNITY, async () => {
      await this.leaveCommunity()
    })

    // Username registration
    this.socketService.on(SocketActionTypes.SAVE_USER_CSR, async (payload: SaveCSRPayload) => {
      this.logger(`socketService - ${SocketActionTypes.SAVE_USER_CSR}`)
      await this.storageService?.saveCSR(payload)
      this.serverIoProvider.io.emit(SocketActionTypes.SAVED_USER_CSR, payload)
    })
    this.socketService.on(
      SocketActionTypes.REGISTER_OWNER_CERTIFICATE,
      async (args: RegisterOwnerCertificatePayload) => {
        await this.registrationService.registerOwnerCertificate(args)
      }
    )
    // TODO: Save community CA data in LevelDB. Perhaps save the
    // entire Community type in LevelDB. We can probably do this once
    // when creating the community.
    this.socketService.on(SocketActionTypes.SEND_COMMUNITY_CA_DATA, async (payload: PermsData) => {
      this.logger(`socketService - ${SocketActionTypes.SEND_COMMUNITY_CA_DATA}`)
      this.registrationService.permsData = payload
    })

    // Public Channels
    this.socketService.on(SocketActionTypes.CREATE_CHANNEL, async (args: CreateChannelPayload) => {
      await this.storageService?.subscribeToChannel(args.channel)
    })
    this.socketService.on(
      SocketActionTypes.DELETE_CHANNEL,
      async (payload: { channelId: string; ownerPeerId: string }) => {
        await this.storageService?.deleteChannel(payload)
      }
    )
    this.socketService.on(
      SocketActionTypes.DELETE_FILES_FROM_CHANNEL,
      async (payload: DeleteFilesFromChannelSocketPayload) => {
        this.logger(`socketService - ${SocketActionTypes.DELETE_FILES_FROM_CHANNEL}`, payload)
        await this.storageService?.deleteFilesFromChannel(payload)
        // await this.deleteFilesFromTemporaryDir() //crashes on mobile, will be fixes in next versions
      }
    )
    this.socketService.on(SocketActionTypes.SEND_MESSAGE, async (args: SendMessagePayload) => {
      await this.storageService?.sendMessage(args.message)
    })
    this.socketService.on(SocketActionTypes.ASK_FOR_MESSAGES, async (args: AskForMessagesPayload) => {
      await this.storageService?.askForMessages(args.channelId, args.ids)
    })

    // Files
    this.socketService.on(SocketActionTypes.DOWNLOAD_FILE, async (metadata: FileMetadata) => {
      await this.storageService?.downloadFile(metadata)
    })
    this.socketService.on(SocketActionTypes.UPLOAD_FILE, async (metadata: FileMetadata) => {
      await this.storageService?.uploadFile(metadata)
    })
    this.socketService.on(SocketActionTypes.UPLOADED_FILE, async (args: FileMetadata) => {
      await this.storageService?.uploadFile(args)
    })
    this.socketService.on(SocketActionTypes.CANCEL_DOWNLOAD, mid => {
      this.storageService?.cancelDownload(mid)
    })

    // System
    this.socketService.on(SocketActionTypes.CLOSE, async () => {
      await this.closeAllServices()
    })
<<<<<<< HEAD
    this.socketService.on(
      SocketActionTypes.DELETE_CHANNEL,
      async (payload: { channelId: string; ownerPeerId: string }) => {
        await this.storageService?.deleteChannel(payload)
      }
    )

    this.socketService.on(
      SocketActionTypes.DELETE_FILES_FROM_CHANNEL,
      async (payload: DeleteFilesFromChannelSocketPayload) => {
        this.logger(`socketService - ${SocketActionTypes.DELETE_FILES_FROM_CHANNEL}`, payload)
        await this.storageService?.deleteFilesFromChannel(payload)
        // await this.deleteFilesFromTemporaryDir() //crashes on mobile, will be fixes in next versions
      }
    )

    // User Profile

    this.socketService.on(SocketActionTypes.SAVE_USER_PROFILE, async (profile: UserProfile) => {
      await this.storageService?.userProfileStore?.addUserProfile(profile)
    })
=======
>>>>>>> 4234478b
  }

  private attachStorageListeners() {
    if (!this.storageService) return
    this.storageService.on(SocketActionTypes.CONNECTION_PROCESS_INFO, data => {
      this.serverIoProvider.io.emit(SocketActionTypes.CONNECTION_PROCESS_INFO, data)
    })
    this.storageService.on(StorageEvents.REPLICATED_CERTIFICATES, (payload: SendCertificatesResponse) => {
      this.logger(`Storage - ${StorageEvents.REPLICATED_CERTIFICATES}`)
      this.serverIoProvider.io.emit(SocketActionTypes.RESPONSE_GET_CERTIFICATES, payload)
    })
    this.storageService.on(StorageEvents.LOAD_PUBLIC_CHANNELS, (payload: ChannelsReplicatedPayload) => {
      this.serverIoProvider.io.emit(SocketActionTypes.CHANNELS_REPLICATED, payload)
    })
    this.storageService.on(StorageEvents.LOAD_ALL_PRIVATE_CONVERSATIONS, payload => {
      this.serverIoProvider.io.emit(SocketActionTypes.RESPONSE_GET_PRIVATE_CONVERSATIONS, payload)
    })
    this.storageService.on(StorageEvents.LOAD_MESSAGES, (payload: IncomingMessages) => {
      this.serverIoProvider.io.emit(SocketActionTypes.INCOMING_MESSAGES, payload)
    })
    this.storageService.on(StorageEvents.SEND_MESSAGES_IDS, (payload: ChannelMessagesIdsResponse) => {
      if (payload.ids.length === 0) {
        return
      }
      this.serverIoProvider.io.emit(SocketActionTypes.SEND_MESSAGES_IDS, payload)
    })
    this.storageService.on(StorageEvents.SET_CHANNEL_SUBSCRIBED, (payload: SetChannelSubscribedPayload) => {
      this.serverIoProvider.io.emit(SocketActionTypes.CHANNEL_SUBSCRIBED, payload)
    })
    this.storageService.on(StorageEvents.CREATED_CHANNEL, (payload: CreatedChannelResponse) => {
      this.logger(`Storage - ${StorageEvents.CREATED_CHANNEL}: ${payload.channel.name}`)
      this.serverIoProvider.io.emit(SocketActionTypes.CREATED_CHANNEL, payload)
    })
    this.storageService.on(StorageEvents.REMOVE_DOWNLOAD_STATUS, (payload: RemoveDownloadStatus) => {
      this.serverIoProvider.io.emit(SocketActionTypes.REMOVE_DOWNLOAD_STATUS, payload)
    })
    this.storageService.on(StorageEvents.UPLOADED_FILE, (payload: UploadFilePayload) => {
      this.serverIoProvider.io.emit(SocketActionTypes.UPLOADED_FILE, payload)
    })
    this.storageService.on(StorageEvents.UPDATE_DOWNLOAD_PROGRESS, (payload: DownloadStatus) => {
      this.serverIoProvider.io.emit(SocketActionTypes.DOWNLOAD_PROGRESS, payload)
    })
    this.storageService.on(StorageEvents.UPDATE_MESSAGE_MEDIA, (payload: FileMetadata) => {
      this.serverIoProvider.io.emit(SocketActionTypes.UPDATE_MESSAGE_MEDIA, payload)
    })
    this.storageService.on(StorageEvents.LOAD_ALL_DIRECT_MESSAGES, payload => {
      if (payload.messages.length === 0) {
        return
      }
      this.serverIoProvider.io.emit(SocketActionTypes.RESPONSE_FETCH_ALL_DIRECT_MESSAGES, payload)
    })
    this.storageService.on(StorageEvents.UPDATE_PEERS_LIST, (payload: StorePeerListPayload) => {
      this.serverIoProvider.io.emit(SocketActionTypes.PEER_LIST, payload)
    })
    this.storageService.on(StorageEvents.SEND_PUSH_NOTIFICATION, (payload: PushNotificationPayload) => {
      this.serverIoProvider.io.emit(SocketActionTypes.PUSH_NOTIFICATION, payload)
    })
    this.storageService.on(StorageEvents.CHECK_FOR_MISSING_FILES, (payload: CommunityId) => {
      this.serverIoProvider.io.emit(SocketActionTypes.CHECK_FOR_MISSING_FILES, payload)
    })
    this.storageService.on(StorageEvents.CHANNEL_DELETION_RESPONSE, (payload: { channelId: string }) => {
      this.logger(`Storage - ${StorageEvents.CHANNEL_DELETION_RESPONSE}`)
      this.serverIoProvider.io.emit(SocketActionTypes.CHANNEL_DELETION_RESPONSE, payload)
    })
    this.storageService.on(
      StorageEvents.REPLICATED_CSR,
      async (payload: { csrs: string[]; certificates: string[]; id: string }) => {
        this.logger(`Storage - ${StorageEvents.REPLICATED_CSR}`)
        this.libp2pService.emit(Libp2pEvents.DIAL_PEERS, await getLibp2pAddressesFromCsrs(payload.csrs))
        this.serverIoProvider.io.emit(SocketActionTypes.RESPONSE_GET_CSRS, { csrs: payload.csrs })
        this.registrationService.emit(RegistrationEvents.REGISTER_USER_CERTIFICATE, payload)
      }
    )

    this.socketService.on(SocketActionTypes.SEND_COMMUNITY_METADATA, async (payload: CommunityMetadata) => {
      await this.storageService?.updateCommunityMetadata(payload)
    })

    this.storageService.on(StorageEvents.COMMUNITY_METADATA_SAVED, async (meta: CommunityMetadata) => {
      this.logger(`Storage - ${StorageEvents.COMMUNITY_METADATA_SAVED}: ${meta}`)
      this.storageService?.updateMetadata(meta)
      this.serverIoProvider.io.emit(SocketActionTypes.COMMUNITY_METADATA_SAVED, meta)
    })

    // User Profile

    this.storageService.on(StorageEvents.LOADED_USER_PROFILES, (payload: UserProfilesLoadedEvent) => {
      this.serverIoProvider.io.emit(SocketActionTypes.LOADED_USER_PROFILES, payload)
    })
  }
}<|MERGE_RESOLUTION|>--- conflicted
+++ resolved
@@ -41,12 +41,9 @@
   PeerId as PeerIdType,
   SaveCSRPayload,
   CommunityMetadata,
-<<<<<<< HEAD
+  PermsData,
   UserProfile,
   UserProfilesLoadedEvent,
-=======
-  PermsData,
->>>>>>> 4234478b
 } from '@quiet/types'
 import { CONFIG_OPTIONS, QUIET_DIR, SERVER_IO_PROVIDER, SOCKS_PROXY_AGENT } from '../const'
 import { ConfigOptions, GetPorts, ServerIoProviderTypes } from '../types'
@@ -462,12 +459,8 @@
       }
     })
   }
-<<<<<<< HEAD
-
-  private attachsocketServiceListeners() {
-=======
+
   private attachSocketServiceListeners() {
->>>>>>> 4234478b
     // Community
     this.socketService.on(SocketActionTypes.CONNECTION, async () => {
       // Update Frontend with Initialized Communities
@@ -564,7 +557,6 @@
     this.socketService.on(SocketActionTypes.CLOSE, async () => {
       await this.closeAllServices()
     })
-<<<<<<< HEAD
     this.socketService.on(
       SocketActionTypes.DELETE_CHANNEL,
       async (payload: { channelId: string; ownerPeerId: string }) => {
@@ -582,12 +574,9 @@
     )
 
     // User Profile
-
     this.socketService.on(SocketActionTypes.SAVE_USER_PROFILE, async (profile: UserProfile) => {
       await this.storageService?.userProfileStore?.addUserProfile(profile)
     })
-=======
->>>>>>> 4234478b
   }
 
   private attachStorageListeners() {
