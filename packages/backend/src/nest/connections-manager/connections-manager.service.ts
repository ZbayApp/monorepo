import { Inject, Injectable, OnModuleInit } from '@nestjs/common'
import { Crypto } from '@peculiar/webcrypto'
import { Agent } from 'https'
import fs from 'fs'
import path from 'path'
import { peerIdFromKeys } from '@libp2p/peer-id'
import { setEngine, CryptoEngine } from 'pkijs'
import { EventEmitter } from 'events'
import getPort from 'get-port'
import PeerId from 'peer-id'
import { getLibp2pAddressesFromCsrs, removeFilesFromDir } from '../common/utils'

import {
  GetMessagesPayload,
  ChannelMessageIdsResponse,
  type DeleteChannelResponse,
  ChannelsReplicatedPayload,
  Community,
  CommunityId,
  ConnectionProcessInfo,
  CreateChannelPayload,
  CreateChannelResponse,
  DeleteFilesFromChannelSocketPayload,
  DownloadStatus,
  ErrorMessages,
  FileMetadata,
  MessagesLoadedPayload,
  InitCommunityPayload,
  NetworkDataPayload,
  NetworkInfo,
  NetworkStats,
  type SavedOwnerCertificatePayload,
  PushNotificationPayload,
  RegisterOwnerCertificatePayload,
  RemoveDownloadStatus,
  SendCertificatesResponse,
  SendMessagePayload,
  ChannelSubscribedPayload,
  SocketActionTypes,
  StorePeerListPayload,
  UploadFilePayload,
  PeerId as PeerIdType,
  SaveCSRPayload,
  CommunityMetadata,
  type PermsData,
  type UserProfile,
  type UserProfilesStoredEvent,
} from '@quiet/types'
import { CONFIG_OPTIONS, QUIET_DIR, SERVER_IO_PROVIDER, SOCKS_PROXY_AGENT } from '../const'
import { Libp2pPeerInfo } from '../libp2p/libp2p.types'
import { ConfigOptions, GetPorts, ServerIoProviderTypes } from '../types'
import { SocketService } from '../socket/socket.service'
import { RegistrationService } from '../registration/registration.service'
import { LocalDbService } from '../local-db/local-db.service'
import { StorageService } from '../storage/storage.service'
import { ServiceState, TorInitState } from './connections-manager.types'
import { Libp2pService } from '../libp2p/libp2p.service'
import { Tor } from '../tor/tor.service'
import { LocalDBKeys } from '../local-db/local-db.types'
import { Libp2pEvents, Libp2pNodeParams } from '../libp2p/libp2p.types'
import { RegistrationEvents } from '../registration/registration.types'
import { StorageEvents } from '../storage/storage.types'
import { LazyModuleLoader } from '@nestjs/core'
import Logger from '../common/logger'
import { emitError } from '../socket/socket.errors'
import { createLibp2pAddress, isPSKcodeValid } from '@quiet/common'
import { CertFieldsTypes, createRootCA, getCertFieldValue, loadCertificate } from '@quiet/identity'
import { DateTime } from 'luxon'

@Injectable()
export class ConnectionsManagerService extends EventEmitter implements OnModuleInit {
  public communityId: string
  public communityState: ServiceState
  public libp2pService: Libp2pService
  private ports: GetPorts
  isTorInit: TorInitState = TorInitState.NOT_STARTED
  private peerInfo: Libp2pPeerInfo | undefined = undefined

  private readonly logger = Logger(ConnectionsManagerService.name)
  constructor(
    @Inject(SERVER_IO_PROVIDER) public readonly serverIoProvider: ServerIoProviderTypes,
    @Inject(CONFIG_OPTIONS) public configOptions: ConfigOptions,
    @Inject(QUIET_DIR) public readonly quietDir: string,
    @Inject(SOCKS_PROXY_AGENT) public readonly socksProxyAgent: Agent,
    private readonly socketService: SocketService,
    private readonly registrationService: RegistrationService,
    private readonly localDbService: LocalDbService,
    private readonly storageService: StorageService,
    private readonly tor: Tor,
    private readonly lazyModuleLoader: LazyModuleLoader
  ) {
    super()
  }

  async onModuleInit() {
    process.on('unhandledRejection', error => {
      console.error(error)
      throw new Error()
    })
    // process.on('SIGINT', function () {
    //   // This is not graceful even in a single percent. we must close services first, not just kill process %
    //   // this.logger('\nGracefully shutting down from SIGINT (Ctrl-C)')
    //   process.exit(0)
    // })
    const webcrypto = new Crypto()
    // @ts-ignore
    global.crypto = webcrypto

    setEngine(
      'newEngine',
      new CryptoEngine({
        name: 'newEngine',
        // @ts-ignore
        crypto: webcrypto,
      })
    )

    await this.init()
  }

  private async generatePorts() {
    const controlPort = await getPort()
    const socksPort = await getPort()
    const libp2pHiddenService = await getPort()
    const dataServer = await getPort()
    const httpTunnelPort = await getPort()

    this.ports = {
      socksPort,
      libp2pHiddenService,
      controlPort,
      dataServer,
      httpTunnelPort,
    }
  }

  public async init() {
    console.log('init')
    this.communityState = ServiceState.DEFAULT
    await this.generatePorts()
    if (!this.configOptions.httpTunnelPort) {
      this.configOptions.httpTunnelPort = await getPort()
    }

    this.attachSocketServiceListeners()
    this.attachTorEventsListeners()
    this.attachStorageListeners()

    if (this.localDbService.getStatus() === 'closed') {
      await this.localDbService.open()
    }

    if (this.configOptions.torControlPort) {
      await this.migrateLevelDb()
      await this.launchCommunityFromStorage()
    }
  }

  /**
   * Migrate LevelDB when upgrading Quiet for existing communities
   *
   * Move data from Redux in the frontend to LevelDB in the backend for existing
   * communities when upgrading. Hopefully this will make features easier to
   * test and develop. In order to do this, we need the data to be accessible on
   * the backend before it's first used. Since the backend starts up
   * asynchronously, independent of the frontend, we wait for the frontend to
   * load migration data before launching the community.
   */
  public async migrateLevelDb(): Promise<void> {
    // Empty promise used to wait on a callback below
    let onDataReceived: () => void
    const dataReceivedPromise = new Promise<void>((resolve: () => void) => {
      onDataReceived = resolve
    })
    // This is related to a specific migration, perhaps there is a way to
    // encapsulate this in LocalDbService.
    const keys = [LocalDBKeys.CURRENT_COMMUNITY_ID, LocalDBKeys.COMMUNITIES]
    const keysRequired: string[] = []

    for (const key of keys) {
      if (!(await this.localDbService.exists(key))) {
        keysRequired.push(key)
      }
    }

    this.socketService.on(SocketActionTypes.LOAD_MIGRATION_DATA, async (data: Record<string, any>) => {
      this.logger('Migrating LevelDB')
      await this.localDbService.load(data)
      onDataReceived()
    })

    // Only require migration data for existing communities. We can tell because
    // they are using the deprecated COMMUNITY key in LevelDB. This is related
    // to a specific migration. Perhaps we want a more general purpose migration
    // mechanism, like a table to hold migrations that have already been
    // applied.
    if ((await this.localDbService.exists(LocalDBKeys.COMMUNITY)) && keysRequired.length > 0) {
      this.logger('Migration data required:', keysRequired)
      this.serverIoProvider.io.emit(SocketActionTypes.MIGRATION_DATA_REQUIRED, keysRequired)
      await dataReceivedPromise
    } else {
      this.logger('Nothing to migrate')
    }
  }

  public async launchCommunityFromStorage() {
    this.logger('Launching community from storage')

    const community = await this.localDbService.getCurrentCommunity()
    // TODO: Revisit this when we move the Identity model to the backend, since
    // this network data lives in that model.
    const network = await this.localDbService.getNetworkInfo()

    if (community && network) {
      const sortedPeers = await this.localDbService.getSortedPeers(community.peerList ?? [])
      this.logger('launchCommunityFromStorage - sorted peers', sortedPeers)
      if (sortedPeers.length > 0) {
        community.peerList = sortedPeers
      }
      await this.localDbService.setCommunity(community)

      await this.launchCommunity({ community, network })
    }
  }

  public async closeAllServices(options: { saveTor: boolean } = { saveTor: false }) {
    if (this.tor && !options.saveTor) {
      this.logger('Killing tor')
      await this.tor.kill()
    } else if (options.saveTor) {
      this.logger('Saving tor')
    }
    if (this.storageService) {
      this.logger('Stopping orbitdb')
      await this.storageService?.stopOrbitDb()
    }
    if (this.serverIoProvider?.io) {
      this.logger('Closing socket server')
      this.serverIoProvider.io.close()
    }
    if (this.localDbService) {
      this.logger('Closing local storage')
      await this.localDbService.close()
    }
    if (this.libp2pService) {
      this.logger('Stopping libp2p')
      await this.libp2pService.close()
    }
  }

  public closeSocket() {
    this.serverIoProvider.io.close()
  }

  public async pause() {
    this.logger('Pausing!')
    this.logger('Closing socket!')
    this.closeSocket()
    this.logger('Pausing libp2pService!')
    this.peerInfo = await this.libp2pService?.pause()
    this.logger('Found the following peer info on pause: ', this.peerInfo)
  }

  public async resume() {
    this.logger('Resuming!')
    this.logger('Reopening socket!')
    await this.openSocket()
    this.logger('Dialing peers with info: ', this.peerInfo)
    await this.libp2pService?.redialPeers(this.peerInfo)
  }

  // This method is only used on iOS through rn-bridge for reacting on lifecycle changes
  public async openSocket() {
    await this.socketService.init()
  }

  public async leaveCommunity(): Promise<boolean> {
    this.logger('Running leaveCommunity')

    this.logger('Resetting tor')
    this.tor.resetHiddenServices()

    this.logger('Closing the socket')
    this.closeSocket()

    this.logger('Purging local DB')
    await this.localDbService.purge()

    this.logger('Closing services')
    await this.closeAllServices({ saveTor: true })

    this.logger('Purging data')
    await this.purgeData()

    this.logger('Resetting state')
    await this.resetState()

    this.logger('Reopening local DB')
    await this.localDbService.open()

    this.logger('Restarting socket')
    await this.openSocket()

    return true
  }

  async resetState() {
    this.communityId = ''
    this.ports = { ...this.ports, libp2pHiddenService: await getPort() }
    this.communityState = ServiceState.DEFAULT
  }

  public async purgeData() {
    this.logger('Purging community data')
    const dirsToRemove = fs
      .readdirSync(this.quietDir)
      .filter(
        i =>
          i.startsWith('Ipfs') || i.startsWith('OrbitDB') || i.startsWith('backendDB') || i.startsWith('Local Storage')
      )
    for (const dir of dirsToRemove) {
      const dirPath = path.join(this.quietDir, dir)
      this.logger(`Removing dir: ${dirPath}`)
      removeFilesFromDir(dirPath)
    }
  }

  public async getNetwork(): Promise<NetworkInfo> {
    this.logger('Getting network information')

    this.logger('Creating hidden service')
    const hiddenService = await this.tor.createNewHiddenService({ targetPort: this.ports.libp2pHiddenService })

    this.logger('Destroying the hidden service we created')
    await this.tor.destroyHiddenService(hiddenService.onionAddress.split('.')[0])

    // TODO: Do we want to create the PeerId here? It doesn't necessarily have
    // anything to do with Tor.
    this.logger('Getting peer ID')
    const peerId: PeerId = await PeerId.create()
    const peerIdJson = peerId.toJSON()
    this.logger(`Created network for peer ${peerId.toString()}. Address: ${hiddenService.onionAddress}`)

    return {
      hiddenService,
      peerId: peerIdJson,
    }
  }

  public async createNetwork(communityId: string): Promise<NetworkInfo | undefined> {
    let network: NetworkInfo

    try {
      network = await this.getNetwork()
    } catch (e) {
      this.logger.error(`Creating network for community ${communityId} failed`, e)
      emitError(this.serverIoProvider.io, {
        type: SocketActionTypes.CREATE_NETWORK,
        message: ErrorMessages.NETWORK_SETUP_FAILED,
        community: communityId,
      })
      return
    }

    // TODO: Should we save this network info in LevelDB at this point?
    return network
  }

  public async createCommunity(payload: InitCommunityPayload): Promise<Community | undefined> {
    this.logger('Creating community: peers:', payload.peers)

    if (!payload.CA || !payload.rootCa) {
      this.logger.error('CA and rootCa are required to create community')
      return
    }

    if (!payload.ownerCsr) {
      this.logger.error('ownerCsr is required to create community')
      return
    }

    const psk = Libp2pService.generateLibp2pPSK().psk
    let ownerCertResult: SavedOwnerCertificatePayload

    try {
      this.emit(SocketActionTypes.CONNECTION_PROCESS_INFO, ConnectionProcessInfo.REGISTERING_OWNER_CERTIFICATE)
      ownerCertResult = await this.registrationService.registerOwnerCertificate({
        communityId: payload.id,
        userCsr: payload.ownerCsr,
        permsData: {
          certificate: payload.CA.rootCertString,
          privKey: payload.CA.rootKeyString,
        },
      })
    } catch (e) {
      this.logger.error('Failed to register owner certificate')
      return
    }

    const localAddress = createLibp2pAddress(payload.hiddenService.onionAddress, payload.peerId.id)

    let community: Community = {
      id: payload.id,
      name: payload.name,
      CA: payload.CA,
      rootCa: payload.rootCa,
      peerList: [localAddress],
      ownerCertificate: ownerCertResult.network.certificate,
      psk: psk,
    }

    const network = {
      hiddenService: payload.hiddenService,
      peerId: payload.peerId,
    }

    await this.localDbService.setCommunity(community)
    await this.localDbService.setCurrentCommunityId(community.id)
    // TODO: Revisit this when we move the Identity model to the backend, since
    // this network data lives in that model.
    await this.localDbService.setNetworkInfo(network)

    await this.launchCommunity({ community, network })

    const meta = await this.storageService.updateCommunityMetadata({
      id: community.id,
      rootCa: community.rootCa as string,
      ownerCertificate: community.ownerCertificate as string,
    })
    const currentCommunity = await this.localDbService.getCurrentCommunity()

    if (meta && currentCommunity) {
      community = {
        ...currentCommunity,
        ownerOrbitDbIdentity: meta.ownerOrbitDbIdentity,
      }
      await this.localDbService.setCommunity(community)
    }

    this.logger(`Created and launched community ${community.id}`)

    return community
  }

  public async joinCommunity(payload: InitCommunityPayload): Promise<Community | undefined> {
    this.logger('Joining community: peers:', payload.peers)

    if (!payload.peers || payload.peers.length === 0) {
      this.logger.error('Joining community: Peers required')
      return
    }

    if (!payload.psk || !isPSKcodeValid(payload.psk)) {
      this.logger.error('Joining community: Libp2p PSK is not valid')
      emitError(this.serverIoProvider.io, {
        type: SocketActionTypes.LAUNCH_COMMUNITY,
        message: ErrorMessages.NETWORK_SETUP_FAILED,
        community: payload.id,
      })
      return
    }

    if (!payload.ownerOrbitDbIdentity) {
      this.logger.error('Joining community: ownerOrbitDbIdentity is not valid')
      emitError(this.serverIoProvider.io, {
        type: SocketActionTypes.LAUNCH_COMMUNITY,
        message: ErrorMessages.NETWORK_SETUP_FAILED,
        community: payload.id,
      })
      return
    }

    const localAddress = createLibp2pAddress(payload.hiddenService.onionAddress, payload.peerId.id)

    const community = {
      id: payload.id,
      peerList: [...new Set([localAddress, ...payload.peers])],
      psk: payload.psk,
      ownerOrbitDbIdentity: payload.ownerOrbitDbIdentity,
    }

    const network = {
      hiddenService: payload.hiddenService,
      peerId: payload.peerId,
    }

    await this.localDbService.setCommunity(community)
    await this.localDbService.setCurrentCommunityId(community.id)
    // TODO: Revisit this when we move the Identity model to the backend, since
    // this network data lives in that model.
    await this.localDbService.setNetworkInfo(network)

    await this.launchCommunity({ community, network })
    this.logger(`Joined and launched community ${community.id}`)

    return community
  }

  public async launchCommunity({ community, network }: { community: Community; network: NetworkInfo }) {
    if ([ServiceState.LAUNCHING, ServiceState.LAUNCHED].includes(this.communityState)) {
      this.logger.error(
        'Cannot launch community more than once.' +
          ' Community has already been launched or is currently being launched.'
      )
      return
    }
    this.communityState = ServiceState.LAUNCHING

    try {
      await this.launch({ community, network })
    } catch (e) {
      this.logger(`Couldn't launch community for peer ${network.peerId.id}.`, e)
      emitError(this.serverIoProvider.io, {
        type: SocketActionTypes.LAUNCH_COMMUNITY,
        message: ErrorMessages.COMMUNITY_LAUNCH_FAILED,
        community: community.id,
        trace: e.stack,
      })
      return
    }

    this.logger(`Launched community ${community.id}`)

    this.serverIoProvider.io.emit(SocketActionTypes.CONNECTION_PROCESS_INFO, ConnectionProcessInfo.COMMUNITY_LAUNCHED)

    this.communityId = community.id
    this.communityState = ServiceState.LAUNCHED

    // Unblock websocket endpoints
    this.socketService.resolveReadyness()

    this.serverIoProvider.io.emit(SocketActionTypes.COMMUNITY_LAUNCHED, { id: community.id })
  }

  public async spawnTorHiddenService(communityId: string, network: NetworkInfo): Promise<string> {
    this.logger(`Spawning hidden service for community ${communityId}, peer: ${network.peerId.id}`)
    this.serverIoProvider.io.emit(
      SocketActionTypes.CONNECTION_PROCESS_INFO,
      ConnectionProcessInfo.SPAWNING_HIDDEN_SERVICE
    )
    return await this.tor.spawnHiddenService({
      targetPort: this.ports.libp2pHiddenService,
      privKey: network.hiddenService.privateKey,
    })
  }

  public async launch({ community, network }: { community: Community; network: NetworkInfo }) {
    this.logger(`Launching community ${community.id}: peer: ${network.peerId.id}`)

    const onionAddress = await this.spawnTorHiddenService(community.id, network)

    const { Libp2pModule } = await import('../libp2p/libp2p.module')
    const moduleRef = await this.lazyModuleLoader.load(() => Libp2pModule)
    const { Libp2pService } = await import('../libp2p/libp2p.service')
    const lazyService = moduleRef.get(Libp2pService)
    this.libp2pService = lazyService

    const restoredRsa = await PeerId.createFromJSON(network.peerId)
    const peerId = await peerIdFromKeys(restoredRsa.marshalPubKey(), restoredRsa.marshalPrivKey())

    const peers = community.peerList
    this.logger(`Launching community ${community.id}: payload peers: ${peers}`)

    const params: Libp2pNodeParams = {
      peerId,
      listenAddresses: [this.libp2pService.createLibp2pListenAddress(onionAddress)],
      agent: this.socksProxyAgent,
      localAddress: this.libp2pService.createLibp2pAddress(onionAddress, peerId.toString()),
      targetPort: this.ports.libp2pHiddenService,
      // Ignore local address
      peers: peers ? peers.slice(1) : [],
      psk: Libp2pService.generateLibp2pPSK(community.psk).fullKey,
    }
    await this.libp2pService.createInstance(params)

    // Libp2p event listeners
    this.libp2pService.on(Libp2pEvents.PEER_CONNECTED, async (payload: { peers: string[] }) => {
      this.serverIoProvider.io.emit(SocketActionTypes.PEER_CONNECTED, payload)
      for (const peer of payload.peers) {
        const peerStats: NetworkStats = {
          peerId: peer,
          connectionTime: 0,
          lastSeen: DateTime.utc().toSeconds(),
        }

        await this.localDbService.update(LocalDBKeys.PEERS, {
          [peer]: peerStats,
        })
      }
    })

    this.libp2pService.on(Libp2pEvents.PEER_DISCONNECTED, async (payload: NetworkDataPayload) => {
      const peerPrevStats = await this.localDbService.find(LocalDBKeys.PEERS, payload.peer)
      const prev = peerPrevStats?.connectionTime || 0

      const peerStats: NetworkStats = {
        peerId: payload.peer,
        connectionTime: prev + payload.connectionDuration,
        lastSeen: payload.lastSeen,
      }

      await this.localDbService.update(LocalDBKeys.PEERS, {
        [payload.peer]: peerStats,
      })
      // BARTEK: Potentially obsolete to send this to state-manager
      this.serverIoProvider.io.emit(SocketActionTypes.PEER_DISCONNECTED, payload)
    })

    await this.storageService.init(peerId)
    // We can use Nest for dependency injection, but I think since the
    // registration service depends on the storage service being
    // initialized, this is helpful to manually inject the storage
    // service for now. Both object construction and object
    // initialization need to happen in order based on dependencies.
    await this.registrationService.init(this.storageService)

    if (community.CA) {
      this.registrationService.setPermsData({
        certificate: community.CA.rootCertString,
        privKey: community.CA.rootKeyString,
      })
    }

    this.logger('Storage initialized')

    this.serverIoProvider.io.emit(
      SocketActionTypes.CONNECTION_PROCESS_INFO,
      ConnectionProcessInfo.CONNECTING_TO_COMMUNITY
    )
  }

  private attachTorEventsListeners() {
    this.logger('attachTorEventsListeners')

    this.tor.on(SocketActionTypes.CONNECTION_PROCESS_INFO, data => {
      this.serverIoProvider.io.emit(SocketActionTypes.CONNECTION_PROCESS_INFO, data)
    })
    this.tor.on(SocketActionTypes.REDIAL_PEERS, async data => {
      this.logger(`Socket - ${SocketActionTypes.REDIAL_PEERS}`)
      const peerInfo = this.libp2pService?.getCurrentPeerInfo()
      await this.libp2pService?.redialPeers(peerInfo)
    })
    this.socketService.on(SocketActionTypes.CONNECTION_PROCESS_INFO, data => {
      this.serverIoProvider.io.emit(SocketActionTypes.CONNECTION_PROCESS_INFO, data)
    })
  }

  private attachSocketServiceListeners() {
    // Community
    this.socketService.on(SocketActionTypes.CONNECTION, async () => {
      // Update Frontend with Initialized Communities
      if (this.communityId) {
        this.serverIoProvider.io.emit(SocketActionTypes.COMMUNITY_LAUNCHED, { id: this.communityId })
<<<<<<< HEAD
        this.logger('this.libp2pService.connectedPeers', this.libp2pService.connectedPeers)
        this.logger('this.libp2pservice', this.libp2pService)
=======
        console.log('this.libp2pService.dialedPeers', this.libp2pService.dialedPeers)
        console.log('this.libp2pService.connectedPeers', this.libp2pService.connectedPeers)
        console.log('this.libp2pservice', this.libp2pService)
>>>>>>> 00a06056
        this.serverIoProvider.io.emit(
          SocketActionTypes.CONNECTED_PEERS,
          Array.from(this.libp2pService.connectedPeers.keys())
        )
        this.serverIoProvider.io.emit(SocketActionTypes.CERTIFICATES_STORED, {
          certificates: await this.storageService?.loadAllCertificates(),
        })
        await this.storageService?.loadAllChannels()
      }
    })
    this.socketService.on(
      SocketActionTypes.CREATE_NETWORK,
      async (communityId: string, callback: (response: NetworkInfo | undefined) => void) => {
        this.logger(`socketService - ${SocketActionTypes.CREATE_NETWORK}`)
        callback(await this.createNetwork(communityId))
      }
    )
    this.socketService.on(
      SocketActionTypes.CREATE_COMMUNITY,
      async (args: InitCommunityPayload, callback: (response: Community | undefined) => void) => {
        this.logger(`socketService - ${SocketActionTypes.CREATE_COMMUNITY}`)
        callback(await this.createCommunity(args))
      }
    )
    // TODO: Rename to JOIN_COMMUNITY?
    this.socketService.on(
      SocketActionTypes.LAUNCH_COMMUNITY,
      async (args: InitCommunityPayload, callback: (response: Community | undefined) => void) => {
        this.logger(`socketService - ${SocketActionTypes.LAUNCH_COMMUNITY}`)
        callback(await this.joinCommunity(args))
      }
    )

    this.socketService.on(SocketActionTypes.LEAVE_COMMUNITY, async (callback: (closed: boolean) => void) => {
      this.logger(`socketService - ${SocketActionTypes.LEAVE_COMMUNITY}`)
      callback(await this.leaveCommunity())
    })

    // Username registration
    this.socketService.on(SocketActionTypes.ADD_CSR, async (payload: SaveCSRPayload) => {
      this.logger(`socketService - ${SocketActionTypes.ADD_CSR}`)
      await this.storageService?.saveCSR(payload)
    })

    // Public Channels
    this.socketService.on(
      SocketActionTypes.CREATE_CHANNEL,
      async (args: CreateChannelPayload, callback: (response?: CreateChannelResponse) => void) => {
        callback(await this.storageService?.subscribeToChannel(args.channel))
      }
    )
    this.socketService.on(
      SocketActionTypes.DELETE_CHANNEL,
      async (
        payload: { channelId: string; ownerPeerId: string },
        callback: (response: DeleteChannelResponse) => void
      ) => {
        callback(await this.storageService?.deleteChannel(payload))
      }
    )
    this.socketService.on(
      SocketActionTypes.DELETE_FILES_FROM_CHANNEL,
      async (payload: DeleteFilesFromChannelSocketPayload) => {
        this.logger(`socketService - ${SocketActionTypes.DELETE_FILES_FROM_CHANNEL}`, payload)
        await this.storageService?.deleteFilesFromChannel(payload)
        // await this.deleteFilesFromTemporaryDir() //crashes on mobile, will be fixes in next versions
      }
    )
    this.socketService.on(SocketActionTypes.SEND_MESSAGE, async (args: SendMessagePayload) => {
      await this.storageService?.sendMessage(args.message)
    })
    this.socketService.on(
      SocketActionTypes.GET_MESSAGES,
      async (payload: GetMessagesPayload, callback: (response?: MessagesLoadedPayload) => void) => {
        callback(await this.storageService?.getMessages(payload.channelId, payload.ids))
      }
    )

    // Files
    this.socketService.on(SocketActionTypes.DOWNLOAD_FILE, async (metadata: FileMetadata) => {
      await this.storageService?.downloadFile(metadata)
    })
    this.socketService.on(SocketActionTypes.UPLOAD_FILE, async (metadata: FileMetadata) => {
      await this.storageService?.uploadFile(metadata)
    })
    this.socketService.on(SocketActionTypes.FILE_UPLOADED, async (args: FileMetadata) => {
      await this.storageService?.uploadFile(args)
    })
    this.socketService.on(SocketActionTypes.CANCEL_DOWNLOAD, mid => {
      this.storageService?.cancelDownload(mid)
    })

    // System
    this.socketService.on(SocketActionTypes.CLOSE, async () => {
      await this.closeAllServices()
    })

    // User Profile
    this.socketService.on(SocketActionTypes.SET_USER_PROFILE, async (profile: UserProfile) => {
      await this.storageService?.addUserProfile(profile)
    })
  }

  private attachStorageListeners() {
    if (!this.storageService) return
    this.storageService.on(SocketActionTypes.CONNECTION_PROCESS_INFO, data => {
      this.serverIoProvider.io.emit(SocketActionTypes.CONNECTION_PROCESS_INFO, data)
    })
    this.storageService.on(StorageEvents.CERTIFICATES_STORED, (payload: SendCertificatesResponse) => {
      this.logger(`Storage - ${StorageEvents.CERTIFICATES_STORED}`)
      this.serverIoProvider.io.emit(SocketActionTypes.CERTIFICATES_STORED, payload)
    })
    this.storageService.on(StorageEvents.CHANNELS_STORED, (payload: ChannelsReplicatedPayload) => {
      this.serverIoProvider.io.emit(SocketActionTypes.CHANNELS_STORED, payload)
    })
    this.storageService.on(StorageEvents.MESSAGES_STORED, (payload: MessagesLoadedPayload) => {
      this.serverIoProvider.io.emit(SocketActionTypes.MESSAGES_STORED, payload)
    })
    this.storageService.on(StorageEvents.MESSAGE_IDS_STORED, (payload: ChannelMessageIdsResponse) => {
      if (payload.ids.length === 0) {
        return
      }
      this.serverIoProvider.io.emit(SocketActionTypes.MESSAGE_IDS_STORED, payload)
    })
    this.storageService.on(StorageEvents.CHANNEL_SUBSCRIBED, (payload: ChannelSubscribedPayload) => {
      this.serverIoProvider.io.emit(SocketActionTypes.CHANNEL_SUBSCRIBED, payload)
    })
    this.storageService.on(StorageEvents.REMOVE_DOWNLOAD_STATUS, (payload: RemoveDownloadStatus) => {
      this.serverIoProvider.io.emit(SocketActionTypes.REMOVE_DOWNLOAD_STATUS, payload)
    })
    this.storageService.on(StorageEvents.FILE_UPLOADED, (payload: UploadFilePayload) => {
      this.serverIoProvider.io.emit(SocketActionTypes.FILE_UPLOADED, payload)
    })
    this.storageService.on(StorageEvents.DOWNLOAD_PROGRESS, (payload: DownloadStatus) => {
      this.serverIoProvider.io.emit(SocketActionTypes.DOWNLOAD_PROGRESS, payload)
    })
    this.storageService.on(StorageEvents.MESSAGE_MEDIA_UPDATED, (payload: FileMetadata) => {
      this.serverIoProvider.io.emit(SocketActionTypes.MESSAGE_MEDIA_UPDATED, payload)
    })
    this.storageService.on(StorageEvents.COMMUNITY_UPDATED, (payload: Community) => {
      this.serverIoProvider.io.emit(SocketActionTypes.COMMUNITY_UPDATED, payload)
    })
    this.storageService.on(StorageEvents.SEND_PUSH_NOTIFICATION, (payload: PushNotificationPayload) => {
      this.serverIoProvider.io.emit(SocketActionTypes.PUSH_NOTIFICATION, payload)
    })
    this.storageService.on(StorageEvents.CSRS_STORED, async (payload: { csrs: string[] }) => {
      this.logger(`Storage - ${StorageEvents.CSRS_STORED}`)
      this.libp2pService.emit(Libp2pEvents.DIAL_PEERS, await getLibp2pAddressesFromCsrs(payload.csrs))
      this.serverIoProvider.io.emit(SocketActionTypes.CSRS_STORED, payload)
      this.registrationService.emit(RegistrationEvents.REGISTER_USER_CERTIFICATE, payload)
    })
    this.storageService.on(StorageEvents.COMMUNITY_METADATA_STORED, async (meta: CommunityMetadata) => {
      this.logger(`Storage - ${StorageEvents.COMMUNITY_METADATA_STORED}: ${meta}`)
      const community = await this.localDbService.getCurrentCommunity()

      if (community) {
        const rootCaCert = loadCertificate(meta.rootCa)
        const communityName = getCertFieldValue(rootCaCert, CertFieldsTypes.commonName)

        if (!communityName) {
          this.logger.error(`Could not retrieve ${CertFieldsTypes.commonName} from CommunityMetadata.rootCa`)
        }

        const updatedCommunity = {
          ...community,
          name: communityName ?? undefined,
          rootCa: meta.rootCa,
          ownerCertificate: meta.ownerCertificate,
          ownerOrbitDbIdentity: meta.ownerOrbitDbIdentity,
        }
        await this.localDbService.setCommunity(updatedCommunity)

        this.serverIoProvider.io.emit(SocketActionTypes.COMMUNITY_UPDATED, updatedCommunity)
      }
    })
    this.storageService.on(StorageEvents.USER_PROFILES_STORED, (payload: UserProfilesStoredEvent) => {
      this.serverIoProvider.io.emit(SocketActionTypes.USER_PROFILES_STORED, payload)
    })
  }
}<|MERGE_RESOLUTION|>--- conflicted
+++ resolved
@@ -651,14 +651,9 @@
       // Update Frontend with Initialized Communities
       if (this.communityId) {
         this.serverIoProvider.io.emit(SocketActionTypes.COMMUNITY_LAUNCHED, { id: this.communityId })
-<<<<<<< HEAD
         this.logger('this.libp2pService.connectedPeers', this.libp2pService.connectedPeers)
         this.logger('this.libp2pservice', this.libp2pService)
-=======
-        console.log('this.libp2pService.dialedPeers', this.libp2pService.dialedPeers)
-        console.log('this.libp2pService.connectedPeers', this.libp2pService.connectedPeers)
-        console.log('this.libp2pservice', this.libp2pService)
->>>>>>> 00a06056
+        this.logger('this.libp2pService.dialedPeers', this.libp2pService.dialedPeers)
         this.serverIoProvider.io.emit(
           SocketActionTypes.CONNECTED_PEERS,
           Array.from(this.libp2pService.connectedPeers.keys())
