--- conflicted
+++ resolved
@@ -600,13 +600,8 @@
     })
     this.storageService.on(
       StorageEvents.REPLICATED_CSR,
-<<<<<<< HEAD
-      async (payload: { csrs: string[]; certificates: string[] }) => {
-        this.logger(`Storage - ${StorageEvents.REPLICATED_CSR}`)
-=======
       async (payload: { csrs: string[]; certificates: string[]; id: string }) => {
-        console.log(`On ${StorageEvents.REPLICATED_CSR}`)
->>>>>>> abfb5036
+        console.log(`Storage - ${StorageEvents.REPLICATED_CSR}`)
         this.serverIoProvider.io.emit(SocketActionTypes.RESPONSE_GET_CSRS, { csrs: payload.csrs })
         this.registrationService.emit(RegistrationEvents.REGISTER_USER_CERTIFICATE, payload)
       }
