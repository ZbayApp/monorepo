--- conflicted
+++ resolved
@@ -543,11 +543,7 @@
       this.serverIoProvider.io.emit(SocketActionTypes.PEER_DISCONNECTED, payload)
     })
 
-<<<<<<< HEAD
-    await this.storageService.init(_peerId)
-=======
     await this.storageService.init(peerId)
->>>>>>> 29c1c1b9
     // We can use Nest for dependency injection, but I think since the
     // registration service depends on the storage service being
     // initialized, this is helpful to manually inject the storage
