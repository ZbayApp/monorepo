import { Inject, Injectable, OnModuleInit } from '@nestjs/common'
import { Crypto } from '@peculiar/webcrypto'
import { Agent } from 'https'
import fs from 'fs'
import path from 'path'
import { peerIdFromKeys } from '@libp2p/peer-id'
import { setEngine, CryptoEngine } from 'pkijs'
import { EventEmitter } from 'events'
import getPort from 'get-port'
import PeerId from 'peer-id'
import { removeFilesFromDir } from '../common/utils'

import {
  AskForMessagesPayload,
  ChannelMessagesIdsResponse,
  ChannelsReplicatedPayload,
  Community,
  CommunityId,
  ConnectionProcessInfo,
  CreateChannelPayload,
  CreatedChannelResponse,
  DeleteFilesFromChannelSocketPayload,
  DownloadStatus,
  ErrorMessages,
  FileMetadata,
  IncomingMessages,
  InitCommunityPayload,
  LaunchRegistrarPayload,
  NetworkData,
  NetworkDataPayload,
  NetworkStats,
  PushNotificationPayload,
  RegisterOwnerCertificatePayload,
  RemoveDownloadStatus,
  ResponseCreateNetworkPayload,
  SendCertificatesResponse,
  SendMessagePayload,
  SetChannelSubscribedPayload,
  SocketActionTypes,
  StorePeerListPayload,
  UploadFilePayload,
  PeerId as PeerIdType,
  SaveCSRPayload,
  CommunityMetadata,
  CommunityMetadataPayload,
} from '@quiet/types'
import { CONFIG_OPTIONS, QUIET_DIR, SERVER_IO_PROVIDER, SOCKS_PROXY_AGENT } from '../const'
import { ConfigOptions, GetPorts, ServerIoProviderTypes } from '../types'
import { SocketService } from '../socket/socket.service'
import { RegistrationService } from '../registration/registration.service'
import { LocalDbService } from '../local-db/local-db.service'
import { StorageService } from '../storage/storage.service'
import { ServiceState, TorInitState } from './connections-manager.types'
import { Libp2pService } from '../libp2p/libp2p.service'
import { Tor } from '../tor/tor.service'
import { LocalDBKeys } from '../local-db/local-db.types'
import { Libp2pEvents, Libp2pNodeParams } from '../libp2p/libp2p.types'
import { RegistrationEvents } from '../registration/registration.types'
import { StorageEvents } from '../storage/storage.types'
import { LazyModuleLoader } from '@nestjs/core'
import Logger from '../common/logger'
import { emitError } from '../socket/socket.errors'
import { isPSKcodeValid } from '@quiet/common'

@Injectable()
export class ConnectionsManagerService extends EventEmitter implements OnModuleInit {
  public communityId: string
  public communityState: ServiceState
  public registrarState: ServiceState
  public libp2pService: Libp2pService
  private ports: GetPorts
  isTorInit: TorInitState = TorInitState.NOT_STARTED

  private readonly logger = Logger(ConnectionsManagerService.name)
  constructor(
    @Inject(SERVER_IO_PROVIDER) public readonly serverIoProvider: ServerIoProviderTypes,
    @Inject(CONFIG_OPTIONS) public configOptions: ConfigOptions,
    @Inject(QUIET_DIR) public readonly quietDir: string,
    @Inject(SOCKS_PROXY_AGENT) public readonly socksProxyAgent: Agent,
    private readonly socketService: SocketService,
    private readonly registrationService: RegistrationService,
    private readonly localDbService: LocalDbService,
    private readonly storageService: StorageService,
    private readonly tor: Tor,
    private readonly lazyModuleLoader: LazyModuleLoader
  ) {
    super()
  }

  async onModuleInit() {
    process.on('unhandledRejection', error => {
      console.error(error)
      throw new Error()
    })
    // process.on('SIGINT', function () {
    //   // This is not graceful even in a single percent. we must close services first, not just kill process %
    //   // this.logger('\nGracefully shutting down from SIGINT (Ctrl-C)')
    //   process.exit(0)
    // })
    const webcrypto = new Crypto()
    // @ts-ignore
    global.crypto = webcrypto

    setEngine(
      'newEngine',
      new CryptoEngine({
        name: 'newEngine',
        // @ts-ignore
        crypto: webcrypto,
      })
    )

    await this.init()
  }

  private async generatePorts() {
    const controlPort = await getPort()
    const socksPort = await getPort()
    const libp2pHiddenService = await getPort()
    const dataServer = await getPort()
    const httpTunnelPort = await getPort()

    this.ports = {
      socksPort,
      libp2pHiddenService,
      controlPort,
      dataServer,
      httpTunnelPort,
    }
  }

  public async init() {
    console.log('init')
    this.communityState = ServiceState.DEFAULT
    this.registrarState = ServiceState.DEFAULT
    await this.generatePorts()
    if (!this.configOptions.httpTunnelPort) {
      this.configOptions.httpTunnelPort = await getPort()
    }

    this.attachsocketServiceListeners()
    this.attachRegistrationListeners()
    this.attachTorEventsListeners()
    this.attachStorageListeners()

    if (this.localDbService.getStatus() === 'closed') {
      await this.localDbService.open()
    }

    if (this.configOptions.torControlPort) {
      console.log('launch 1')
      await this.launchCommunityFromStorage()
    }
  }

  public async launchCommunityFromStorage() {
    this.logger('launchCommunityFromStorage')

    const community: InitCommunityPayload = await this.localDbService.get(LocalDBKeys.COMMUNITY)
<<<<<<< HEAD
    console.log('launchCommunityFromStorage - community peers', community?.peers)
=======
    this.logger('launchCommunityFromStorage - community:', community?.id)
>>>>>>> 7bbbbf31
    if (community) {
      const sortedPeers = await this.localDbService.getSortedPeers(community.peers)
      console.log('launchCommunityFromStorage - sorted peers', sortedPeers)
      if (sortedPeers.length > 0) {
        community.peers = sortedPeers
      }
      await this.localDbService.put(LocalDBKeys.COMMUNITY, community)
      if ([ServiceState.LAUNCHING, ServiceState.LAUNCHED].includes(this.communityState)) return
      this.communityState = ServiceState.LAUNCHING
      await this.launchCommunity(community)
    }
  }

  public async closeAllServices(options: { saveTor: boolean } = { saveTor: false }) {
    if (this.tor && !options.saveTor) {
      await this.tor.kill()
    }
    if (this.storageService) {
      this.logger('Stopping orbitdb')
      await this.storageService?.stopOrbitDb()
      this.logger('reset CsrReplicated map and id')
      this.storageService.resetCsrReplicatedMapAndId()
    }
    // if (this.storageService.ipfs) {
    //   this.storageService.ipfs = null
    // }
    if (this.serverIoProvider?.io) {
      this.logger('Closing socket server')
      this.serverIoProvider.io.close()
    }
    if (this.localDbService) {
      this.logger('Closing local storage')
      await this.localDbService.close()
    }
    if (this.libp2pService) {
      this.logger('Stopping libp2p')
      await this.libp2pService.close()
    }
  }

  public closeSocket() {
    this.serverIoProvider.io.close()
  }

  // This method is only used on iOS through rn-bridge for reacting on lifecycle changes
  public async openSocket() {
    await this.socketService.init()
  }

  public async leaveCommunity() {
    this.tor.resetHiddenServices()
    this.closeSocket()
    await this.localDbService.purge()
    await this.closeAllServices({ saveTor: true })
    await this.purgeData()
    await this.resetState()
    await this.localDbService.open()
    await this.socketService.init()
  }

  async resetState() {
    this.communityId = ''
    this.ports = { ...this.ports, libp2pHiddenService: await getPort() }
    this.communityState = ServiceState.DEFAULT
    this.registrarState = ServiceState.DEFAULT
  }

  public async purgeData() {
    this.logger('Purging community data')
    const dirsToRemove = fs
      .readdirSync(this.quietDir)
      .filter(
        i =>
          i.startsWith('Ipfs') || i.startsWith('OrbitDB') || i.startsWith('backendDB') || i.startsWith('Local Storage')
      )
    for (const dir of dirsToRemove) {
      removeFilesFromDir(path.join(this.quietDir, dir))
    }
  }

  public async getNetwork() {
    const hiddenService = await this.tor.createNewHiddenService({ targetPort: this.ports.libp2pHiddenService })

    await this.tor.destroyHiddenService(hiddenService.onionAddress.split('.')[0])
    const peerId: PeerId = await PeerId.create()
    const peerIdJson = peerId.toJSON()
    this.logger(`Created network for peer ${peerId.toString()}. Address: ${hiddenService.onionAddress}`)

    return {
      hiddenService,
      peerId: peerIdJson,
    }
  }

  public async createNetwork(community: Community) {
    let network: NetworkData
    // For registrar service purposes, if community owner
    let network2: NetworkData
    try {
      network = await this.getNetwork()
      network2 = await this.getNetwork()
    } catch (e) {
      this.logger.error(`Creating network for community ${community.id} failed`, e)
      emitError(this.serverIoProvider.io, {
        type: SocketActionTypes.NETWORK,
        message: ErrorMessages.NETWORK_SETUP_FAILED,
        community: community.id,
      })
      return
    }

    this.logger(`Sending network data for ${community.id}`)

    const payload: ResponseCreateNetworkPayload = {
      community: {
        ...community,
        privateKey: network2.hiddenService.privateKey,
        registrarUrl: community.registrarUrl || network2.hiddenService.onionAddress.split('.')[0], // TODO: remove
      },
      network,
    }
    const psk = community.psk
    if (psk) {
      this.logger('Creating network: received Libp2p PSK')
      if (!isPSKcodeValid(psk)) {
        this.logger.error('Creating network: received Libp2p PSK is not valid')
        emitError(this.serverIoProvider.io, {
          type: SocketActionTypes.NETWORK,
          message: ErrorMessages.NETWORK_SETUP_FAILED,
          community: community.id,
        })
        return
      }
      await this.localDbService.put(LocalDBKeys.PSK, psk)
    }

    this.serverIoProvider.io.emit(SocketActionTypes.NETWORK, payload)
  }

  private async generatePSK() {
    const pskBase64 = Libp2pService.generateLibp2pPSK().psk
    await this.localDbService.put(LocalDBKeys.PSK, pskBase64)
    this.logger('Generated Libp2p PSK')
    this.serverIoProvider.io.emit(SocketActionTypes.LIBP2P_PSK_SAVED, { psk: pskBase64 })
  }

  public async createCommunity(payload: InitCommunityPayload) {
    this.logger('Creating community: peers:', payload.peers)

    await this.generatePSK()

    await this.launchCommunity(payload)
    this.logger(`Created and launched community ${payload.id}`)
    this.serverIoProvider.io.emit(SocketActionTypes.NEW_COMMUNITY, { id: payload.id })
  }

  public async launchCommunity(payload: InitCommunityPayload) {
    this.logger('Launching community: peers:', payload.peers)
    this.communityState = ServiceState.LAUNCHING
    const communityData: InitCommunityPayload = await this.localDbService.get(LocalDBKeys.COMMUNITY)
    if (!communityData) {
      await this.localDbService.put(LocalDBKeys.COMMUNITY, payload)
    }

    try {
      await this.launch(payload)
    } catch (e) {
      this.logger(`Couldn't launch community for peer ${payload.peerId.id}.`, e)
      emitError(this.serverIoProvider.io, {
        type: SocketActionTypes.COMMUNITY,
        message: ErrorMessages.COMMUNITY_LAUNCH_FAILED,
        community: payload.id,
      })
      return
    }

    this.logger(`Launched community ${payload.id}`)

    this.serverIoProvider.io.emit(SocketActionTypes.CONNECTION_PROCESS_INFO, ConnectionProcessInfo.LAUNCHED_COMMUNITY)

    this.communityId = payload.id
    this.communityState = ServiceState.LAUNCHED

    console.log('Hunting for heisenbug: Backend initialized community and sent event to state manager')

    // Unblock websocket endpoints
    this.socketService.resolveReadyness()

    this.serverIoProvider.io.emit(SocketActionTypes.COMMUNITY, { id: payload.id })
  }
  public async launch(payload: InitCommunityPayload) {
    // Start existing community (community that user is already a part of)
    this.logger(`Spawning hidden service for community ${payload.id}, peer: ${payload.peerId.id}`)
    this.serverIoProvider.io.emit(
      SocketActionTypes.CONNECTION_PROCESS_INFO,
      ConnectionProcessInfo.SPAWNING_HIDDEN_SERVICE
    )
    const onionAddress: string = await this.tor.spawnHiddenService({
      targetPort: this.ports.libp2pHiddenService,
      privKey: payload.hiddenService.privateKey,
    })
    this.logger(`Launching community ${payload.id}: peer: ${payload.peerId.id}`)

    const { Libp2pModule } = await import('../libp2p/libp2p.module')
    const moduleRef = await this.lazyModuleLoader.load(() => Libp2pModule)
    const { Libp2pService } = await import('../libp2p/libp2p.service')
    const lazyService = moduleRef.get(Libp2pService)
    this.libp2pService = lazyService

    const restoredRsa = await PeerId.createFromJSON(payload.peerId)
    const _peerId = await peerIdFromKeys(restoredRsa.marshalPubKey(), restoredRsa.marshalPrivKey())

    let peers = payload.peers
    this.logger(`Launching community ${payload.id}: payload peers: ${peers}`)
    if (!peers || peers.length === 0) {
      peers = [this.libp2pService.createLibp2pAddress(onionAddress, _peerId.toString())]
    }
<<<<<<< HEAD
    console.log(`Launching community ${payload.id}, peers for libp2p: ${peers}`)
=======
    const pskValue: string = await this.localDbService.get(LocalDBKeys.PSK)
    if (!pskValue) {
      throw new Error('No psk in local db')
    }
    this.logger(`Launching community ${payload.id}: retrieved Libp2p PSK`)
>>>>>>> 7bbbbf31

    const libp2pPSK = Libp2pService.generateLibp2pPSK(pskValue).fullKey
    const params: Libp2pNodeParams = {
      peerId: _peerId,
      listenAddresses: [this.libp2pService.createLibp2pListenAddress(onionAddress)],
      agent: this.socksProxyAgent,
      localAddress: this.libp2pService.createLibp2pAddress(onionAddress, _peerId.toString()),
      targetPort: this.ports.libp2pHiddenService,
      peers,
      psk: libp2pPSK,
    }

    await this.libp2pService.createInstance(params)
    // Libp2p event listeners
    this.libp2pService.on(Libp2pEvents.PEER_CONNECTED, (payload: { peers: string[] }) => {
      this.serverIoProvider.io.emit(SocketActionTypes.PEER_CONNECTED, payload)
    })
    this.libp2pService.on(Libp2pEvents.PEER_DISCONNECTED, async (payload: NetworkDataPayload) => {
<<<<<<< HEAD
      console.log(' this.libp2pService.on(Libp2pEvents.PEER_DISCONNECTED', payload.peer)
=======
>>>>>>> 7bbbbf31
      const peerPrevStats = await this.localDbService.find(LocalDBKeys.PEERS, payload.peer)
      const prev = peerPrevStats?.connectionTime || 0

      const peerStats: NetworkStats = {
        peerId: payload.peer,
        connectionTime: prev + payload.connectionDuration,
        lastSeen: payload.lastSeen,
      }

      await this.localDbService.update(LocalDBKeys.PEERS, {
        [payload.peer]: peerStats,
      })
      // BARTEK: Potentially obsolete to send this to state-manager
      this.serverIoProvider.io.emit(SocketActionTypes.PEER_DISCONNECTED, payload)
    })
    await this.storageService.init(_peerId)
    this.logger('storage initialized')
  }
  private attachTorEventsListeners() {
    this.logger('attachTorEventsListeners')

    this.socketService.on(SocketActionTypes.CONNECTION_PROCESS_INFO, data => {
      this.serverIoProvider.io.emit(SocketActionTypes.CONNECTION_PROCESS_INFO, data)
    })
  }
  private attachRegistrationListeners() {
    this.registrationService.on(SocketActionTypes.SAVED_OWNER_CERTIFICATE, payload => {
      this.serverIoProvider.io.emit(SocketActionTypes.SAVED_OWNER_CERTIFICATE, payload)
    })
    this.registrationService.on(RegistrationEvents.ERROR, payload => {
      emitError(this.serverIoProvider.io, payload)
    })
    this.registrationService.on(RegistrationEvents.NEW_USER, async payload => {
      await this.storageService?.saveCertificate(payload)
    })

    this.registrationService.on(RegistrationEvents.FINISHED_ISSUING_CERTIFICATES_FOR_ID, payload => {
      if (payload.id) {
        this.storageService.resolveCsrReplicatedPromise(payload.id)
      }
    })
  }
  private attachsocketServiceListeners() {
    // Community
    this.socketService.on(SocketActionTypes.LEAVE_COMMUNITY, async () => {
      await this.leaveCommunity()
    })
    this.socketService.on(SocketActionTypes.CONNECTION, async () => {
      // Update Frontend with Initialized Communities
      if (this.communityId) {
        console.log('Hunting for heisenbug: Backend initialized community and sent event to state manager')
        this.serverIoProvider.io.emit(SocketActionTypes.COMMUNITY, { id: this.communityId })
        console.log('this.libp2pService.connectedPeers', this.libp2pService.connectedPeers)
        console.log('this.libp2pservice', this.libp2pService)
        this.serverIoProvider.io.emit(
          SocketActionTypes.CONNECTED_PEERS,
          Array.from(this.libp2pService.connectedPeers.keys())
        )
        await this.storageService?.loadAllCertificates()
        await this.storageService?.loadAllChannels()
      }
    })
    this.socketService.on(SocketActionTypes.CREATE_NETWORK, async (args: Community) => {
      this.logger(`socketService - ${SocketActionTypes.CREATE_NETWORK}`)
      await this.createNetwork(args)
    })
    this.socketService.on(SocketActionTypes.CREATE_COMMUNITY, async (args: InitCommunityPayload) => {
      await this.createCommunity(args)
    })
    this.socketService.on(SocketActionTypes.LAUNCH_COMMUNITY, async (args: InitCommunityPayload) => {
      this.logger(`socketService - ${SocketActionTypes.LAUNCH_COMMUNITY}`)
      if ([ServiceState.LAUNCHING, ServiceState.LAUNCHED].includes(this.communityState)) return
      this.communityState = ServiceState.LAUNCHING
      await this.launchCommunity(args)
    })
    this.socketService.on(SocketActionTypes.LAUNCH_REGISTRAR, async (args: LaunchRegistrarPayload) => {
      // Event left for setting permsData purposes
      this.logger(`socketService - ${SocketActionTypes.LAUNCH_REGISTRAR}`)
      this.registrationService.permsData = {
        certificate: args.rootCertString,
        privKey: args.rootKeyString,
      }
    })
    this.socketService.on(SocketActionTypes.SEND_COMMUNITY_METADATA, async (payload: CommunityMetadata) => {
      await this.storageService?.updateCommunityMetadata(payload)
    })
    this.socketService.on(SocketActionTypes.SAVE_USER_CSR, async (payload: SaveCSRPayload) => {
      this.logger(`socketService - ${SocketActionTypes.SAVE_USER_CSR}`)
      await this.storageService?.saveCSR(payload)
      this.serverIoProvider.io.emit(SocketActionTypes.SAVED_USER_CSR, payload)
    })
    this.socketService.on(
      SocketActionTypes.REGISTER_OWNER_CERTIFICATE,
      async (args: RegisterOwnerCertificatePayload) => {
        await this.registrationService.registerOwnerCertificate(args)
      }
    )

    // Public Channels
    this.socketService.on(SocketActionTypes.CREATE_CHANNEL, async (args: CreateChannelPayload) => {
      await this.storageService?.subscribeToChannel(args.channel)
    })
    this.socketService.on(SocketActionTypes.SEND_MESSAGE, async (args: SendMessagePayload) => {
      await this.storageService?.sendMessage(args.message)
    })
    this.socketService.on(SocketActionTypes.ASK_FOR_MESSAGES, async (args: AskForMessagesPayload) => {
      await this.storageService?.askForMessages(args.channelId, args.ids)
    })

    // Files
    this.socketService.on(SocketActionTypes.DOWNLOAD_FILE, async (metadata: FileMetadata) => {
      await this.storageService?.downloadFile(metadata)
    })
    this.socketService.on(SocketActionTypes.UPLOAD_FILE, async (metadata: FileMetadata) => {
      await this.storageService?.uploadFile(metadata)
    })
    this.socketService.on(SocketActionTypes.UPLOADED_FILE, async (args: FileMetadata) => {
      await this.storageService?.uploadFile(args)
    })
    this.socketService.on(SocketActionTypes.CANCEL_DOWNLOAD, mid => {
      this.storageService?.cancelDownload(mid)
    })

    this.socketService.on(SocketActionTypes.CLOSE, async () => {
      await this.closeAllServices()
    })
    this.socketService.on(
      SocketActionTypes.DELETE_CHANNEL,
      async (payload: { channelId: string; ownerPeerId: string }) => {
        await this.storageService?.deleteChannel(payload)
      }
    )

    this.socketService.on(
      SocketActionTypes.DELETE_FILES_FROM_CHANNEL,
      async (payload: DeleteFilesFromChannelSocketPayload) => {
        this.logger(`socketService - ${SocketActionTypes.DELETE_FILES_FROM_CHANNEL}`, payload)
        await this.storageService?.deleteFilesFromChannel(payload)
        // await this.deleteFilesFromTemporaryDir() //crashes on mobile, will be fixes in next versions
      }
    )
  }
  private attachStorageListeners() {
    if (!this.storageService) return
    this.storageService.on(SocketActionTypes.CONNECTION_PROCESS_INFO, data => {
      this.serverIoProvider.io.emit(SocketActionTypes.CONNECTION_PROCESS_INFO, data)
    })
    this.storageService.on(StorageEvents.LOAD_CERTIFICATES, (payload: SendCertificatesResponse) => {
      this.serverIoProvider.io.emit(SocketActionTypes.RESPONSE_GET_CERTIFICATES, payload)
    })
    this.storageService.on(StorageEvents.LOAD_PUBLIC_CHANNELS, (payload: ChannelsReplicatedPayload) => {
      this.serverIoProvider.io.emit(SocketActionTypes.CHANNELS_REPLICATED, payload)
    })
    this.storageService.on(StorageEvents.LOAD_ALL_PRIVATE_CONVERSATIONS, payload => {
      this.serverIoProvider.io.emit(SocketActionTypes.RESPONSE_GET_PRIVATE_CONVERSATIONS, payload)
    })
    this.storageService.on(StorageEvents.LOAD_MESSAGES, (payload: IncomingMessages) => {
      this.serverIoProvider.io.emit(SocketActionTypes.INCOMING_MESSAGES, payload)
    })
    this.storageService.on(StorageEvents.SEND_MESSAGES_IDS, (payload: ChannelMessagesIdsResponse) => {
      if (payload.ids.length === 0) {
        return
      }
      this.serverIoProvider.io.emit(SocketActionTypes.SEND_MESSAGES_IDS, payload)
    })
    this.storageService.on(StorageEvents.SET_CHANNEL_SUBSCRIBED, (payload: SetChannelSubscribedPayload) => {
      this.serverIoProvider.io.emit(SocketActionTypes.CHANNEL_SUBSCRIBED, payload)
    })
    this.storageService.on(StorageEvents.CREATED_CHANNEL, (payload: CreatedChannelResponse) => {
      this.logger(`Storage - ${StorageEvents.CREATED_CHANNEL}: ${payload.channel.name}`)
      this.serverIoProvider.io.emit(SocketActionTypes.CREATED_CHANNEL, payload)
    })
    this.storageService.on(StorageEvents.REMOVE_DOWNLOAD_STATUS, (payload: RemoveDownloadStatus) => {
      this.serverIoProvider.io.emit(SocketActionTypes.REMOVE_DOWNLOAD_STATUS, payload)
    })
    this.storageService.on(StorageEvents.UPLOADED_FILE, (payload: UploadFilePayload) => {
      this.serverIoProvider.io.emit(SocketActionTypes.UPLOADED_FILE, payload)
    })
    this.storageService.on(StorageEvents.UPDATE_DOWNLOAD_PROGRESS, (payload: DownloadStatus) => {
      this.serverIoProvider.io.emit(SocketActionTypes.DOWNLOAD_PROGRESS, payload)
    })
    this.storageService.on(StorageEvents.UPDATE_MESSAGE_MEDIA, (payload: FileMetadata) => {
      this.serverIoProvider.io.emit(SocketActionTypes.UPDATE_MESSAGE_MEDIA, payload)
    })
    this.storageService.on(StorageEvents.LOAD_ALL_DIRECT_MESSAGES, payload => {
      if (payload.messages.length === 0) {
        return
      }
      this.serverIoProvider.io.emit(SocketActionTypes.RESPONSE_FETCH_ALL_DIRECT_MESSAGES, payload)
    })
    this.storageService.on(StorageEvents.UPDATE_PEERS_LIST, (payload: StorePeerListPayload) => {
      this.serverIoProvider.io.emit(SocketActionTypes.PEER_LIST, payload)
    })
    this.storageService.on(StorageEvents.SEND_PUSH_NOTIFICATION, (payload: PushNotificationPayload) => {
      this.serverIoProvider.io.emit(SocketActionTypes.PUSH_NOTIFICATION, payload)
    })
    this.storageService.on(StorageEvents.CHECK_FOR_MISSING_FILES, (payload: CommunityId) => {
      this.serverIoProvider.io.emit(SocketActionTypes.CHECK_FOR_MISSING_FILES, payload)
    })
    this.storageService.on(StorageEvents.CHANNEL_DELETION_RESPONSE, (payload: { channelId: string }) => {
      this.logger(`Storage - ${StorageEvents.CHANNEL_DELETION_RESPONSE}`)
      this.serverIoProvider.io.emit(SocketActionTypes.CHANNEL_DELETION_RESPONSE, payload)
    })
    this.storageService.on(
      StorageEvents.REPLICATED_CSR,
      async (payload: { csrs: string[]; certificates: string[]; id: string }) => {
<<<<<<< HEAD
        console.log(`On ${StorageEvents.REPLICATED_CSR}`)
        this.libp2pService.emit(Libp2pEvents.DIAL_PEERS, payload.csrs)
=======
        console.log(`Storage - ${StorageEvents.REPLICATED_CSR}`)
>>>>>>> 7bbbbf31
        this.serverIoProvider.io.emit(SocketActionTypes.RESPONSE_GET_CSRS, { csrs: payload.csrs })
        this.registrationService.emit(RegistrationEvents.REGISTER_USER_CERTIFICATE, payload)
      }
    )
    this.storageService.on(StorageEvents.REPLICATED_COMMUNITY_METADATA, (payload: CommunityMetadata) => {
      this.logger(`Storage - ${StorageEvents.REPLICATED_COMMUNITY_METADATA}: ${payload}`)
      const communityMetadataPayload: CommunityMetadataPayload = {
        rootCa: payload.rootCa,
        ownerCertificate: payload.ownerCertificate,
      }
      this.serverIoProvider.io.emit(SocketActionTypes.SAVE_COMMUNITY_METADATA, communityMetadataPayload)
    })
  }
}<|MERGE_RESOLUTION|>--- conflicted
+++ resolved
@@ -157,11 +157,7 @@
     this.logger('launchCommunityFromStorage')
 
     const community: InitCommunityPayload = await this.localDbService.get(LocalDBKeys.COMMUNITY)
-<<<<<<< HEAD
     console.log('launchCommunityFromStorage - community peers', community?.peers)
-=======
-    this.logger('launchCommunityFromStorage - community:', community?.id)
->>>>>>> 7bbbbf31
     if (community) {
       const sortedPeers = await this.localDbService.getSortedPeers(community.peers)
       console.log('launchCommunityFromStorage - sorted peers', sortedPeers)
@@ -379,15 +375,11 @@
     if (!peers || peers.length === 0) {
       peers = [this.libp2pService.createLibp2pAddress(onionAddress, _peerId.toString())]
     }
-<<<<<<< HEAD
-    console.log(`Launching community ${payload.id}, peers for libp2p: ${peers}`)
-=======
     const pskValue: string = await this.localDbService.get(LocalDBKeys.PSK)
     if (!pskValue) {
       throw new Error('No psk in local db')
     }
     this.logger(`Launching community ${payload.id}: retrieved Libp2p PSK`)
->>>>>>> 7bbbbf31
 
     const libp2pPSK = Libp2pService.generateLibp2pPSK(pskValue).fullKey
     const params: Libp2pNodeParams = {
@@ -406,10 +398,6 @@
       this.serverIoProvider.io.emit(SocketActionTypes.PEER_CONNECTED, payload)
     })
     this.libp2pService.on(Libp2pEvents.PEER_DISCONNECTED, async (payload: NetworkDataPayload) => {
-<<<<<<< HEAD
-      console.log(' this.libp2pService.on(Libp2pEvents.PEER_DISCONNECTED', payload.peer)
-=======
->>>>>>> 7bbbbf31
       const peerPrevStats = await this.localDbService.find(LocalDBKeys.PEERS, payload.peer)
       const prev = peerPrevStats?.connectionTime || 0
 
@@ -616,12 +604,9 @@
     this.storageService.on(
       StorageEvents.REPLICATED_CSR,
       async (payload: { csrs: string[]; certificates: string[]; id: string }) => {
-<<<<<<< HEAD
         console.log(`On ${StorageEvents.REPLICATED_CSR}`)
         this.libp2pService.emit(Libp2pEvents.DIAL_PEERS, payload.csrs)
-=======
         console.log(`Storage - ${StorageEvents.REPLICATED_CSR}`)
->>>>>>> 7bbbbf31
         this.serverIoProvider.io.emit(SocketActionTypes.RESPONSE_GET_CSRS, { csrs: payload.csrs })
         this.registrationService.emit(RegistrationEvents.REGISTER_USER_CERTIFICATE, payload)
       }
