--- conflicted
+++ resolved
@@ -484,18 +484,8 @@
       this.communityState = ServiceState.LAUNCHING
       await this.launchCommunity(args)
     })
-<<<<<<< HEAD
-    this.socketService.on(SocketActionTypes.LAUNCH_REGISTRAR, async (args: LaunchRegistrarPayload) => {
-      // Event left for setting permsData purposes
-      this.logger(`socketService - ${SocketActionTypes.LAUNCH_REGISTRAR}`)
-      this.registrationService.setPermsData({
-        certificate: args.rootCertString,
-        privKey: args.rootKeyString,
-      })
-=======
     this.socketService.on(SocketActionTypes.LEAVE_COMMUNITY, async () => {
       await this.leaveCommunity()
->>>>>>> 07d90102
     })
 
     // Username registration
