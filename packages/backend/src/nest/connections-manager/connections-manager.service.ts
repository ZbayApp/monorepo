--- conflicted
+++ resolved
@@ -56,10 +56,7 @@
   InitUserCsrPayload,
   UserCsr,
   PeerId as QuietPeerId,
-<<<<<<< HEAD
   InvitationDataVersion,
-=======
->>>>>>> 958eb045
 } from '@quiet/types'
 import { CONFIG_OPTIONS, QUIET_DIR, SERVER_IO_PROVIDER, SOCKS_PROXY_AGENT } from '../const'
 import { Libp2pService } from '../libp2p/libp2p.service'
@@ -318,10 +315,6 @@
 
     this.logger.info('Closing services')
 
-<<<<<<< HEAD
-    // stop socket first to prevent new changes to the community
-=======
->>>>>>> 958eb045
     await this.closeSocket()
 
     if (this.tor && !options.saveTor) {
