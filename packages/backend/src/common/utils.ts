--- conflicted
+++ resolved
@@ -115,14 +115,10 @@
   }
 }
 
-<<<<<<< HEAD
-export const torBinForPlatform = (binName: string = 'tor', basePath?: string): string => {
-=======
-export const torBinForPlatform = (basePath?: string): string => {
+export const torBinForPlatform = (basePath?: string, binName: string = 'tor'): string => {
   if (process.env.BACKEND === 'mobile') {
     return basePath
   }
->>>>>>> 8ae9f6f8
   const ext = process.platform === 'win32' ? '.exe' : ''
   return path.join(torDirForPlatform(basePath), `${binName}`.concat(ext))
 }
