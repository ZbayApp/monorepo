--- conflicted
+++ resolved
@@ -13,16 +13,8 @@
   torPath: string
   options: child_process.SpawnOptionsWithoutStdio
   appDataPath: string
-<<<<<<< HEAD
-  controlPort: number
-  socksPort: number
-  httpTunnelPort?: number
-  torPassword?: string
-  torAuthCookie?: string
+  httpTunnelPort: number
   extraTorProcessParams?: string[]
-=======
-  httpTunnelPort: number
->>>>>>> 8ae9f6f8
 }
 export class Tor {
   httpTunnelPort: number
@@ -45,31 +37,15 @@
     torPath,
     options,
     appDataPath,
-<<<<<<< HEAD
-    controlPort,
-    socksPort,
     httpTunnelPort,
-    torPassword,
-    torAuthCookie,
     extraTorProcessParams
-=======
-    httpTunnelPort
->>>>>>> 8ae9f6f8
   }: IConstructor) {
     this.torPath = path.normalize(torPath)
     this.options = options
     this.appDataPath = appDataPath
-<<<<<<< HEAD
-    this.controlPort = controlPort
-    this.torPassword = torPassword
-    this.torAuthCookie = torAuthCookie
-    this.socksPort = socksPort.toString()
-    this.httpTunnelPort = httpTunnelPort.toString()
+    this.httpTunnelPort = httpTunnelPort
     this.bootstrapTime = 0
     this.extraTorProcessParams = extraTorProcessParams
-=======
-    this.httpTunnelPort = httpTunnelPort
->>>>>>> 8ae9f6f8
   }
 
   public init = async ({ repeat = 6, timeout = 3600_00 } = {}): Promise<void> => {
