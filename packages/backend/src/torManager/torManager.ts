import * as child_process from 'child_process'
import crypto from 'crypto'
import * as fs from 'fs'
import path from 'path'
import { QUIET_DIR_PATH } from '../constants'
import logger from '../logger'
import { removeFilesFromDir } from '../common/utils'
import { TorControl } from './TorControl'
import getPort from 'get-port'
const log = logger('tor')

interface IConstructor {
  torPath?: string
  options: child_process.SpawnOptionsWithoutStdio
  appDataPath: string
  httpTunnelPort: number
<<<<<<< HEAD
  extraTorProcessParams?: string[]
=======
  controlPort?: number
  authCookie?: string
>>>>>>> a71359bb
}
export class Tor {
  httpTunnelPort: number
  socksPort: number
  controlPort: number

  process: child_process.ChildProcessWithoutNullStreams | any = null
  torPath: string
  options?: child_process.SpawnOptionsWithoutStdio
  torControl: TorControl
  appDataPath: string
  torDataDirectory: string
  torPidPath: string
  torPassword: string
  torHashedPassword: string
  torAuthCookie: string
  bootstrapTime: number
  extraTorProcessParams: string[]
  constructor({
    torPath,
    options,
    appDataPath,
    httpTunnelPort,
<<<<<<< HEAD
    extraTorProcessParams
=======
    controlPort,
    authCookie
>>>>>>> a71359bb
  }: IConstructor) {
    this.torPath = torPath ? path.normalize(torPath) : null
    this.options = options
    this.appDataPath = appDataPath
    this.httpTunnelPort = httpTunnelPort
<<<<<<< HEAD
    this.bootstrapTime = 0
    this.extraTorProcessParams = extraTorProcessParams
=======
    this.controlPort = controlPort || null
    this.torAuthCookie = authCookie || null
>>>>>>> a71359bb
  }

  public init = async ({ repeat = 6, timeout = 3600_00 } = {}): Promise<void> => {
    log('Initializing tor...')
    this.controlPort = await getPort()
    this.socksPort = await getPort()
    return await new Promise((resolve, reject) => {
      if (this.process) {
        throw new Error('Tor already initialized')
      }
      this.generateHashedPassword()
      this.initTorControl()
      const dirPath = this.appDataPath || QUIET_DIR_PATH

      if (!fs.existsSync(dirPath)) {
        fs.mkdirSync(dirPath)
      }

      this.torDataDirectory = path.join.apply(null, [dirPath, 'TorDataDirectory'])
      this.torPidPath = path.join.apply(null, [dirPath, 'torPid.json'])
      let oldTorPid = null

      if (fs.existsSync(this.torPidPath)) {
        const file = fs.readFileSync(this.torPidPath)
        oldTorPid = Number(file.toString())
        log(`${this.torPidPath} exists. Old tor pid: ${oldTorPid}`)
      }
      let counter = 0

      const tryToSpawnTor = async () => {
        log(`Trying to spawn tor for the ${counter} time...`)
        if (counter > repeat) {
          reject(new Error(`Failed to spawn tor ${counter} times`))
          return
        }

        this.clearOldTorProcess(oldTorPid)

        try {
          this.clearHangingTorProcess()
        } catch (e) {
          log('Error occured while trying to clear hanging tor processes')
        }

        try {
          await this.spawnTor(timeout)
          resolve()
        } catch {
          log('Killing tor')
          await this.process.kill()
          removeFilesFromDir(this.torDataDirectory)
          counter++

          // eslint-disable-next-line
          process.nextTick(tryToSpawnTor)
        }
      }
      // eslint-disable-next-line
      tryToSpawnTor()

    })
  }

  public initTorControl = () => {
    this.torControl = new TorControl({
      port: this.controlPort,
      host: 'localhost',
      password: this.torPassword,
      cookie: this.torAuthCookie
    })
  }

  private readonly torProcessNameCommand = (oldTorPid: string): string => {
    const byPlatform = {
      android: `ps -p ${oldTorPid} -o comm=`,
      linux: `ps -p ${oldTorPid} -o comm=`,
      darwin: `ps -c -p ${oldTorPid} -o comm=`,
      win32: `TASKLIST /FI "PID eq ${oldTorPid}"`
    }
    return byPlatform[process.platform]
  }

  private readonly hangingTorProcessCommand = (): string => {
    /**
     *  Commands should output hanging tor pid
     */
    const byPlatform = {
      android: `pgrep -af ${this.torDataDirectory} | grep -v pgrep | awk '{print $1}'`,
      linux: `pgrep -af ${this.torDataDirectory} | grep -v pgrep | awk '{print $1}'`,
      darwin: `ps -A | grep ${this.torDataDirectory} | grep -v grep | awk '{print $1}'`,
      win32: `powershell "Get-WmiObject Win32_process -Filter {commandline LIKE '%${this.torDataDirectory.replace(/\\/g, '\\\\')}%' and name = 'tor.exe'} | Format-Table ProcessId -HideTableHeaders"`
    }
    return byPlatform[process.platform]
  }

  public clearHangingTorProcess = () => {
    const torProcessId = child_process.execSync(this.hangingTorProcessCommand()).toString('utf8').trim()
    if (!torProcessId) return
    log(`Found tor process with pid ${torProcessId}. Killing...`)
    try {
      process.kill(Number(torProcessId), 'SIGTERM')
    } catch (e) {
      log.error(`Tried killing hanging tor process. Failed. Reason: ${e.message}`)
    }
  }

  public clearOldTorProcess = (oldTorPid: number) => {
    if (!oldTorPid) return
    child_process.exec(
      this.torProcessNameCommand(oldTorPid.toString()),
      (err: child_process.ExecException, stdout: string, _stderr: string) => {
        if (err) {
          log.error(err)
        }
        if (stdout.trim() === 'tor' || stdout.search('tor.exe') !== -1) {
          log(`Killing old tor, pid: ${oldTorPid}`)
          try {
            process.kill(oldTorPid, 'SIGTERM')
          } catch (e) {
            log.error(`Tried killing old tor process. Failed. Reason: ${e.message}`)
          }
        } else {
          log(`Deleting ${this.torPidPath}`)
          fs.unlinkSync(this.torPidPath)
        }
        oldTorPid = null
      }
    )
  }

  protected readonly spawnTor = async (timeoutMs: number): Promise<void> => {
    return await new Promise((resolve, reject) => {
      const start = new Date()
      log('TOR PATH', this.torPath)
      this.process = child_process.spawn(
        this.torPath,
        [
          '--SocksPort',
          this.socksPort.toString(),
          '--HTTPTunnelPort',
          this.httpTunnelPort.toString(),
          '--ControlPort',
          this.controlPort.toString(),
          '--PidFile',
          this.torPidPath,
          '--DataDirectory',
          this.torDataDirectory,
          '--HashedControlPassword',
          this.torHashedPassword,
          ...this.extraTorProcessParams
        ],
        this.options
      )

      const timeout = setTimeout(() => {
        reject(new Error(`Timeout of ${timeoutMs / 1000} while waiting for tor to bootstrap`))
      }, timeoutMs)

      this.process.stdout.on('data', data => {
        log(data.toString())
        const regexp = /Bootstrapped 100%/
        if (regexp.test(data.toString())) {
          clearTimeout(timeout)
          this.bootstrapTime = (new Date().getTime() - start.getTime()) / 1000
          resolve()
        }
      })
    })
  }

  public async spawnHiddenService(targetPort: number, privKey: string, virtPort: number = 443): Promise<string> {
    const status = await this.torControl.sendCommand(
      `ADD_ONION ${privKey} Flags=Detach Port=${virtPort},127.0.0.1:${targetPort}`
      )
      const onionAddress = status.messages[0].replace('250-ServiceID=', '')
      return `${onionAddress}.onion`
    }

<<<<<<< HEAD
  public async switchToCleanCircuts() {
    try {
      log('Sending newnym')
      const response = await this.torControl.sendCommand('SIGNAL NEWNYM')

      log('Newnym response', response)
    } catch (e) {
      log('Could not send newnym')
    }
  }

  public async logConnectionsInfo() {
    try {
      log('Sending DUMP')
      const response = await this.torControl.sendCommand('SIGNAL DUMP')

      log('DUMP response', response)
    } catch (e) {
      log('Could not send DUMP')
    }
  }

  public async saveConfig() {
    try {
      const response = await this.torControl.sendCommand('SAVECONF')
      log('SAVECONF', response)
    } catch (e) {
      log('Could not send SAVECONF')
    }
  }

  public async getInfo(getInfoTarget: string) {
    try {
      const response = await this.torControl.sendCommand(`GETINFO ${getInfoTarget}`)
      log('GETINFO', getInfoTarget, response)
    } catch (e) {
      log('Could not get info', getInfoTarget)
    }
  }

  // public async getConfigInfo() {
  //   try {
  //     const response = await this.torControl.sendCommand('GETINFO config-file')
  //     log('getConfigInfo', response)
  //   } catch (e) {
  //     log('Could not send getConfigInfo')
  //   }
  // }

  public async destroyHiddenService(serviceId: string): Promise<boolean> {
    try {
      await this.torControl.sendCommand(`DEL_ONION ${serviceId}`)
      return true
    } catch (err) {
      log.error(`Couldn't destroy hidden service ${serviceId}`, err)
      return false
=======
    public async destroyHiddenService(serviceId: string): Promise<boolean> {
      try {
        await this.torControl.sendCommand(`DEL_ONION ${serviceId}`)
        return true
      } catch (err) {
        log.error(`Couldn't destroy hidden service ${serviceId}`, err)
        return false
      }
>>>>>>> a71359bb
    }

    public async createNewHiddenService(
      targetPort: number,
      virtPort: number = 443
      ): Promise<{ onionAddress: string; privateKey: string }> {
        const status = await this.torControl.sendCommand(
          `ADD_ONION NEW:BEST Flags=Detach Port=${virtPort},127.0.0.1:${targetPort}`
          )

          const onionAddress = status.messages[0].replace('250-ServiceID=', '')
          const privateKey = status.messages[1].replace('250-PrivateKey=', '')

          return {
      onionAddress: `${onionAddress}.onion`,
      privateKey
    }
  }

  public generateHashedPassword = () => {
    const password = crypto.randomBytes(16).toString('hex')
    const hashedPassword = child_process.execSync(
      `${this.torPath} --quiet --hash-password ${password}`,
      { env: this.options.env }
    )
    this.torPassword = password
    this.torHashedPassword = hashedPassword.toString().trim()
  }

  public kill = async (): Promise<void> =>
    await new Promise((resolve, reject) => {
      log('Killing tor...')
      if (this.process === null) {
        reject(new Error('TOR: Process is not initalized.'))
      }
      this.process?.on('close', () => {
        resolve()
      })
      this.process?.on('error', () => {
        reject(new Error('TOR: Something went wrong with killing tor process'))
      })
      this.process?.kill()
    })
}<|MERGE_RESOLUTION|>--- conflicted
+++ resolved
@@ -14,12 +14,9 @@
   options: child_process.SpawnOptionsWithoutStdio
   appDataPath: string
   httpTunnelPort: number
-<<<<<<< HEAD
   extraTorProcessParams?: string[]
-=======
   controlPort?: number
   authCookie?: string
->>>>>>> a71359bb
 }
 export class Tor {
   httpTunnelPort: number
@@ -43,24 +40,18 @@
     options,
     appDataPath,
     httpTunnelPort,
-<<<<<<< HEAD
-    extraTorProcessParams
-=======
+    extraTorProcessParams,
     controlPort,
     authCookie
->>>>>>> a71359bb
   }: IConstructor) {
     this.torPath = torPath ? path.normalize(torPath) : null
     this.options = options
     this.appDataPath = appDataPath
     this.httpTunnelPort = httpTunnelPort
-<<<<<<< HEAD
     this.bootstrapTime = 0
     this.extraTorProcessParams = extraTorProcessParams
-=======
     this.controlPort = controlPort || null
     this.torAuthCookie = authCookie || null
->>>>>>> a71359bb
   }
 
   public init = async ({ repeat = 6, timeout = 3600_00 } = {}): Promise<void> => {
@@ -234,12 +225,11 @@
   public async spawnHiddenService(targetPort: number, privKey: string, virtPort: number = 443): Promise<string> {
     const status = await this.torControl.sendCommand(
       `ADD_ONION ${privKey} Flags=Detach Port=${virtPort},127.0.0.1:${targetPort}`
-      )
-      const onionAddress = status.messages[0].replace('250-ServiceID=', '')
-      return `${onionAddress}.onion`
-    }
-
-<<<<<<< HEAD
+    )
+    const onionAddress = status.messages[0].replace('250-ServiceID=', '')
+    return `${onionAddress}.onion`
+  }
+
   public async switchToCleanCircuts() {
     try {
       log('Sending newnym')
@@ -296,30 +286,21 @@
     } catch (err) {
       log.error(`Couldn't destroy hidden service ${serviceId}`, err)
       return false
-=======
-    public async destroyHiddenService(serviceId: string): Promise<boolean> {
-      try {
-        await this.torControl.sendCommand(`DEL_ONION ${serviceId}`)
-        return true
-      } catch (err) {
-        log.error(`Couldn't destroy hidden service ${serviceId}`, err)
-        return false
-      }
->>>>>>> a71359bb
-    }
-
-    public async createNewHiddenService(
-      targetPort: number,
-      virtPort: number = 443
-      ): Promise<{ onionAddress: string; privateKey: string }> {
-        const status = await this.torControl.sendCommand(
-          `ADD_ONION NEW:BEST Flags=Detach Port=${virtPort},127.0.0.1:${targetPort}`
-          )
-
-          const onionAddress = status.messages[0].replace('250-ServiceID=', '')
-          const privateKey = status.messages[1].replace('250-PrivateKey=', '')
-
-          return {
+    }
+  }
+
+  public async createNewHiddenService(
+    targetPort: number,
+    virtPort: number = 443
+  ): Promise<{ onionAddress: string; privateKey: string }> {
+    const status = await this.torControl.sendCommand(
+    `ADD_ONION NEW:BEST Flags=Detach Port=${virtPort},127.0.0.1:${targetPort}`
+    )
+
+    const onionAddress = status.messages[0].replace('250-ServiceID=', '')
+    const privateKey = status.messages[1].replace('250-PrivateKey=', '')
+
+    return {
       onionAddress: `${onionAddress}.onion`,
       privateKey
     }
