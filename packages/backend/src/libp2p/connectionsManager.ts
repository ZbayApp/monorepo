--- conflicted
+++ resolved
@@ -361,18 +361,10 @@
     // Start existing community (community that user is already a part of)
     const ports = await getPorts()
     log(`Spawning hidden service for community ${payload.id}, peer: ${payload.peerId.id}`)
-<<<<<<< HEAD
-    const onionAddress: string = await this.tor.spawnHiddenService(
-      ports.libp2pHiddenService,
-      payload.hiddenService.privateKey
-    )
-
-=======
     const onionAddress: string = await this.tor.spawnHiddenService({
       targetPort: ports.libp2pHiddenService,
       privKey: payload.hiddenService.privateKey
     })
->>>>>>> b599a1b5
     log(`Launching community ${payload.id}, peer: ${payload.peerId.id}`)
     const peerId = await peerIdFromKeys(Buffer.from(payload.peerId.pubKey, 'hex'), Buffer.from(payload.peerId.privKey, 'hex'))
 
@@ -424,17 +416,12 @@
     this.registration.on(SocketActionTypes.SAVED_OWNER_CERTIFICATE, payload => {
       this.io.emit(SocketActionTypes.SAVED_OWNER_CERTIFICATE, payload)
     })
-<<<<<<< HEAD
-    this.registration.on(RegistrationEvents.SPAWN_HS_FOR_REGISTRAR, async payload => {
-      await this.tor.spawnHiddenService(payload.port, payload.privateKey, payload.targetPort)
-=======
     this.registration.on(RegistrationEvents.SPAWN_HS_FOR_REGISTRAR, async (payload) => {
       await this.tor.spawnHiddenService({
         targetPort: payload.port,
         privKey: payload.privateKey,
         virtPort: payload.targetPort
       })
->>>>>>> b599a1b5
     })
     this.registration.on(RegistrationEvents.ERROR, payload => {
       emitError(this.io, payload)
