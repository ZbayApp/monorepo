import { Crypto } from '@peculiar/webcrypto'
import { Agent } from 'https'
import fs from 'fs'
import path from 'path'
import createHttpsProxyAgent from 'https-proxy-agent'

import { peerIdFromKeys } from '@libp2p/peer-id'
import { createLibp2p, Libp2p } from 'libp2p'
import { noise } from '@chainsafe/libp2p-noise'
import { gossipsub } from '@chainsafe/libp2p-gossipsub'
import { mplex } from '@libp2p/mplex'
import { kadDHT } from '@libp2p/kad-dht'
import { createServer } from 'it-ws'

import { webSockets } from './websocketOverTor/index'
import { all } from './websocketOverTor/filters'

import { DateTime } from 'luxon'

import type SocketIO from 'socket.io'
import * as os from 'os'
import { emitError } from '../socket/errors'
import { CertificateRegistration } from '../registration'
import { setEngine, CryptoEngine } from 'pkijs'

import {
  InitCommunityPayload,
  LaunchRegistrarPayload,
  RegisterOwnerCertificatePayload,
  RegisterUserCertificatePayload,
  SaveCertificatePayload,
  CreateChannelPayload,
  SaveOwnerCertificatePayload,
  SocketActionTypes,
  ErrorMessages,
  Community,
  NetworkData,
  ResponseCreateNetworkPayload,
  AskForMessagesPayload,
  FileMetadata,
  Certificates,
  SendMessagePayload,
  NetworkDataPayload,
  PushNotificationPayload,
  SendCertificatesResponse,
  ChannelsReplicatedPayload,
  IncomingMessages,
  ChannelMessagesIdsResponse,
  SetChannelSubscribedPayload,
  CreatedChannelResponse,
  RemoveDownloadStatus,
  UploadFilePayload,
  DownloadStatus,
  CommunityId,
  StorePeerListPayload,
  NetworkStats,
  ConnectionProcessInfo
} from '@quiet/state-manager'

import { ConnectionsManagerOptions } from '../common/types'

import { QUIET_DIR_PATH } from '../constants'
import { Storage } from '../storage'
import { Tor } from '../torManager'
import { DataServer } from '../socket/DataServer'
import { EventEmitter } from 'events'
import logger from '../logger'
import getPort from 'get-port'
import { RegistrationEvents } from '../registration/types'
import { StorageEvents } from '../storage/types'
import { Libp2pEvents, ServiceState } from './types'
import PeerId from 'peer-id'
import { LocalDB, LocalDBKeys } from '../storage/localDB'

import { createLibp2pAddress, createLibp2pListenAddress, getPorts, removeFilesFromDir } from '../common/utils'
import { ProcessInChunks } from './processInChunks'
import { Multiaddr } from 'multiaddr'

const log = logger('conn')
interface InitStorageParams {
  communityId: string
  peerId: any
  onionAddress: string
  targetPort: number
  peers: string[]
  certs: Certificates
}

export interface IConstructor {
  options: Partial<ConnectionsManagerOptions>
  socketIOPort: number
  httpTunnelPort?: number
  torAuthCookie?: string
  torControlPort?: number
  torResourcesPath?: string
  torBinaryPath?: string
}

export interface Libp2pNodeParams {
  peerId: any
  listenAddresses: string[]
  agent: Agent
  cert: string
  key: string
  ca: string[]
  localAddress: string
  targetPort: number
}

export interface InitLibp2pParams {
  peerId: any
  address: string
  addressPort: number
  targetPort: number
  bootstrapMultiaddrs: string[]
  certs: Certificates
}

export class ConnectionsManager extends EventEmitter {
  registration: CertificateRegistration
  httpTunnelPort: number
  socksProxyAgent: Agent
  options: ConnectionsManagerOptions
  quietDir: string
  io: SocketIO.Server
  tor: Tor
  libp2pInstance: Libp2p
  connectedPeers: Map<string, number>
  socketIOPort: number
  storage: Storage
  dataServer: DataServer
  communityId: string
  torAuthCookie: string
  torControlPort: number
  torBinaryPath: string
  torResourcesPath: string
  localStorage: LocalDB
  communityState: ServiceState
  registrarState: ServiceState
  isTorInit: boolean = false

  constructor({ options, socketIOPort, httpTunnelPort, torControlPort, torAuthCookie, torResourcesPath, torBinaryPath }: IConstructor) {
    super()
    this.registration = new CertificateRegistration()
    this.options = {
      ...new ConnectionsManagerOptions(),
      ...options
    }

    this.torResourcesPath = torResourcesPath
    this.torBinaryPath = torBinaryPath
    this.torControlPort = torControlPort
    this.torAuthCookie = torAuthCookie

    this.socketIOPort = socketIOPort
    this.httpTunnelPort = httpTunnelPort
    this.quietDir = this.options.env?.appDataPath || QUIET_DIR_PATH
    this.connectedPeers = new Map()
    // this.localStorage = new LocalDB(this.quietDir)

    // Does it work?
    process.on('unhandledRejection', error => {
      console.error(error)
      throw new Error()
    })
    process.on('SIGINT', function () {
      // This is not graceful even in a single percent. we must close services first, not just kill process %
      log('\nGracefully shutting down from SIGINT (Ctrl-C)')
      process.exit(0)
    })
    const webcrypto = new Crypto()
    // @ts-ignore
    global.crypto = webcrypto

    setEngine('newEngine', new CryptoEngine({
      name: 'newEngine',
      // @ts-ignore
      crypto: webcrypto,
    }))
  }

  public readonly createAgent = (): Agent => {
    if (this.socksProxyAgent) return

    log(`Creating https proxy agent: ${this.httpTunnelPort}`)

    return createHttpsProxyAgent({
      port: this.httpTunnelPort, host: '127.0.0.1',
    })
  }

  public init = async () => {
    this.communityState = ServiceState.DEFAULT
    this.registrarState = ServiceState.DEFAULT

    this.localStorage = new LocalDB(this.quietDir)

    if (!this.httpTunnelPort) {
      this.httpTunnelPort = await getPort()
    }

    this.socksProxyAgent = this.createAgent()

    if (!this.tor) {
      await this.spawnTor()
    }

    if (!this.dataServer) {
      this.dataServer = new DataServer(this.socketIOPort)
      this.io = this.dataServer.io
      this.attachDataServerListeners()
      this.attachRegistrationListeners()
    }

    this.attachTorEventsListeners()

    // Libp2p event listeners
    this.on(Libp2pEvents.PEER_CONNECTED, (payload: { peers: string[] }) => {
      this.io.emit(SocketActionTypes.PEER_CONNECTED, payload)
    })
    this.on(Libp2pEvents.PEER_DISCONNECTED, (payload: NetworkDataPayload) => {
      this.io.emit(SocketActionTypes.PEER_DISCONNECTED, payload)
    })

    await this.dataServer.listen()

    this.io.on('connection', async() => {
      if (!this.isTorInit) {
        if (this.torBinaryPath) {
          await this.tor.init()
        }
        await this.launchCommunityFromStorage()
        this.isTorInit = true
<<<<<<< HEAD
        await this.tor.init()
        await this.initCommunityFromStorage()
      }
    })
  }

  public async initCommunityFromStorage () {
=======
      }
    })
  }

  public async launchCommunityFromStorage () {
    log('launchCommunityFromStorage')
>>>>>>> 7cb10882
    const community = await this.localStorage.get(LocalDBKeys.COMMUNITY)
    if (community) {
      const sortedPeers = await this.localStorage.getSortedPeers(community.peers)
      if (sortedPeers.length > 0) {
        community.peers = sortedPeers
      }
      await this.localStorage.put(LocalDBKeys.COMMUNITY, community)
      await this.launchCommunity(community)
    }

    const registrarData = await this.localStorage.get(LocalDBKeys.REGISTRAR)
    if (registrarData) {
      await this.registration.launchRegistrar(registrarData)
    }
  }

  public async closeAllServices(options: {saveTor: boolean} = { saveTor: false }) {
    if (this.tor && !this.torControlPort && !options.saveTor) {
      await this.tor.kill()
    }
    if (this.registration) {
      log('Stopping registration service')
      await this.registration.stop()
    }
    if (this.storage) {
      log('Stopping orbitdb')
      await this.storage.stopOrbitDb()
    }
    if (this.io) {
      log('Closing socket server')
      this.io.close()
    }
    if (this.localStorage) {
      log('Closing local storage')
      await this.localStorage.close()
    }
    if (this.libp2pInstance) {
      log('Stopping libp2p')
      await this.libp2pInstance.stop()
    }
  }

  public async leaveCommunity() {
    this.io.close()
    await this.closeAllServices({ saveTor: true })
    await this.purgeData()
    this.communityId = null
    this.storage = null
    this.libp2pInstance = null
    await this.init()
    }

    public async purgeData() {
      console.log('removing data')
      const dirsToRemove = fs.readdirSync(this.quietDir).filter(i => i.startsWith('Ipfs') || i.startsWith('OrbitDB') || i.startsWith('backendDB') || i.startsWith('Local Storage'))
      for (const dir of dirsToRemove) {
        removeFilesFromDir(path.join(this.quietDir, dir))
      }
  }

  public spawnTor = async () => {
    this.tor = new Tor({
      torPath: this.torBinaryPath,
      appDataPath: this.quietDir,
      httpTunnelPort: this.httpTunnelPort,
      authCookie: this.torAuthCookie,
      controlPort: this.torControlPort,
      options: {
        env: {
          LD_LIBRARY_PATH: this.torResourcesPath,
          HOME: os.homedir()
        },
        detached: true
      }
    })

    if (this.torControlPort) {
      this.tor.initTorControl()
<<<<<<< HEAD
      await this.initCommunityFromStorage()
=======
      await this.launchCommunityFromStorage()
>>>>>>> 7cb10882
    } else if (this.torBinaryPath) {
      // Tor init will be executed on connection event
    } else {
      throw new Error('You must provide either tor control port or tor binary path')
    }
  }

  public createStorage = (peerId: string, communityId: string) => {
    log(`Creating storage for community: ${communityId}`)
    return new Storage(this.quietDir, communityId, {
      ...this.options,
      orbitDbDir: `OrbitDB${peerId}`,
      ipfsDir: `Ipfs${peerId}`
    })
  }

  public getNetwork = async () => {
    const ports = await getPorts()
    const hiddenService = await this.tor.createNewHiddenService({ targetPort: ports.libp2pHiddenService })
    await this.tor.destroyHiddenService(hiddenService.onionAddress.split('.')[0])
    const peerId: PeerId = await PeerId.create()

    log(`Created network for peer ${peerId.toString()}. Address: ${hiddenService.onionAddress}`)

    return {
      hiddenService,
      peerId: peerId.toJSON()
    }
  }

  public async createNetwork(community: Community) {
    let network: NetworkData
    // For registrar service purposes, if community owner
    let network2: NetworkData
    try {
      network = await this.getNetwork()
      network2 = await this.getNetwork()
    } catch (e) {
      log.error(`Creating network for community ${community.id} failed`, e)
      emitError(this.io, {
        type: SocketActionTypes.NETWORK,
        message: ErrorMessages.NETWORK_SETUP_FAILED,
        community: community.id
      })
      return
    }

    log(`Sending network data for ${community.id}`)

    const payload: ResponseCreateNetworkPayload = {
      community: {
        ...community,
        privateKey: network2.hiddenService.privateKey,
        registrarUrl: community.registrarUrl || network2.hiddenService.onionAddress.split('.')[0]
      },
      network
    }
    this.io.emit(SocketActionTypes.NETWORK, payload)
  }

  public async createCommunity(payload: InitCommunityPayload) {
    await this.launchCommunity(payload)
    log(`Created and launched community ${payload.id}`)
    this.io.emit(SocketActionTypes.NEW_COMMUNITY, { id: payload.id })
  }

  public async launchCommunity(payload: InitCommunityPayload) {
    if ([ServiceState.LAUNCHING, ServiceState.LAUNCHED].includes(this.communityState)) return
    this.communityState = ServiceState.LAUNCHING
    const communityData = await this.localStorage.get(LocalDBKeys.COMMUNITY)
    if (!communityData) {
      await this.localStorage.put(LocalDBKeys.COMMUNITY, payload)
    }

    try {
      await this.launch(payload)
    } catch (e) {
      log(`Couldn't launch community for peer ${payload.peerId.id}.`, e)
      emitError(this.io, {
        type: SocketActionTypes.COMMUNITY,
        message: ErrorMessages.COMMUNITY_LAUNCH_FAILED,
        community: payload.id
      })
      return
    }

    log(`Launched community ${payload.id}`)
    this.io.emit(SocketActionTypes.CONNECTION_PROCESS_INFO, ConnectionProcessInfo.LAUNCHED_COMMUNITY)
    this.communityId = payload.id
    this.communityState = ServiceState.LAUNCHED
    this.io.emit(SocketActionTypes.COMMUNITY, { id: payload.id })
  }

  public launch = async (payload: InitCommunityPayload): Promise<string> => {
    // Start existing community (community that user is already a part of)
    const ports = await getPorts()
    log(`Spawning hidden service for community ${payload.id}, peer: ${payload.peerId.id}`)
    this.io.emit(SocketActionTypes.CONNECTION_PROCESS_INFO, ConnectionProcessInfo.SPAWNING_HIDDEN_SERVICE)
    const onionAddress: string = await this.tor.spawnHiddenService({
      targetPort: ports.libp2pHiddenService,
      privKey: payload.hiddenService.privateKey
    })
    log(`Launching community ${payload.id}, peer: ${payload.peerId.id}`)

    const restoredRsa = await PeerId.createFromJSON(payload.peerId)
    const peerId = await peerIdFromKeys(restoredRsa.marshalPubKey(), restoredRsa.marshalPrivKey())

    const initStorageParams: InitStorageParams = {
      communityId: payload.id,
      peerId: peerId,
      onionAddress: onionAddress,
      targetPort: ports.libp2pHiddenService,
      peers: payload.peers,
      certs: payload.certs
    }
    return await this.initStorage(initStorageParams)
  }

  public initStorage = async (params: InitStorageParams): Promise<string> => {
    const peerIdB58string = params.peerId.toString()
    log(`Initializing storage for peer ${peerIdB58string}...`)
    this.io.emit(SocketActionTypes.CONNECTION_PROCESS_INFO, ConnectionProcessInfo.INITIALIZING_STORAGE)

    let peers = params.peers
    if (!peers || peers.length === 0) {
      peers = [this.createLibp2pAddress(params.onionAddress, peerIdB58string)]
    }

    const libp2pParams: InitLibp2pParams = {
      peerId: params.peerId,
      address: params.onionAddress,
      addressPort: 443,
      targetPort: params.targetPort,
      bootstrapMultiaddrs: peers,
      certs: params.certs
    }

    const libp2pObj = await this.initLibp2p(libp2pParams)

    this.storage = this.createStorage(peerIdB58string, params.communityId)

    this.attachStorageListeners()

    await this.storage.init(libp2pObj.libp2p, params.peerId)

    await this.storage.initDatabases()

    log(`Initialized storage for peer ${peerIdB58string}`)

    return libp2pObj.localAddress
  }

  private attachTorEventsListeners = () => {
    this.tor.on(SocketActionTypes.TOR_BOOTSTRAP_PROCESS, (data) => {
      this.io.emit(SocketActionTypes.TOR_BOOTSTRAP_PROCESS, data)
    })

    this.dataServer.on(SocketActionTypes.CONNECTION_PROCESS_INFO, (data) => {
      this.io.emit(SocketActionTypes.CONNECTION_PROCESS_INFO, data)
    })

    this.registration.on(SocketActionTypes.CONNECTION_PROCESS_INFO, (data) => {
      this.io.emit(SocketActionTypes.CONNECTION_PROCESS_INFO, data)
    })
  }

  private attachRegistrationListeners = () => {
    this.registration.on(RegistrationEvents.REGISTRAR_STATE, (payload: ServiceState) => {
      this.registrarState = payload
    })
    this.registration.on(SocketActionTypes.SAVED_OWNER_CERTIFICATE, payload => {
      this.io.emit(SocketActionTypes.SAVED_OWNER_CERTIFICATE, payload)
    })
    this.registration.on(RegistrationEvents.SPAWN_HS_FOR_REGISTRAR, async (payload) => {
      await this.tor.spawnHiddenService({
        targetPort: payload.port,
        privKey: payload.privateKey,
        virtPort: payload.targetPort
      })
    })
    this.registration.on(RegistrationEvents.ERROR, payload => {
      emitError(this.io, payload)
    })
    this.registration.on(SocketActionTypes.SEND_USER_CERTIFICATE, payload => {
      this.io.emit(SocketActionTypes.SEND_USER_CERTIFICATE, payload)
    })
    this.registration.on(RegistrationEvents.NEW_USER, async payload => {
      await this.storage.saveCertificate(payload)
    })
  }

  private attachDataServerListeners = () => {
    // Community
    this.dataServer.on(SocketActionTypes.LEAVE_COMMUNITY, async () => {
      await this.leaveCommunity()
    })
    this.dataServer.on(SocketActionTypes.CONNECTION, async () => {
      // Update Frontend with Initialized Communities
      if (this.communityId) {
        this.io.emit(SocketActionTypes.COMMUNITY, { id: this.communityId })
        this.io.emit(SocketActionTypes.CONNECTED_PEERS, Array.from(this.connectedPeers.keys()))
        await this.storage.loadAllCertificates()
        await this.storage.loadAllChannels()
      }
    })
    this.dataServer.on(SocketActionTypes.CREATE_NETWORK, async (args: Community) => {
      await this.createNetwork(args)
    })
    this.dataServer.on(SocketActionTypes.CREATE_COMMUNITY, async (args: InitCommunityPayload) => {
      await this.createCommunity(args)
    })
    this.dataServer.on(SocketActionTypes.LAUNCH_COMMUNITY, async (args: InitCommunityPayload) => {
      await this.launchCommunity(args)
    })
    // Registration
    this.dataServer.on(SocketActionTypes.LAUNCH_REGISTRAR, async (args: LaunchRegistrarPayload) => {
      if (this.registrarState === ServiceState.LAUNCHED || this.registrarState === ServiceState.LAUNCHING) return
      const communityData = await this.localStorage.get(LocalDBKeys.REGISTRAR)
      if (!communityData) {
        await this.localStorage.put(LocalDBKeys.REGISTRAR, args)
      }
      await this.registration.launchRegistrar(args)
    })
    this.dataServer.on(
      SocketActionTypes.SAVED_OWNER_CERTIFICATE,
      async (args: SaveOwnerCertificatePayload) => {
        const saveCertificatePayload: SaveCertificatePayload = {
          certificate: args.certificate,
          rootPermsData: args.permsData
        }
        await this.storage.saveCertificate(saveCertificatePayload)
      }
    )
    this.dataServer.on(
      SocketActionTypes.REGISTER_USER_CERTIFICATE,
      async (args: RegisterUserCertificatePayload) => {
        await this.registration.sendCertificateRegistrationRequest(
          args.serviceAddress,
          args.userCsr,
          args.communityId,
          120_000,
          this.socksProxyAgent
        )
      }
    )
    this.dataServer.on(
      SocketActionTypes.REGISTER_OWNER_CERTIFICATE,
      async (args: RegisterOwnerCertificatePayload) => {
        await this.registration.registerOwnerCertificate(args)
      }
    )

    // Public Channels
    this.dataServer.on(SocketActionTypes.CREATE_CHANNEL, async (args: CreateChannelPayload) => {
      await this.storage.subscribeToChannel(args.channel)
    })
    this.dataServer.on(SocketActionTypes.SEND_MESSAGE, async (args: SendMessagePayload) => {
      await this.storage.sendMessage(args.message)
    })
    this.dataServer.on(SocketActionTypes.ASK_FOR_MESSAGES, async (args: AskForMessagesPayload) => {
      await this.storage.askForMessages(args.channelAddress, args.ids)
    })

    // Files
    this.dataServer.on(SocketActionTypes.DOWNLOAD_FILE, async (metadata: FileMetadata) => {
      await this.storage.downloadFile(metadata)
    })
    this.dataServer.on(SocketActionTypes.UPLOAD_FILE, async (metadata: FileMetadata) => {
      await this.storage.uploadFile(metadata)
    })
    this.dataServer.on(SocketActionTypes.UPLOADED_FILE, async (args: FileMetadata) => {
      await this.storage.uploadFile(args)
    })
    this.dataServer.on(SocketActionTypes.CANCEL_DOWNLOAD, mid => {
      this.storage.cancelDownload(mid)
    })

    // Direct Messages
    this.dataServer.on(
      SocketActionTypes.INITIALIZE_CONVERSATION,
      async (address, encryptedPhrase) => {
        await this.storage.initializeConversation(address, encryptedPhrase)
      }
    )
    this.dataServer.on(SocketActionTypes.GET_PRIVATE_CONVERSATIONS, async () => {
      await this.storage.getPrivateConversations()
    })
    this.dataServer.on(
      SocketActionTypes.SEND_DIRECT_MESSAGE,
      async (channelAddress: string, messagePayload) => {
        await this.storage.sendDirectMessage(channelAddress, messagePayload)
      }
    )
    this.dataServer.on(
      SocketActionTypes.SUBSCRIBE_FOR_DIRECT_MESSAGE_THREAD,
      async (address: string) => {
        await this.storage.subscribeToDirectMessageThread(address)
      }
    )
    this.dataServer.on(
      SocketActionTypes.SUBSCRIBE_FOR_ALL_CONVERSATIONS,
      async (conversations: string[]) => {
        await this.storage.subscribeToAllConversations(conversations)
      }
    )

    this.dataServer.on(SocketActionTypes.CLOSE, async () => {
      await this.closeAllServices()
    })
  }

  private attachStorageListeners = () => {
    this.storage.on(SocketActionTypes.CONNECTION_PROCESS_INFO, (data) => {
      this.io.emit(SocketActionTypes.CONNECTION_PROCESS_INFO, data)
    })
    this.storage.on(StorageEvents.LOAD_CERTIFICATES, (payload: SendCertificatesResponse) => {
      this.io.emit(SocketActionTypes.RESPONSE_GET_CERTIFICATES, payload)
      this.registration.emit(RegistrationEvents.SET_CERTIFICATES, payload.certificates)
    })
    this.storage.on(StorageEvents.LOAD_PUBLIC_CHANNELS, (payload: ChannelsReplicatedPayload) => {
      this.io.emit(SocketActionTypes.CHANNELS_REPLICATED, payload)
    })
    this.storage.on(StorageEvents.LOAD_ALL_PRIVATE_CONVERSATIONS, payload => {
      this.io.emit(SocketActionTypes.RESPONSE_GET_PRIVATE_CONVERSATIONS, payload)
    })
    this.storage.on(StorageEvents.LOAD_MESSAGES, (payload: IncomingMessages) => {
      this.io.emit(SocketActionTypes.INCOMING_MESSAGES, payload)
    })
    this.storage.on(StorageEvents.SEND_MESSAGES_IDS, (payload: ChannelMessagesIdsResponse) => {
      if (payload.ids.length === 0) {
        return
      }
      this.io.emit(SocketActionTypes.SEND_MESSAGES_IDS, payload)
    })
    this.storage.on(
      StorageEvents.SET_CHANNEL_SUBSCRIBED,
      (payload: SetChannelSubscribedPayload) => {
        this.io.emit(SocketActionTypes.CHANNEL_SUBSCRIBED, payload)
      }
    )
    this.storage.on(StorageEvents.CREATED_CHANNEL, (payload: CreatedChannelResponse) => {
      console.log(StorageEvents.CREATED_CHANNEL, '!!!!!!!!')
      this.io.emit(SocketActionTypes.CREATED_CHANNEL, payload)
    })
    this.storage.on(StorageEvents.REMOVE_DOWNLOAD_STATUS, (payload: RemoveDownloadStatus) => {
      this.io.emit(SocketActionTypes.REMOVE_DOWNLOAD_STATUS, payload)
    })
    this.storage.on(StorageEvents.UPLOADED_FILE, (payload: UploadFilePayload) => {
      this.io.emit(SocketActionTypes.UPLOADED_FILE, payload)
    })
    this.storage.on(StorageEvents.UPDATE_DOWNLOAD_PROGRESS, (payload: DownloadStatus) => {
      this.io.emit(SocketActionTypes.DOWNLOAD_PROGRESS, payload)
    })
    this.storage.on(StorageEvents.UPDATE_MESSAGE_MEDIA, (payload: FileMetadata) => {
      this.io.emit(SocketActionTypes.UPDATE_MESSAGE_MEDIA, payload)
    })
    this.storage.on(StorageEvents.LOAD_ALL_DIRECT_MESSAGES, payload => {
      if (payload.messages.length === 0) {
        return
      }
      this.io.emit(SocketActionTypes.RESPONSE_FETCH_ALL_DIRECT_MESSAGES, payload)
    })
    this.storage.on(StorageEvents.UPDATE_PEERS_LIST, (payload: StorePeerListPayload) => {
      this.io.emit(SocketActionTypes.PEER_LIST, payload)
    })
    this.storage.on(StorageEvents.SEND_PUSH_NOTIFICATION, (payload: PushNotificationPayload) => {
      this.io.emit(SocketActionTypes.PUSH_NOTIFICATION, payload)
    })
    this.storage.on(StorageEvents.CHECK_FOR_MISSING_FILES, (payload: CommunityId) => {
      this.io.emit(SocketActionTypes.CHECK_FOR_MISSING_FILES, payload)
    })
  }

  // REFACTORING: Move all the below methods to libp2p module
  public initLibp2p = async (
    params: InitLibp2pParams
  ): Promise<{ libp2p: Libp2p; localAddress: string }> => {
    const localAddress = this.createLibp2pAddress(params.address, params.peerId.toString())

    log(
      `Initializing libp2p for ${params.peerId.toString()}, bootstrapping with ${params.bootstrapMultiaddrs.length} peers`
    )
    this.io.emit(SocketActionTypes.CONNECTION_PROCESS_INFO, ConnectionProcessInfo.INITIALIZING_LIBP2P)
    const nodeParams: Libp2pNodeParams = {
      peerId: params.peerId,
      listenAddresses: [this.createLibp2pListenAddress(params.address)],
      agent: this.socksProxyAgent,
      localAddress: localAddress,
      cert: params.certs.certificate,
      key: params.certs.key,
      ca: params.certs.CA,
      targetPort: params.targetPort
    }
    const libp2p: Libp2p = await ConnectionsManager.createBootstrapNode(nodeParams)

    this.libp2pInstance = libp2p
    const dialInChunks = new ProcessInChunks<string>(params.bootstrapMultiaddrs, this.dialPeer)

    libp2p.addEventListener('peer:discovery', (peer) => {
      log(`${params.peerId.toString()} discovered ${peer.detail.id}`)
    })

    libp2p.addEventListener('peer:connect', async (peer) => {
      const remotePeerId = peer.detail.remotePeer.toString()
      log(`${params.peerId.toString()} connected to ${remotePeerId}`)

      // Stop dialing as soon as we connect to a peer
      dialInChunks.stop()

      this.connectedPeers.set(remotePeerId, DateTime.utc().valueOf())

      this.emit(Libp2pEvents.PEER_CONNECTED, {
        peers: [remotePeerId]
      })
    })

    libp2p.addEventListener('peer:disconnect', async (peer) => {
      const remotePeerId = peer.detail.remotePeer.toString()
      log(`${params.peerId.toString()} disconnected from ${remotePeerId}`)
      log(`${libp2p.getConnections().length} open connections`)

      const connectionStartTime = this.connectedPeers.get(remotePeerId)

      const connectionEndTime: number = DateTime.utc().valueOf()

      const connectionDuration: number = connectionEndTime - connectionStartTime

      this.connectedPeers.delete(remotePeerId)

      // Get saved peer stats from db
      const remotePeerAddress = peer.detail.remoteAddr.toString()
      const peerPrevStats = await this.localStorage.find(LocalDBKeys.PEERS, remotePeerAddress)
      const prev = peerPrevStats?.connectionTime || 0

      const peerStats: NetworkStats = {
        peerId: remotePeerId,
        connectionTime: prev + connectionDuration,
        lastSeen: connectionEndTime
      }

      // Save updates stats to db
      await this.localStorage.update(LocalDBKeys.PEERS, {
        [remotePeerAddress]: peerStats
      })

      this.emit(Libp2pEvents.PEER_DISCONNECTED, {
        peer: remotePeerId,
        connectionDuration,
        lastSeen: connectionEndTime
      })
    })

    await dialInChunks.process()

    log(`Initialized libp2p for peer ${params.peerId.toString()}`)

    return {
      libp2p,
      localAddress
    }
  }

  private dialPeer = async (peerAddress: string) => {
    await this.libp2pInstance.dial(new Multiaddr(peerAddress))
  }

  public static readonly createBootstrapNode = async (
    params: Libp2pNodeParams
  ): Promise<Libp2p> => {
    return await ConnectionsManager.defaultLibp2pNode(params)
  }

  public readonly createLibp2pAddress = (address: string, peerId: string): string => {
    return createLibp2pAddress(address, peerId)
  }

  public readonly createLibp2pListenAddress = (address: string): string => {
    return createLibp2pListenAddress(address)
  }

  private static readonly defaultLibp2pNode = async (params: Libp2pNodeParams): Promise<any> => {
    let lib: Libp2p

    try {
      lib = await createLibp2p({
        connectionManager: {
          minConnections: 3,
          maxConnections: 8,
          dialTimeout: 120_000,
          maxParallelDials: 10
        },
        peerId: params.peerId,
        addresses: {
          listen: params.listenAddresses
        },
        streamMuxers: [mplex()],
        connectionEncryption: [noise()],
        relay: {
          enabled: false,
          hop: {
            enabled: true,
            active: false
          }
        },
        transports: [
          webSockets({
            filter: all,
            websocket: {
              agent: params.agent,
              cert: params.cert,
              key: params.key,
              ca: params.ca
            },
            localAddress: params.localAddress,
            targetPort: params.targetPort,
            createServer: createServer
          })],
        // @ts-expect-error
        dht: kadDHT(),
        pubsub: gossipsub({ allowPublishToZeroPeers: true }),
      })
    } catch (err) {
      log.error('LIBP2P ERROR:', err)
    }
    return lib
  }
}<|MERGE_RESOLUTION|>--- conflicted
+++ resolved
@@ -231,22 +231,12 @@
         }
         await this.launchCommunityFromStorage()
         this.isTorInit = true
-<<<<<<< HEAD
-        await this.tor.init()
-        await this.initCommunityFromStorage()
-      }
-    })
-  }
-
-  public async initCommunityFromStorage () {
-=======
       }
     })
   }
 
   public async launchCommunityFromStorage () {
     log('launchCommunityFromStorage')
->>>>>>> 7cb10882
     const community = await this.localStorage.get(LocalDBKeys.COMMUNITY)
     if (community) {
       const sortedPeers = await this.localStorage.getSortedPeers(community.peers)
@@ -325,11 +315,7 @@
 
     if (this.torControlPort) {
       this.tor.initTorControl()
-<<<<<<< HEAD
-      await this.initCommunityFromStorage()
-=======
       await this.launchCommunityFromStorage()
->>>>>>> 7cb10882
     } else if (this.torBinaryPath) {
       // Tor init will be executed on connection event
     } else {
