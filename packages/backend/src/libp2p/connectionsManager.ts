--- conflicted
+++ resolved
@@ -81,11 +81,7 @@
   connectedPeers: Map<string, number>
   socketIOPort: number
 
-<<<<<<< HEAD
-  constructor({ io, agentPort, httpTunnelPort, options, socketIOPort }: IConstructor) {
-=======
-  constructor({ agentPort, httpTunnelPort, options, storageClass, io, socketIOPort }: IConstructor) {
->>>>>>> 34bf903e
+  constructor({ agentPort, httpTunnelPort, options, io, socketIOPort }: IConstructor) {
     super()
     this.io = io || null
     this.agentPort = agentPort
@@ -161,15 +157,11 @@
 
   public init = async () => {
     await this.spawnTor()
-<<<<<<< HEAD
-    await this.spawnDataServer()
-=======
     const dataServer = new DataServer(this.socketIOPort)
     this.io = dataServer.io
     this.ioProxy = new IOProxy(this)
     this.initListeners()
     await dataServer.listen()
->>>>>>> 34bf903e
   }
   
   public closeAllServices = async () => {
