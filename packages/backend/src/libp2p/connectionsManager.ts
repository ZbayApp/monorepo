--- conflicted
+++ resolved
@@ -614,14 +614,7 @@
       await this.closeAllServices()
     })
     this.dataServer.on(SocketActionTypes.DELETE_CHANNEL, async (payload: any) => {
-<<<<<<< HEAD
-      console.log(
-        'connections manager delete channel'
-      )
       await this.storage?.deleteChannel(payload)
-=======
-      await this.storage.deleteChannel(payload)
->>>>>>> 9cb5d2eb
     })
   }
 
