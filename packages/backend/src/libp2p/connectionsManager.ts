--- conflicted
+++ resolved
@@ -256,25 +256,16 @@
       await this.localStorage.put(LocalDBKeys.COMMUNITY, community)
       if ([ServiceState.LAUNCHING, ServiceState.LAUNCHED].includes(this.communityState)) return
       this.communityState = ServiceState.LAUNCHING
-<<<<<<< HEAD
-      await this.launchCommunity(community)
-    }
-
-=======
-    }
->>>>>>> 7c06ea19
+    }
     const registrarData = await this.localStorage.get(LocalDBKeys.REGISTRAR)
     if (registrarData) {
       if ([ServiceState.LAUNCHING, ServiceState.LAUNCHED].includes(this.registrarState)) return
       this.registrarState = ServiceState.LAUNCHING
-<<<<<<< HEAD
-=======
     }
     if (community) {
       await this.launchCommunity(community)
     }
     if (registrarData) {
->>>>>>> 7c06ea19
       await this.registration.launchRegistrar(registrarData)
     }
   }
