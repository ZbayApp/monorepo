--- conflicted
+++ resolved
@@ -32,7 +32,8 @@
   FileMetadata,
   Certificates,
   SendMessagePayload,
-  NetworkDataPayload
+  NetworkDataPayload,
+  PushNotificationPayload
 } from '@quiet/state-manager'
 
 import { CryptoEngine, setEngine } from 'pkijs'
@@ -55,6 +56,7 @@
 import { RegistrationEvents } from '../registration/types'
 import { StorageEvents } from '../storage/types'
 import { Libp2pEvents } from './types'
+import { Socket } from 'dgram'
 
 const log = logger('conn')
 interface InitStorageParams {
@@ -108,19 +110,9 @@
   storage: Storage
   dataServer: DataServer
 
-<<<<<<< HEAD
   constructor({ options, socketIOPort }: IConstructor) {
     super()
     this.registration = new CertificateRegistration()
-=======
-  constructor({ agentPort, httpTunnelPort, options, storageClass, io, socketIOPort }: IConstructor) {
-    super()
-    this.io = io || null
-    this.agentPort = agentPort
-    this.httpTunnelPort = httpTunnelPort
-    this.agentHost = 'localhost'
-    this.socksProxyAgent = this.createAgent()
->>>>>>> a6298273
     this.options = {
       ...new ConnectionsManagerOptions(),
       ...options
@@ -237,7 +229,6 @@
     }
   }
 
-<<<<<<< HEAD
   public async createNetwork(community: Community) {
     let network: NetworkData
     // For registrar service purposes, if community owner
@@ -266,15 +257,6 @@
       network
     }
     this.io.emit(SocketActionTypes.NETWORK, payload)
-=======
-  public init = async () => {
-    await this.spawnTor()
-    const dataServer = new DataServer(this.socketIOPort)
-    this.io = dataServer.io
-    this.ioProxy = new IOProxy(this)
-    this.initListeners()
-    await dataServer.listen()
->>>>>>> a6298273
   }
 
   public async createCommunity(payload: InitCommunityPayload) {
@@ -492,6 +474,12 @@
     this.storage.on(StorageEvents.UPDATE_PEERS_LIST, (payload) => {
       this.io.emit(SocketActionTypes.PEER_LIST, payload)
     })
+    this.storage.on(StorageEvents.SEND_PUSH_NOTIFICATION, (payload: PushNotificationPayload) => {
+      this.io.emit(SocketActionTypes.PUSH_NOTIFICATION, payload)
+    })
+    this.storage.on(StorageEvents.CHECK_FOR_MISSING_FILES, (payload: string) => {
+      this.io.emit(SocketActionTypes.CHECK_FOR_MISSING_FILES, payload)
+    })
   }
 
   // REFACTORING: Move all the below methods to libp2p module
@@ -559,46 +547,8 @@
     return ConnectionsManager.defaultLibp2pNode(params)
   }
 
-<<<<<<< HEAD
   public readonly createLibp2pAddress = (address: string, peerId: string): string => {
     return createLibp2pAddress(address, peerId)
-=======
-  public sendCertificateRegistrationRequest = async (
-    serviceAddress: string,
-    userCsr: string,
-    requestTimeout: number = 120_000
-  ): Promise<Response> => {
-    const controller = new AbortController()
-    const timeout = setTimeout(() => {
-      controller.abort()
-    }, requestTimeout)
-
-    let options = {
-      method: 'POST',
-      body: JSON.stringify({ data: userCsr }),
-      headers: { 'Content-Type': 'application/json' },
-      signal: controller.signal
-    }
-    if (this.tor) {
-      options = Object.assign({
-        agent: this.socksProxyAgent
-      }, options)
-    }
-
-    try {
-      const start = new Date()
-      const response = await fetch(`${serviceAddress}/register`, options)
-      const end = new Date()
-      const fetchTime = (end.getTime() - start.getTime()) / 1000
-      log(`Fetched ${serviceAddress}, time: ${fetchTime}`)
-      return response
-    } catch (e) {
-      log.error(e)
-      throw e
-    } finally {
-      clearTimeout(timeout)
-    }
->>>>>>> a6298273
   }
 
   public readonly createLibp2pListenAddress = (address: string): string => {
