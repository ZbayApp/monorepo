--- conflicted
+++ resolved
@@ -609,46 +609,8 @@
     return ConnectionsManager.defaultLibp2pNode(params)
   }
 
-<<<<<<< HEAD
-  public sendCertificateRegistrationRequest = async (
-    serviceAddress: string,
-    userCsr: string,
-    requestTimeout: number = 120_000
-  ): Promise<Response> => {
-    const controller = new AbortController()
-    const timeout = setTimeout(() => {
-      controller.abort()
-    }, requestTimeout)
-
-    let options = {
-      method: 'POST',
-      body: JSON.stringify({ data: userCsr }),
-      headers: { 'Content-Type': 'application/json' },
-      signal: controller.signal
-    }
-    if (this.tor) {
-      options = Object.assign({
-        agent: this.socksProxyAgent
-      }, options)
-    }
-
-    try {
-      const start = new Date()
-      const response = await fetch(`${serviceAddress}/register`, options)
-      const end = new Date()
-      const fetchTime = (end.getTime() - start.getTime()) / 1000
-      log(`Fetched ${serviceAddress}, time: ${fetchTime}`)
-      return response
-    } catch (e) {
-      log.error(e)
-      throw e
-    } finally {
-      clearTimeout(timeout)
-    }
-=======
   public readonly createLibp2pAddress = (address: string, peerId: string): string => {
     return createLibp2pAddress(address, peerId)
->>>>>>> a5be67f1
   }
 
   public readonly createLibp2pListenAddress = (address: string): string => {
