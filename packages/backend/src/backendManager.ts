--- conflicted
+++ resolved
@@ -91,14 +91,7 @@
 
   const rn_bridge = initRnBridge()
 
-<<<<<<< HEAD
   const app: INestApplicationContext = await NestFactory.createApplicationContext(
-=======
-  validateOptions(options)
-
-  let app: INestApplicationContext
-  app = await NestFactory.createApplicationContext(
->>>>>>> d9cc1c9f
     AppModule.forOptions({
       socketIOPort: options.dataPort,
       socketIOSecret: options.socketIOSecret,
@@ -121,30 +114,10 @@
     connectionsManager.closeSocket()
   })
   rn_bridge.channel.on('open', async (msg: OpenServices) => {
-<<<<<<< HEAD
     const connectionsManager = app.get<ConnectionsManagerService>(ConnectionsManagerService)
     const torControlParams = app.get<TorControl>(TorControl)
     torControlParams.torControlParams.auth.value = msg.authCookie
     await connectionsManager.openSocket()
-=======
-    app = await NestFactory.createApplicationContext(
-      AppModule.forOptions({
-        socketIOPort: msg.socketIOPort,
-        socketIOSecret: msg.socketIOSecret,
-        httpTunnelPort: msg.httpTunnelPort ? msg.httpTunnelPort : null,
-        torAuthCookie: msg.authCookie ? msg.authCookie : null,
-        torControlPort: msg.torControlPort ? msg.torControlPort : await getPort(),
-        torBinaryPath: options.torBinary ? options.torBinary : null,
-        options: {
-          env: {
-            appDataPath: options.dataPath,
-          },
-          createPaths: false,
-        },
-      }),
-      { logger: ['warn', 'error', 'log', 'debug', 'verbose'] }
-    )
->>>>>>> d9cc1c9f
   })
 }
 
