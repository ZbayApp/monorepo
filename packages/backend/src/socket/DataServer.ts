--- conflicted
+++ resolved
@@ -156,13 +156,8 @@
         log('leaving community')
         this.emit(SocketActionTypes.LEAVE_COMMUNITY)
       })
-<<<<<<< HEAD
       socket.on(SocketActionTypes.DELETE_CHANNEL, async (payload: {channelId: string}) => {
         log('deleting channel ', payload.channelId)
-=======
-      socket.on(SocketActionTypes.DELETE_CHANNEL, async (payload: {channel: string}) => {
-        log('deleting channel ', payload.channel)
->>>>>>> 0096fa7c
         this.emit(SocketActionTypes.DELETE_CHANNEL, payload)
       })
       socket.on(SocketActionTypes.DELETE_FILES_FROM_CHANNEL, async (payload: DeleteFilesFromChannelSocketPayload) => {
