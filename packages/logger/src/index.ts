--- conflicted
+++ resolved
@@ -312,11 +312,7 @@
         replace: {
           replacerFunc: (value: any) => {
             if (value != null && typeof value === 'bigint') {
-<<<<<<< HEAD
-              return (value as bigint).toString
-=======
               return (value as bigint).toString()
->>>>>>> c88c86ff
             }
             return value
           },
