--- conflicted
+++ resolved
@@ -4,15 +4,12 @@
   Empty = -1,
   Basic = 1,
 }
-<<<<<<< HEAD
 
 export enum SendingStatus {
   Pending = 0,
   Sent = 1
 }
 
-=======
->>>>>>> cc5ffe73
 export interface SendMessagePayload {
   message: ChannelMessage
   peerId: string
