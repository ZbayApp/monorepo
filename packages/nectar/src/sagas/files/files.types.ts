export interface FileContent {
<<<<<<< HEAD
    buffer: string
    name: string
    ext: string
    dir?: string
=======
  buffer: string
  name: string
  ext: string
  dir: string
>>>>>>> 004fa6f3
}

export interface FileMetadata {
  cid: string
  buffer?: string
}

export interface UploadFilePayload {
  file: FileContent
  peerId: string
}

export interface DownloadFilePayload {
  cid: string
  peerId: string
}<|MERGE_RESOLUTION|>--- conflicted
+++ resolved
@@ -1,15 +1,8 @@
 export interface FileContent {
-<<<<<<< HEAD
     buffer: string
     name: string
     ext: string
     dir?: string
-=======
-  buffer: string
-  name: string
-  ext: string
-  dir: string
->>>>>>> 004fa6f3
 }
 
 export interface FileMetadata {
