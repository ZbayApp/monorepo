import { ActionCreator, AnyAction } from 'redux'

interface ActionsBasicType {
  [k: string]: ActionCreator<AnyAction>
}

export type ActionsType<Actions extends ActionsBasicType> = {
  [k in keyof Actions]: ReturnType<Actions[k]>;
}

export type Keys<Actions> = keyof Actions
export type ActionFromMapping<Actions> = Actions[Keys<Actions>]

export interface ConnectedPeersSet {
  connectedPeers: Set<string>
  newPeer: string
}

export enum SocketActionTypes {
  CONNECT_TO_WEBSOCKET_SERVER = 'connectToWebsocketServer',
  GET_PUBLIC_CHANNELS = 'getPublicChannels',
  CREATED_CHANNEL = 'createdChannel',
  RESPONSE_GET_PUBLIC_CHANNELS = 'responseGetPublicChannels',
  REQUEST_PEER_ID = 'requestPeerId',
  SEND_PEER_ID = 'sendPeerId',
  SEND_MESSAGES_IDS = 'sendIds',
  ASK_FOR_MESSAGES = 'askForMessages',
  RESPONSE_ASK_FOR_MESSAGES = 'responseFetchAllMessages',
  SUBSCRIBE_TO_TOPIC = 'subscribeToTopic',
  REGISTER_USER_CERTIFICATE = 'registerUserCertificate',
  REGISTER_OWNER_CERTIFICATE = 'registerOwnerCertificate',
  SEND_USER_CERTIFICATE = 'sendUserCertificate',
  SAVE_CERTIFICATE = 'saveCertificate',
  RESPONSE_GET_CERTIFICATES = 'responseGetCertificates',
  SEND_MESSAGE = 'sendMessage',
  MESSAGE = 'message',
  CREATE_NETWORK = 'createNetwork',
  NETWORK = 'network',
  NEW_COMMUNITY = 'newCommunity',
  CREATE_COMMUNITY = 'createCommunity',
  COMMUNITY = 'community',
  REGISTRAR = 'registrar',
  ERROR = 'error',
  LAUNCH_COMMUNITY = 'launchCommunity',
  LAUNCH_REGISTRAR = 'launchRegistrar',
  SAVE_OWNER_CERTIFICATE = 'saveOwnerCertificate',
  SAVED_OWNER_CERTIFICATE = 'savedOwnerCertificate',
<<<<<<< HEAD
  CLOSE = 'close',
  PEER_CONNECT = 'peer:connect',
  PEER_DISCONNECT = 'peer:disconnect'

=======
  CLOSE = 'close'
>>>>>>> cb30137a
}<|MERGE_RESOLUTION|>--- conflicted
+++ resolved
@@ -45,12 +45,8 @@
   LAUNCH_REGISTRAR = 'launchRegistrar',
   SAVE_OWNER_CERTIFICATE = 'saveOwnerCertificate',
   SAVED_OWNER_CERTIFICATE = 'savedOwnerCertificate',
-<<<<<<< HEAD
   CLOSE = 'close',
   PEER_CONNECT = 'peer:connect',
   PEER_DISCONNECT = 'peer:disconnect'
 
-=======
-  CLOSE = 'close'
->>>>>>> cb30137a
 }