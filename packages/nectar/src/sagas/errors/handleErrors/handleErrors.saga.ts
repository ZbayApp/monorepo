--- conflicted
+++ resolved
@@ -1,20 +1,12 @@
 import { PayloadAction } from '@reduxjs/toolkit'
-import { call, put, select } from 'typed-redux-saga'
+import { call, delay, put, select } from 'typed-redux-saga'
 import { identitySelectors } from '../../identity/identity.selectors'
 import { identityActions } from '../../identity/identity.slice'
-<<<<<<< HEAD
-import { call, delay, put, select } from 'typed-redux-saga'
 import { errorsActions } from '../errors.slice'
-import { communitiesSelectors } from '../../communities/communities.selectors'
 import { SocketActionTypes } from '../../socket/const/actionTypes'
 import { ErrorCodes, ErrorPayload } from '../errors.types'
-=======
-import { errorsActions } from '../errors.slice'
-import { ErrorPayload } from '../errors.types'
-import { SocketActionTypes } from '../../socket/const/actionTypes'
->>>>>>> 4f80f9c7
+import { RegisterCertificatePayload } from '../../identity/identity.types'
 import logger from '../../../utils/logger'
-import { RegisterCertificatePayload } from '../../identity/identity.types'
 
 const log = logger('errors')
 
