--- conflicted
+++ resolved
@@ -1,5 +1,4 @@
 import { Dictionary, EntityState } from '@reduxjs/toolkit'
-import { Channel } from 'redux-saga'
 
 export interface CommunityChannels {
   id: string
@@ -98,15 +97,14 @@
   communityId: string
 }
 
-<<<<<<< HEAD
 export interface PendingMessage {
   message: ChannelMessage,
   communityId: string
-=======
+}
+
 export interface SendInitialChannelMessagePayload {
   channelName: string
   channelAddress: string
->>>>>>> cc5ffe73
 }
 
 export interface IncomingMessages {
