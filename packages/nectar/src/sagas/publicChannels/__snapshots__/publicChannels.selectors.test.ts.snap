--- conflicted
+++ resolved
@@ -183,11 +183,7 @@
 exports[`publicChannelsSelectors get sliced messages 7`] = `
 Object {
   "channelAddress": "general",
-<<<<<<< HEAD
-  "createdAt": 1645131000,
-=======
   "createdAt": 1645217400,
->>>>>>> 75b927b8
   "id": "9",
   "message": "message_9",
   "pubKey": Any<String>,
