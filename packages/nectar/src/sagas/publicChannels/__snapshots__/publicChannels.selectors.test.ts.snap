--- conflicted
+++ resolved
@@ -106,91 +106,4 @@
   "signature": Any<String>,
   "type": 1,
 }
-<<<<<<< HEAD
-`;
-
-exports[`publicChannelsSelectors get sliced messages 1`] = `
-Object {
-  "channelAddress": "general",
-  "createdAt": 1603174290.001,
-  "id": "3",
-  "message": "message_3",
-  "pubKey": Any<String>,
-  "signature": Any<String>,
-  "type": 1,
-}
-`;
-
-exports[`publicChannelsSelectors get sliced messages 2`] = `
-Object {
-  "channelAddress": "general",
-  "createdAt": 1603174290.002,
-  "id": "4",
-  "message": "message_4",
-  "pubKey": Any<String>,
-  "signature": Any<String>,
-  "type": 1,
-}
-`;
-
-exports[`publicChannelsSelectors get sliced messages 3`] = `
-Object {
-  "channelAddress": "general",
-  "createdAt": 1603174321,
-  "id": "5",
-  "message": "message_5",
-  "pubKey": Any<String>,
-  "signature": Any<String>,
-  "type": 1,
-}
-`;
-
-exports[`publicChannelsSelectors get sliced messages 4`] = `
-Object {
-  "channelAddress": "general",
-  "createdAt": 1603174322,
-  "id": "6",
-  "message": "message_6",
-  "pubKey": Any<String>,
-  "signature": Any<String>,
-  "type": 1,
-}
-`;
-
-exports[`publicChannelsSelectors get sliced messages 5`] = `
-Object {
-  "channelAddress": "general",
-  "createdAt": 1612548120,
-  "id": "7",
-  "message": "message_7",
-  "pubKey": Any<String>,
-  "signature": Any<String>,
-  "type": 1,
-}
-`;
-
-exports[`publicChannelsSelectors get sliced messages 6`] = `
-Object {
-  "channelAddress": "general",
-  "createdAt": 1612558200,
-  "id": "8",
-  "message": "message_8",
-  "pubKey": Any<String>,
-  "signature": Any<String>,
-  "type": 1,
-}
-`;
-
-exports[`publicChannelsSelectors get sliced messages 7`] = `
-Object {
-  "channelAddress": "general",
-  "createdAt": 1645735800,
-  "id": "9",
-  "message": "message_9",
-  "pubKey": Any<String>,
-  "signature": Any<String>,
-  "type": 1,
-}
-=======
->>>>>>> 1797b179
 `;