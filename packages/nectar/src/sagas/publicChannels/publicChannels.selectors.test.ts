import { keyFromCertificate, parseCertificate, setupCrypto } from '@quiet/identity'
import { Store } from '../store.types'
import { getFactory, Identity, publicChannels } from '../..'
import { prepareStore } from '../../utils/tests/prepareStore'
import {
  publicChannels as getPublicChannels,
  currentChannelMessagesCount,
  currentChannelMessagesMergedBySender,
  slicedCurrentChannelMessages,
  sortedCurrentChannelMessages,
  validCurrentChannelMessages
} from './publicChannels.selectors'
import { publicChannelsActions } from './publicChannels.slice'
import { DisplayableMessage, ChannelMessage } from './publicChannels.types'
import { communitiesActions, Community } from '../communities/communities.slice'
import { identityActions } from '../identity/identity.slice'
import { DateTime } from 'luxon'
import { MessageType } from '../messages/messages.types'
import { currentCommunityId } from '../communities/communities.selectors'
import { FactoryGirl } from 'factory-girl'
import {
  formatMessageDisplayDate,
  formatMessageDisplayDay
} from '../../utils/functions/dates/formatMessageDisplayDate'
import { displayableMessage } from '../../utils/functions/dates/formatDisplayableMessage'

describe('publicChannelsSelectors', () => {
  let store: Store
  let factory: FactoryGirl

  let community: Community
  let alice: Identity
  let john: Identity

  const msgs: { [id: string]: ChannelMessage } = {}
  const msgsOwners: { [id: string]: string } = {}

  beforeAll(async () => {
    setupCrypto()

    // Set date display format
    process.env.LC_ALL = 'en_US.UTF-8'

    store = prepareStore().store

    factory = await getFactory(store)

    community = await factory.create<
      ReturnType<typeof communitiesActions.addNewCommunity>['payload']
    >('Community')

    alice = await factory.create<ReturnType<typeof identityActions.addNewIdentity>['payload']>(
      'Identity',
      { id: community.id, nickname: 'alice' }
    )

    john = await factory.create<ReturnType<typeof identityActions.addNewIdentity>['payload']>(
      'Identity',
      { id: community.id, nickname: 'john' }
    )

    // Setup channels
    const channelNames = ['croatia', 'allergies', 'sailing', 'pets', 'antiques']

    for (const name of channelNames) {
      await factory.create<ReturnType<typeof publicChannels.actions.addChannel>['payload']>(
        'PublicChannel',
        {
          communityId: community.id,
          channel: {
            name: name,
            description: `Welcome to #${name}`,
            timestamp: DateTime.utc().valueOf(),
            owner: alice.nickname,
            address: name
          }
        }
      )
    }

    /* Messages ids are being used only for veryfing proper order...
    ...they have no impact on selectors work */
    const messages = [
      {
        id: '1',
        createdAt: DateTime.fromObject({
          year: 2020,
          month: 10,
          day: 20,
          hour: 5,
          minute: 50
        }).toSeconds(),
        identity: alice
      },
      {
        id: '2',
        createdAt: DateTime.fromObject({
          year: 2020,
          month: 10,
          day: 20,
          hour: 6,
          minute: 10
        }).toSeconds(),
        identity: alice
      },
      {
        id: '3',
        createdAt: DateTime.fromObject({
          year: 2020,
          month: 10,
          day: 20,
          hour: 6,
          minute: 11,
          second: 30,
          millisecond: 1
        }).toSeconds(),
        identity: alice
      },
      {
        id: '4',
        createdAt: DateTime.fromObject({
          year: 2020,
          month: 10,
          day: 20,
          hour: 6,
          minute: 11,
          second: 30,
          millisecond: 2
        }).toSeconds(),
        identity: alice
      },
      {
        id: '5',
        createdAt: DateTime.fromObject({
          year: 2020,
          month: 10,
          day: 20,
          hour: 6,
          minute: 12,
          second: 1
        }).toSeconds(),
        identity: john
      },
      {
        id: '6',
        createdAt: DateTime.fromObject({
          year: 2020,
          month: 10,
          day: 20,
          hour: 6,
          minute: 12,
          second: 2
        }).toSeconds(),
        identity: alice
      },
      {
        id: '7',
        createdAt: DateTime.fromObject({
          year: 2021,
          month: 2,
          day: 5,
          hour: 18,
          minute: 2
        }).toSeconds(),
        identity: alice
      },
      {
        id: '8',
        createdAt: DateTime.fromObject({
          year: 2021,
          month: 2,
          day: 5,
          hour: 20,
          minute: 50
        }).toSeconds(),
        identity: alice
      },
      {
        id: '9',
        createdAt: DateTime.fromObject({
          year: DateTime.now().toUTC().year,
          month: DateTime.now().toUTC().month,
          day: DateTime.now().toUTC().day,
          hour: 20,
          minute: 50
        }).toSeconds(),
        identity: alice
      }
    ]

    // Shuffle messages array
    const shuffled = messages
      .map(value => ({ value, sort: Math.random() }))
      .sort((a, b) => a.sort - b.sort)
      .map(({ value }) => value)

    for (const item of shuffled) {
      const message = await factory.create<
      ReturnType<typeof publicChannelsActions.test_message>['payload']
      >('Message', {
        identity: item.identity,
        message: {
          id: item.id,
          type: MessageType.Basic,
          message: `message_${item.id}`,
          createdAt: item.createdAt,
          channelAddress: 'general',
          signature: '',
          pubKey: ''
        },
        verifyAutomatically: true
      })
      msgs[item.id] = message.message
      msgsOwners[item.id] = item.identity.nickname
    }
  })

  beforeEach(async () => {
    const community = currentCommunityId(store.getState())
    store.dispatch(
      publicChannels.actions.setChannelLoadingSlice({
        communityId: community,
        slice: 0
      })
    )
  })

  it('get messages sorted by date', async () => {
    const messages = sortedCurrentChannelMessages(store.getState())
    messages.forEach(message => {
      expect(message).toMatchSnapshot({
        createdAt: expect.any(Number),
        pubKey: expect.any(String),
        signature: expect.any(String)
      })
    })
  })

  it('get sliced messages count', async () => {
    const messagesCountBefore = currentChannelMessagesCount(store.getState())
    const community = currentCommunityId(store.getState())
    store.dispatch(
      publicChannels.actions.setChannelLoadingSlice({
        communityId: community,
        slice: 2
      })
    )
    const messagesCountAfter = currentChannelMessagesCount(store.getState())
    expect(messagesCountAfter).toBe(messagesCountBefore - 2)
  })

  it('get sliced messages', async () => {
    const expectedSlicedMessagesOrder = [
      msgs['3'],
      msgs['4'],
      msgs['5'],
      msgs['6'],
      msgs['7'],
      msgs['8'],
      msgs['9']
    ]
    const community = currentCommunityId(store.getState())
    store.dispatch(
      publicChannels.actions.setChannelLoadingSlice({
        communityId: community,
        slice: 2
      })
    )
    const messages = slicedCurrentChannelMessages(store.getState())
    expect(messages).toStrictEqual(expectedSlicedMessagesOrder)
  })

  it('get grouped messages', async () => {
    const messages = currentChannelMessagesMergedBySender(store.getState())
<<<<<<< HEAD
    expect(messages).toMatchInlineSnapshot(`
      Object {
        "Feb 05": Array [
          Array [
            Object {
              "createdAt": 1612548120,
              "date": "Feb 05, 6:02 PM",
              "id": "7",
              "message": "message_7",
              "nickname": "alice",
              "type": 1,
            },
            Object {
              "createdAt": 1612558200,
              "date": "Feb 05, 8:50 PM",
              "id": "8",
              "message": "message_8",
              "nickname": "alice",
              "type": 1,
            },
          ],
        ],
        "Oct 20": Array [
          Array [
            Object {
              "createdAt": 1603173000,
              "date": "Oct 20, 5:50 AM",
              "id": "1",
              "message": "message_1",
              "nickname": "alice",
              "type": 1,
            },
            Object {
              "createdAt": 1603174200,
              "date": "Oct 20, 6:10 AM",
              "id": "2",
              "message": "message_2",
              "nickname": "alice",
              "type": 1,
            },
            Object {
              "createdAt": 1603174290.001,
              "date": "Oct 20, 6:11 AM",
              "id": "3",
              "message": "message_3",
              "nickname": "alice",
              "type": 1,
            },
            Object {
              "createdAt": 1603174290.002,
              "date": "Oct 20, 6:11 AM",
              "id": "4",
              "message": "message_4",
              "nickname": "alice",
              "type": 1,
            },
          ],
          Array [
            Object {
              "createdAt": 1603174321,
              "date": "Oct 20, 6:12 AM",
              "id": "5",
              "message": "message_5",
              "nickname": "john",
              "type": 1,
            },
          ],
          Array [
            Object {
              "createdAt": 1603174322,
              "date": "Oct 20, 6:12 AM",
              "id": "6",
              "message": "message_6",
              "nickname": "alice",
              "type": 1,
            },
          ],
        ],
        "Today": Array [
          Array [
            Object {
              "createdAt": 1644612600,
              "date": "8:50 PM",
              "id": "9",
              "message": "message_9",
              "nickname": "alice",
              "type": 1,
            },
          ],
        ],
      }
    `)
=======

    // Convert regular messages to displayable messages
    const displayable: { [id: string]: DisplayableMessage } = {}
    for (const message of Object.values(msgs)) {
      displayable[message.id] = displayableMessage(message, msgsOwners[message.id])
    }

    // Get groups names
    const groupDay1 = formatMessageDisplayDay(formatMessageDisplayDate(msgs['7'].createdAt))
    expect(groupDay1).toBe('Feb 05')
    const groupDay2 = formatMessageDisplayDay(formatMessageDisplayDate(msgs['1'].createdAt))
    expect(groupDay2).toBe('Oct 20')
    const groupDay3 = formatMessageDisplayDay(formatMessageDisplayDate(msgs['9'].createdAt))
    expect(groupDay3).toBe('Today')

    const expectedGrouppedMessages = {
      [groupDay1]: [
        [displayable['7']],
        [displayable['8']]
      ],
      [groupDay2]: [
        [displayable['1']],
        [displayable['2'], displayable['3'], displayable['4']],
        [displayable['5']],
        [displayable['6']]
      ],
      [groupDay3]: [[displayable['9']]]
    }
    expect(messages).toStrictEqual(expectedGrouppedMessages)
>>>>>>> e7fdc626
  })

  it('filter out unverified messages', async () => {
    const johnPublicKey = keyFromCertificate(parseCertificate(john.userCertificate))

    // Build messages
    const authenticMessage: ChannelMessage = {
      ...(
        await factory.build<typeof publicChannels.actions.test_message>('Message', {
          identity: alice
        })
      ).payload.message,
      id: Math.random().toString(36).substr(2.9),
      channelAddress: 'pets'
    }

    const spoofedMessage: ChannelMessage = {
      ...(
        await factory.build<typeof publicChannels.actions.test_message>('Message', {
          identity: alice
        })
      ).payload.message,
      id: Math.random().toString(36).substr(2.9),
      channelAddress: 'pets',
      pubKey: johnPublicKey
    }

    // Store messages
    await factory.create<ReturnType<typeof publicChannels.actions.test_message>['payload']>(
      'Message',
      { identity: alice, message: authenticMessage, verifyAutomatically: true }
    )

    await factory.create<ReturnType<typeof publicChannels.actions.test_message>['payload']>(
      'Message',
      { identity: alice, message: spoofedMessage, verifyAutomatically: true }
    )

    store.dispatch(
      publicChannels.actions.setCurrentChannel({
        channelAddress: 'pets',
        communityId: community.id
      })
    )

    const messages = validCurrentChannelMessages(store.getState())

    expect(messages.length).toBe(1)

    expect(messages[0].id).toBe(authenticMessage.id)
  })

  it('get channel list in a consistent order', async () => {
    const channels = getPublicChannels(store.getState()).map(channel => channel.name)

    expect(channels).toStrictEqual([
      'general',
      'allergies',
      'antiques',
      'croatia',
      'pets',
      'sailing'
    ])
  })
})

export {}<|MERGE_RESOLUTION|>--- conflicted
+++ resolved
@@ -272,100 +272,6 @@
 
   it('get grouped messages', async () => {
     const messages = currentChannelMessagesMergedBySender(store.getState())
-<<<<<<< HEAD
-    expect(messages).toMatchInlineSnapshot(`
-      Object {
-        "Feb 05": Array [
-          Array [
-            Object {
-              "createdAt": 1612548120,
-              "date": "Feb 05, 6:02 PM",
-              "id": "7",
-              "message": "message_7",
-              "nickname": "alice",
-              "type": 1,
-            },
-            Object {
-              "createdAt": 1612558200,
-              "date": "Feb 05, 8:50 PM",
-              "id": "8",
-              "message": "message_8",
-              "nickname": "alice",
-              "type": 1,
-            },
-          ],
-        ],
-        "Oct 20": Array [
-          Array [
-            Object {
-              "createdAt": 1603173000,
-              "date": "Oct 20, 5:50 AM",
-              "id": "1",
-              "message": "message_1",
-              "nickname": "alice",
-              "type": 1,
-            },
-            Object {
-              "createdAt": 1603174200,
-              "date": "Oct 20, 6:10 AM",
-              "id": "2",
-              "message": "message_2",
-              "nickname": "alice",
-              "type": 1,
-            },
-            Object {
-              "createdAt": 1603174290.001,
-              "date": "Oct 20, 6:11 AM",
-              "id": "3",
-              "message": "message_3",
-              "nickname": "alice",
-              "type": 1,
-            },
-            Object {
-              "createdAt": 1603174290.002,
-              "date": "Oct 20, 6:11 AM",
-              "id": "4",
-              "message": "message_4",
-              "nickname": "alice",
-              "type": 1,
-            },
-          ],
-          Array [
-            Object {
-              "createdAt": 1603174321,
-              "date": "Oct 20, 6:12 AM",
-              "id": "5",
-              "message": "message_5",
-              "nickname": "john",
-              "type": 1,
-            },
-          ],
-          Array [
-            Object {
-              "createdAt": 1603174322,
-              "date": "Oct 20, 6:12 AM",
-              "id": "6",
-              "message": "message_6",
-              "nickname": "alice",
-              "type": 1,
-            },
-          ],
-        ],
-        "Today": Array [
-          Array [
-            Object {
-              "createdAt": 1644612600,
-              "date": "8:50 PM",
-              "id": "9",
-              "message": "message_9",
-              "nickname": "alice",
-              "type": 1,
-            },
-          ],
-        ],
-      }
-    `)
-=======
 
     // Convert regular messages to displayable messages
     const displayable: { [id: string]: DisplayableMessage } = {}
@@ -395,7 +301,6 @@
       [groupDay3]: [[displayable['9']]]
     }
     expect(messages).toStrictEqual(expectedGrouppedMessages)
->>>>>>> e7fdc626
   })
 
   it('filter out unverified messages', async () => {
