import { setupCrypto } from '@zbayapp/identity'
import { Store } from '../store.types'
import { getFactory, publicChannels } from '../..'
import { prepareStore } from '../../utils/tests/prepareStore'
import {
  currentChannelMessagesCount,
  currentChannelMessagesMergedBySender,
  slicedCurrentChannelMessages,
  sortedCurrentChannelMessages
} from './publicChannels.selectors'
import { publicChannelsActions } from './publicChannels.slice'
import { communitiesActions } from '../communities/communities.slice'
import { identityActions } from '../identity/identity.slice'
import { DateTime } from 'luxon'
import { MessageType } from '../messages/messages.types'
import { currentCommunityId } from '../communities/communities.selectors'

describe('publicChannelsSelectors', () => {
  let store: Store

  beforeAll(async () => {
    setupCrypto()

    // Set date display format
    process.env.LC_ALL = 'en_US.UTF-8'

    store = prepareStore().store

    const factory = await getFactory(store)

    const community = await factory.create<
      ReturnType<typeof communitiesActions.addNewCommunity>['payload']
    >('Community')

    const alice = await factory.create<
      ReturnType<typeof identityActions.addNewIdentity>['payload']
    >('Identity', { id: community.id, zbayNickname: 'alice' })

    const john = await factory.create<ReturnType<typeof identityActions.addNewIdentity>['payload']>(
      'Identity',
      { id: community.id, zbayNickname: 'john' }
    )

    /* Messages ids are being used only for veryfing proper order...
    ...they have no impact on selectors work */
    const messages = [
      {
        id: '1',
        createdAt: DateTime.fromObject({
          year: 2020,
          month: 10,
          day: 20,
          hour: 5,
          minute: 50
        }).toSeconds(),
        identity: alice
      },
      {
        id: '2',
        createdAt: DateTime.fromObject({
          year: 2020,
          month: 10,
          day: 20,
          hour: 6,
          minute: 10
        }).toSeconds(),
        identity: alice
      },
      {
        id: '3',
        createdAt: DateTime.fromObject({
          year: 2020,
          month: 10,
          day: 20,
          hour: 6,
          minute: 11,
          second: 30,
          millisecond: 1
        }).toSeconds(),
        identity: alice
      },
      {
        id: '4',
        createdAt: DateTime.fromObject({
          year: 2020,
          month: 10,
          day: 20,
          hour: 6,
          minute: 11,
          second: 30,
          millisecond: 2
        }).toSeconds(),
        identity: alice
      },
      {
        id: '5',
        createdAt: DateTime.fromObject({
          year: 2020,
          month: 10,
          day: 20,
          hour: 6,
          minute: 12,
          second: 1
        }).toSeconds(),
        identity: john
      },
      {
        id: '6',
        createdAt: DateTime.fromObject({
          year: 2020,
          month: 10,
          day: 20,
          hour: 6,
          minute: 12,
          second: 2
        }).toSeconds(),
        identity: alice
      },
      {
        id: '7',
        createdAt: DateTime.fromObject({
          year: 2021,
          month: 2,
          day: 5,
          hour: 18,
          minute: 2
        }).toSeconds(),
        identity: alice
      },
      {
        id: '8',
        createdAt: DateTime.fromObject({
          year: 2021,
          month: 2,
          day: 5,
          hour: 20,
          minute: 50
        }).toSeconds(),
        identity: alice
      },
      {
        id: '9',
        createdAt: DateTime.fromObject({
          year: DateTime.now().year,
          month: DateTime.now().month,
          day: DateTime.now().day,
          hour: 20,
          minute: 50
        }).toSeconds(),
        identity: alice
      }
    ]

    // Shuffle messages array
    const shuffled = messages
      .map(value => ({ value, sort: Math.random() }))
      .sort((a, b) => a.sort - b.sort)
      .map(({ value }) => value)

    for (const item of shuffled) {
      await factory.create<ReturnType<typeof publicChannelsActions.signMessage>['payload']>(
        'SignedMessage',
        {
          identity: item.identity,
          message: {
            id: item.id,
            type: MessageType.Basic,
            message: `message_${item.id}`,
            createdAt: item.createdAt,
            channelId: 'general',
            signature: '',
            pubKey: ''
          }
        }
      )
    }
  })

  beforeEach(async () => {
    const community = currentCommunityId(store.getState())
    store.dispatch(
      publicChannels.actions.setChannelLoadingSlice({
        communityId: community,
        slice: 0
      })
    )
  })

  it('get messages sorted by date', async () => {
    const messages = sortedCurrentChannelMessages(store.getState())
    messages.forEach(message => {
      expect(message).toMatchSnapshot({
        createdAt: expect.any(Number),
        pubKey: expect.any(String),
        signature: expect.any(String)
      })
    })
  })

  it('get sliced messages count', async () => {
    const messagesCountBefore = currentChannelMessagesCount(store.getState())
    const community = currentCommunityId(store.getState())
    store.dispatch(
      publicChannels.actions.setChannelLoadingSlice({
        communityId: community,
        slice: 2
      })
    )
    const messagesCountAfter = currentChannelMessagesCount(store.getState())
    expect(messagesCountAfter).toBe(messagesCountBefore - 2)
  })

  it('get sliced messages', async () => {
    const community = currentCommunityId(store.getState())
    store.dispatch(
      publicChannels.actions.setChannelLoadingSlice({
        communityId: community,
        slice: 2
      })
    )
    const messages = slicedCurrentChannelMessages(store.getState())
    messages.forEach(message => {
      expect(message).toMatchSnapshot({
        pubKey: expect.any(String),
        signature: expect.any(String)
      })
    })
  })

  it('get grouped messages', async () => {
    const messages = currentChannelMessagesMergedBySender(store.getState())
    expect(messages).toMatchInlineSnapshot(`
      Object {
        "Feb 05": Array [
          Array [
            Object {
              "createdAt": 1612548120,
              "date": "Feb 05, 6:02 PM",
              "id": "7",
              "message": "message_7",
              "nickname": "alice",
              "type": 1,
            },
            Object {
              "createdAt": 1612558200,
              "date": "Feb 05, 8:50 PM",
              "id": "8",
              "message": "message_8",
              "nickname": "alice",
              "type": 1,
            },
          ],
        ],
        "Oct 20": Array [
          Array [
            Object {
              "createdAt": 1603173000,
              "date": "Oct 20, 5:50 AM",
              "id": "1",
              "message": "message_1",
              "nickname": "alice",
              "type": 1,
            },
            Object {
              "createdAt": 1603174200,
              "date": "Oct 20, 6:10 AM",
              "id": "2",
              "message": "message_2",
              "nickname": "alice",
              "type": 1,
            },
            Object {
              "createdAt": 1603174290.001,
              "date": "Oct 20, 6:11 AM",
              "id": "3",
              "message": "message_3",
              "nickname": "alice",
              "type": 1,
            },
            Object {
              "createdAt": 1603174290.002,
              "date": "Oct 20, 6:11 AM",
              "id": "4",
              "message": "message_4",
              "nickname": "alice",
              "type": 1,
            },
          ],
          Array [
            Object {
              "createdAt": 1603174321,
              "date": "Oct 20, 6:12 AM",
              "id": "5",
              "message": "message_5",
              "nickname": "john",
              "type": 1,
            },
          ],
          Array [
            Object {
              "createdAt": 1603174322,
              "date": "Oct 20, 6:12 AM",
              "id": "6",
              "message": "message_6",
              "nickname": "alice",
              "type": 1,
            },
          ],
        ],
        "Today": Array [
          Array [
            Object {
<<<<<<< HEAD
              "createdAt": 1642193400,
=======
              "createdAt": 1642452600,
>>>>>>> 07082f04
              "date": "8:50 PM",
              "id": "9",
              "message": "message_9",
              "nickname": "alice",
              "type": 1,
            },
          ],
        ],
      }
    `)
  })
})

export {}<|MERGE_RESOLUTION|>--- conflicted
+++ resolved
@@ -310,11 +310,7 @@
         "Today": Array [
           Array [
             Object {
-<<<<<<< HEAD
-              "createdAt": 1642193400,
-=======
               "createdAt": 1642452600,
->>>>>>> 07082f04
               "date": "8:50 PM",
               "id": "9",
               "message": "message_9",
@@ -328,4 +324,4 @@
   })
 })
 
-export {}+export { }