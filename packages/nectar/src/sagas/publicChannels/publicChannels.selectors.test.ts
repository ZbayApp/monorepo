import { setupCrypto } from '@zbayapp/identity'
import { Store } from '../store.types'
import { getFactory, publicChannels } from '../..'
import { prepareStore } from '../../utils/tests/prepareStore'
import {
  currentChannelMessagesCount,
  currentChannelMessagesMergedBySender,
  slicedCurrentChannelMessages,
  sortedCurrentChannelMessages
} from './publicChannels.selectors'
import { publicChannelsActions } from './publicChannels.slice'
import { communitiesActions } from '../communities/communities.slice'
import { identityActions } from '../identity/identity.slice'
import { DateTime } from 'luxon'
import { MessageType } from '../messages/messages.types'
import { currentCommunityId } from '../communities/communities.selectors'

describe('publicChannelsSelectors', () => {
  let store: Store

  beforeAll(async () => {
    setupCrypto()

    store = prepareStore().store

    const factory = await getFactory(store)

    const community = await factory.create<
    ReturnType<typeof communitiesActions.addNewCommunity>['payload']
    >('Community')

    const holmes = await factory.create<
    ReturnType<typeof identityActions.addNewIdentity>['payload']
    >('Identity', { id: community.id, zbayNickname: 'holmes' })

    const bartek = await factory.create<
    ReturnType<typeof identityActions.addNewIdentity>['payload']
    >('Identity', { id: community.id, zbayNickname: 'bartek' })

    /* Messages ids are being used only for veryfing proper order...
    ...they have no impact on selectors work */
    const messages = [
      {
        id: '1',
        createdAt: DateTime.fromObject({
          year: 2020,
          month: 10,
          day: 20,
          hour: 5,
          minute: 50
        }).toSeconds(),
        identity: holmes
      },
      {
        id: '2',
        createdAt: DateTime.fromObject({
          year: 2020,
          month: 10,
          day: 20,
          hour: 6,
          minute: 10
        }).toSeconds(),
        identity: holmes
      },
      {
        id: '3',
        createdAt: DateTime.fromObject({
          year: 2020,
          month: 10,
          day: 20,
          hour: 6,
          minute: 11,
          second: 30,
          millisecond: 1
        }).toSeconds(),
        identity: holmes
      },
      {
        id: '4',
        createdAt: DateTime.fromObject({
          year: 2020,
          month: 10,
          day: 20,
          hour: 6,
          minute: 11,
          second: 30,
          millisecond: 2
        }).toSeconds(),
        identity: holmes
      },
      {
        id: '5',
        createdAt: DateTime.fromObject({
          year: 2020,
          month: 10,
          day: 20,
          hour: 6,
          minute: 12,
          second: 1
        }).toSeconds(),
        identity: bartek
      },
      {
        id: '6',
        createdAt: DateTime.fromObject({
          year: 2020,
          month: 10,
          day: 20,
          hour: 6,
          minute: 12,
          second: 2
        }).toSeconds(),
        identity: holmes
      },
      {
        id: '7',
        createdAt: DateTime.fromObject({
          year: 2021,
          month: 2,
          day: 5,
          hour: 18,
          minute: 2
        }).toSeconds(),
        identity: holmes
      },
      {
        id: '8',
        createdAt: DateTime.fromObject({
          year: 2021,
          month: 2,
          day: 5,
          hour: 20,
          minute: 50
        }).toSeconds(),
        identity: holmes
      },
      {
        id: '9',
        createdAt: DateTime.fromObject({
          year: DateTime.now().year,
          month: DateTime.now().month,
          day: DateTime.now().day,
          hour: 20,
          minute: 50
        }).toSeconds(),
        identity: holmes
      }
    ]

    // Shuffle messages array
    const shuffled = messages
      .map(value => ({ value, sort: Math.random() }))
      .sort((a, b) => a.sort - b.sort)
      .map(({ value }) => value)

    for (const item of shuffled) {
      await factory.create<ReturnType<typeof publicChannelsActions.signMessage>['payload']>(
        'SignedMessage',
        {
          identity: item.identity,
          message: {
            id: item.id,
            type: MessageType.Basic,
            message: `message_${item.id}`,
            createdAt: item.createdAt,
            channelId: 'general',
            signature: '',
            pubKey: ''
          }
        }
      )
    }
  })

  beforeEach(async () => {
    const community = currentCommunityId(store.getState())
    store.dispatch(
      publicChannels.actions.setChannelLoadingSlice({
        communityId: community,
        slice: 0
      })
    )
  })

  it('get messages sorted by date', async () => {
    const messages = sortedCurrentChannelMessages(store.getState())
    messages.forEach(message => {
      expect(message).toMatchSnapshot({
        createdAt: expect.any(Number),
        pubKey: expect.any(String),
        signature: expect.any(String)
      })
    })
  })

  it('get sliced messages count', async () => {
    const messagesCountBefore = currentChannelMessagesCount(store.getState())
    const community = currentCommunityId(store.getState())
    store.dispatch(
      publicChannels.actions.setChannelLoadingSlice({
        communityId: community,
        slice: 2
      })
    )
    const messagesCountAfter = currentChannelMessagesCount(store.getState())
    expect(messagesCountAfter).toBe(messagesCountBefore - 2)
  })

  it('get sliced messages', async () => {
    const community = currentCommunityId(store.getState())
    store.dispatch(
      publicChannels.actions.setChannelLoadingSlice({
        communityId: community,
        slice: 2
      })
    )
    const messages = slicedCurrentChannelMessages(store.getState())
    messages.forEach(message => {
      expect(message).toMatchSnapshot({
        createdAt: expect.any(Number),
        pubKey: expect.any(String),
        signature: expect.any(String)
      })
    })
  })

  // Snpashot's causing problems because of possibly date format differences (e.g. 20:50 / 8:50PM)
  // test should only be run if changes to grouping messages are made
  it.skip('get grouped messages', async () => {
    const messages = currentChannelMessagesMergedBySender(store.getState())
    expect(messages).toMatchInlineSnapshot(`
Object {
  "Feb 05": Array [
    Array [
      Object {
<<<<<<< HEAD
        "createdAt": 1612544520,
        "date": "Feb 05, 18:02",
        "id": "7",
        "message": "message_7",
        "nickname": "holmes",
        "type": 1,
      },
      Object {
        "createdAt": 1612554600,
        "date": "Feb 05, 20:50",
        "id": "8",
        "message": "message_8",
        "nickname": "holmes",
        "type": 1,
      },
    ],
  ],
  "Oct 20": Array [
    Array [
      Object {
        "createdAt": 1603165800,
        "date": "Oct 20, 5:50",
        "id": "1",
        "message": "message_1",
        "nickname": "holmes",
        "type": 1,
      },
      Object {
        "createdAt": 1603167000,
        "date": "Oct 20, 6:10",
        "id": "2",
        "message": "message_2",
        "nickname": "holmes",
        "type": 1,
      },
      Object {
        "createdAt": 1603167090.001,
        "date": "Oct 20, 6:11",
        "id": "3",
        "message": "message_3",
        "nickname": "holmes",
        "type": 1,
      },
      Object {
        "createdAt": 1603167090.002,
        "date": "Oct 20, 6:11",
        "id": "4",
        "message": "message_4",
        "nickname": "holmes",
        "type": 1,
      },
    ],
    Array [
      Object {
        "createdAt": 1603167121,
        "date": "Oct 20, 6:12",
        "id": "5",
        "message": "message_5",
        "nickname": "bartek",
        "type": 1,
      },
    ],
    Array [
      Object {
        "createdAt": 1603167122,
        "date": "Oct 20, 6:12",
        "id": "6",
        "message": "message_6",
        "nickname": "holmes",
        "type": 1,
      },
    ],
  ],
  "Today": Array [
    Array [
      Object {
        "createdAt": 1641412200,
        "date": "20:50",
        "id": "9",
        "message": "message_9",
        "nickname": "holmes",
        "type": 1,
      },
    ],
  ],
}
`)
=======
        "Feb 05": Array [
          Array [
            Object {
              "createdAt": 1612544520,
              "date": "Feb 05, 18:02",
              "id": "7",
              "message": "message_7",
              "nickname": "holmes",
              "type": 1,
            },
            Object {
              "createdAt": 1612554600,
              "date": "Feb 05, 20:50",
              "id": "8",
              "message": "message_8",
              "nickname": "holmes",
              "type": 1,
            },
          ],
        ],
        "Oct 20": Array [
          Array [
            Object {
              "createdAt": 1603165800,
              "date": "Oct 20, 5:50",
              "id": "1",
              "message": "message_1",
              "nickname": "holmes",
              "type": 1,
            },
            Object {
              "createdAt": 1603167000,
              "date": "Oct 20, 6:10",
              "id": "2",
              "message": "message_2",
              "nickname": "holmes",
              "type": 1,
            },
            Object {
              "createdAt": 1603167090.001,
              "date": "Oct 20, 6:11",
              "id": "3",
              "message": "message_3",
              "nickname": "holmes",
              "type": 1,
            },
            Object {
              "createdAt": 1603167090.002,
              "date": "Oct 20, 6:11",
              "id": "4",
              "message": "message_4",
              "nickname": "holmes",
              "type": 1,
            },
          ],
          Array [
            Object {
              "createdAt": 1603167121,
              "date": "Oct 20, 6:12",
              "id": "5",
              "message": "message_5",
              "nickname": "bartek",
              "type": 1,
            },
          ],
          Array [
            Object {
              "createdAt": 1603167122,
              "date": "Oct 20, 6:12",
              "id": "6",
              "message": "message_6",
              "nickname": "holmes",
              "type": 1,
            },
          ],
        ],
        "Today": Array [
          Array [
            Object {
              "createdAt": 1640202600,
              "date": "20:50",
              "id": "9",
              "message": "message_9",
              "nickname": "holmes",
              "type": 1,
            },
          ],
        ],
      }
    `)
>>>>>>> 11dd409f
  })
})

export {}<|MERGE_RESOLUTION|>--- conflicted
+++ resolved
@@ -233,95 +233,6 @@
   "Feb 05": Array [
     Array [
       Object {
-<<<<<<< HEAD
-        "createdAt": 1612544520,
-        "date": "Feb 05, 18:02",
-        "id": "7",
-        "message": "message_7",
-        "nickname": "holmes",
-        "type": 1,
-      },
-      Object {
-        "createdAt": 1612554600,
-        "date": "Feb 05, 20:50",
-        "id": "8",
-        "message": "message_8",
-        "nickname": "holmes",
-        "type": 1,
-      },
-    ],
-  ],
-  "Oct 20": Array [
-    Array [
-      Object {
-        "createdAt": 1603165800,
-        "date": "Oct 20, 5:50",
-        "id": "1",
-        "message": "message_1",
-        "nickname": "holmes",
-        "type": 1,
-      },
-      Object {
-        "createdAt": 1603167000,
-        "date": "Oct 20, 6:10",
-        "id": "2",
-        "message": "message_2",
-        "nickname": "holmes",
-        "type": 1,
-      },
-      Object {
-        "createdAt": 1603167090.001,
-        "date": "Oct 20, 6:11",
-        "id": "3",
-        "message": "message_3",
-        "nickname": "holmes",
-        "type": 1,
-      },
-      Object {
-        "createdAt": 1603167090.002,
-        "date": "Oct 20, 6:11",
-        "id": "4",
-        "message": "message_4",
-        "nickname": "holmes",
-        "type": 1,
-      },
-    ],
-    Array [
-      Object {
-        "createdAt": 1603167121,
-        "date": "Oct 20, 6:12",
-        "id": "5",
-        "message": "message_5",
-        "nickname": "bartek",
-        "type": 1,
-      },
-    ],
-    Array [
-      Object {
-        "createdAt": 1603167122,
-        "date": "Oct 20, 6:12",
-        "id": "6",
-        "message": "message_6",
-        "nickname": "holmes",
-        "type": 1,
-      },
-    ],
-  ],
-  "Today": Array [
-    Array [
-      Object {
-        "createdAt": 1641412200,
-        "date": "20:50",
-        "id": "9",
-        "message": "message_9",
-        "nickname": "holmes",
-        "type": 1,
-      },
-    ],
-  ],
-}
-`)
-=======
         "Feb 05": Array [
           Array [
             Object {
@@ -412,7 +323,6 @@
         ],
       }
     `)
->>>>>>> 11dd409f
   })
 })
 
