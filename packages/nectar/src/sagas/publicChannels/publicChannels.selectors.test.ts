--- conflicted
+++ resolved
@@ -320,11 +320,7 @@
         "Today": Array [
           Array [
             Object {
-<<<<<<< HEAD
-              "createdAt": 1644612600,
-=======
               "createdAt": 1645217400,
->>>>>>> 2c286730
               "date": "8:50 PM",
               "id": "9",
               "message": "message_9",
