import { setupCrypto } from '@zbayapp/identity'
import { Store } from '../store.types'
import { getFactory, publicChannels } from '../..'
import { prepareStore } from '../../utils/tests/prepareStore'
import {
  currentChannelMessagesCount,
  currentChannelMessagesMergedBySender,
  slicedCurrentChannelMessages,
  sortedCurrentChannelMessages
} from './publicChannels.selectors'
import { publicChannelsActions } from './publicChannels.slice'
import { communitiesActions } from '../communities/communities.slice'
import { identityActions } from '../identity/identity.slice'
import { DateTime } from 'luxon'
import { MessageType } from '../messages/messages.types'
import { currentCommunityId } from '../communities/communities.selectors'

describe('publicChannelsSelectors', () => {
  let store: Store

  beforeAll(async () => {
    setupCrypto()

    // Set date display format
    process.env.LC_ALL = 'en_US.UTF-8'

    store = prepareStore().store

    const factory = await getFactory(store)

    const community = await factory.create<
      ReturnType<typeof communitiesActions.addNewCommunity>['payload']
    >('Community')

<<<<<<< HEAD
    const holmes = await factory.create<
      ReturnType<typeof identityActions.addNewIdentity>['payload']
    >('Identity', { id: community.id, zbayNickname: 'holmes' })

    const bartek = await factory.create<
      ReturnType<typeof identityActions.addNewIdentity>['payload']
    >('Identity', { id: community.id, zbayNickname: 'bartek' })
=======
    const alice = await factory.create<
    ReturnType<typeof identityActions.addNewIdentity>['payload']
    >('Identity', { id: community.id, zbayNickname: 'alice' })

    const john = await factory.create<ReturnType<typeof identityActions.addNewIdentity>['payload']>(
      'Identity',
      { id: community.id, zbayNickname: 'john' }
    )
>>>>>>> cb30137a

    /* Messages ids are being used only for veryfing proper order...
    ...they have no impact on selectors work */
    const messages = [
      {
        id: '1',
        createdAt: DateTime.fromObject({
          year: 2020,
          month: 10,
          day: 20,
          hour: 5,
          minute: 50
        }).toSeconds(),
        identity: alice
      },
      {
        id: '2',
        createdAt: DateTime.fromObject({
          year: 2020,
          month: 10,
          day: 20,
          hour: 6,
          minute: 10
        }).toSeconds(),
        identity: alice
      },
      {
        id: '3',
        createdAt: DateTime.fromObject({
          year: 2020,
          month: 10,
          day: 20,
          hour: 6,
          minute: 11,
          second: 30,
          millisecond: 1
        }).toSeconds(),
        identity: alice
      },
      {
        id: '4',
        createdAt: DateTime.fromObject({
          year: 2020,
          month: 10,
          day: 20,
          hour: 6,
          minute: 11,
          second: 30,
          millisecond: 2
        }).toSeconds(),
        identity: alice
      },
      {
        id: '5',
        createdAt: DateTime.fromObject({
          year: 2020,
          month: 10,
          day: 20,
          hour: 6,
          minute: 12,
          second: 1
        }).toSeconds(),
        identity: john
      },
      {
        id: '6',
        createdAt: DateTime.fromObject({
          year: 2020,
          month: 10,
          day: 20,
          hour: 6,
          minute: 12,
          second: 2
        }).toSeconds(),
        identity: alice
      },
      {
        id: '7',
        createdAt: DateTime.fromObject({
          year: 2021,
          month: 2,
          day: 5,
          hour: 18,
          minute: 2
        }).toSeconds(),
        identity: alice
      },
      {
        id: '8',
        createdAt: DateTime.fromObject({
          year: 2021,
          month: 2,
          day: 5,
          hour: 20,
          minute: 50
        }).toSeconds(),
        identity: alice
      },
      {
        id: '9',
        createdAt: DateTime.fromObject({
          year: DateTime.now().year,
          month: DateTime.now().month,
          day: DateTime.now().day,
          hour: 20,
          minute: 50
        }).toSeconds(),
        identity: alice
      }
    ]

    // Shuffle messages array
    const shuffled = messages
      .map(value => ({ value, sort: Math.random() }))
      .sort((a, b) => a.sort - b.sort)
      .map(({ value }) => value)

    for (const item of shuffled) {
      await factory.create<ReturnType<typeof publicChannelsActions.signMessage>['payload']>(
        'SignedMessage',
        {
          identity: item.identity,
          message: {
            id: item.id,
            type: MessageType.Basic,
            message: `message_${item.id}`,
            createdAt: item.createdAt,
            channelId: 'general',
            signature: '',
            pubKey: ''
          }
        }
      )
    }
  })

  beforeEach(async () => {
    const community = currentCommunityId(store.getState())
    store.dispatch(
      publicChannels.actions.setChannelLoadingSlice({
        communityId: community,
        slice: 0
      })
    )
  })

  it('get messages sorted by date', async () => {
    const messages = sortedCurrentChannelMessages(store.getState())
    messages.forEach(message => {
      expect(message).toMatchSnapshot({
        createdAt: expect.any(Number),
        pubKey: expect.any(String),
        signature: expect.any(String)
      })
    })
  })

  it('get sliced messages count', async () => {
    const messagesCountBefore = currentChannelMessagesCount(store.getState())
    const community = currentCommunityId(store.getState())
    store.dispatch(
      publicChannels.actions.setChannelLoadingSlice({
        communityId: community,
        slice: 2
      })
    )
    const messagesCountAfter = currentChannelMessagesCount(store.getState())
    expect(messagesCountAfter).toBe(messagesCountBefore - 2)
  })

  it('get sliced messages', async () => {
    const community = currentCommunityId(store.getState())
    store.dispatch(
      publicChannels.actions.setChannelLoadingSlice({
        communityId: community,
        slice: 2
      })
    )
    const messages = slicedCurrentChannelMessages(store.getState())
    messages.forEach(message => {
      expect(message).toMatchSnapshot({
        pubKey: expect.any(String),
        signature: expect.any(String)
      })
    })
  })

  it('get grouped messages', async () => {
    const messages = currentChannelMessagesMergedBySender(store.getState())
    expect(messages).toMatchInlineSnapshot(`
      Object {
        "Feb 05": Array [
          Array [
            Object {
              "createdAt": 1612548120,
              "date": "Feb 05, 6:02 PM",
              "id": "7",
              "message": "message_7",
              "nickname": "alice",
              "type": 1,
            },
            Object {
              "createdAt": 1612558200,
              "date": "Feb 05, 8:50 PM",
              "id": "8",
              "message": "message_8",
              "nickname": "alice",
              "type": 1,
            },
          ],
        ],
        "Oct 20": Array [
          Array [
            Object {
              "createdAt": 1603173000,
              "date": "Oct 20, 5:50 AM",
              "id": "1",
              "message": "message_1",
              "nickname": "alice",
              "type": 1,
            },
            Object {
              "createdAt": 1603174200,
              "date": "Oct 20, 6:10 AM",
              "id": "2",
              "message": "message_2",
              "nickname": "alice",
              "type": 1,
            },
            Object {
              "createdAt": 1603174290.001,
              "date": "Oct 20, 6:11 AM",
              "id": "3",
              "message": "message_3",
              "nickname": "alice",
              "type": 1,
            },
            Object {
              "createdAt": 1603174290.002,
              "date": "Oct 20, 6:11 AM",
              "id": "4",
              "message": "message_4",
              "nickname": "alice",
              "type": 1,
            },
          ],
          Array [
            Object {
              "createdAt": 1603174321,
              "date": "Oct 20, 6:12 AM",
              "id": "5",
              "message": "message_5",
              "nickname": "john",
              "type": 1,
            },
          ],
          Array [
            Object {
              "createdAt": 1603174322,
              "date": "Oct 20, 6:12 AM",
              "id": "6",
              "message": "message_6",
              "nickname": "alice",
              "type": 1,
            },
          ],
        ],
        "Today": Array [
          Array [
            Object {
              "createdAt": 1642107000,
              "date": "8:50 PM",
              "id": "9",
              "message": "message_9",
              "nickname": "alice",
              "type": 1,
            },
          ],
        ],
      }
    `)
  })
})

export {}<|MERGE_RESOLUTION|>--- conflicted
+++ resolved
@@ -32,24 +32,14 @@
       ReturnType<typeof communitiesActions.addNewCommunity>['payload']
     >('Community')
 
-<<<<<<< HEAD
-    const holmes = await factory.create<
+    const alice = await factory.create<
       ReturnType<typeof identityActions.addNewIdentity>['payload']
-    >('Identity', { id: community.id, zbayNickname: 'holmes' })
-
-    const bartek = await factory.create<
-      ReturnType<typeof identityActions.addNewIdentity>['payload']
-    >('Identity', { id: community.id, zbayNickname: 'bartek' })
-=======
-    const alice = await factory.create<
-    ReturnType<typeof identityActions.addNewIdentity>['payload']
     >('Identity', { id: community.id, zbayNickname: 'alice' })
 
     const john = await factory.create<ReturnType<typeof identityActions.addNewIdentity>['payload']>(
       'Identity',
       { id: community.id, zbayNickname: 'john' }
     )
->>>>>>> cb30137a
 
     /* Messages ids are being used only for veryfing proper order...
     ...they have no impact on selectors work */
@@ -334,4 +324,4 @@
   })
 })
 
-export {}+export { }