import { setupCrypto } from '@zbayapp/identity'
import { Store } from '../store.types'
import { getFactory, publicChannels } from '../..'
import { prepareStore } from '../../utils/tests/prepareStore'
import {
  currentChannelMessagesCount,
  currentChannelMessagesMergedBySender,
  slicedCurrentChannelMessages,
  sortedCurrentChannelMessages
} from './publicChannels.selectors'
import { publicChannelsActions } from './publicChannels.slice'
import { communitiesActions } from '../communities/communities.slice'
import { identityActions } from '../identity/identity.slice'
import { DateTime } from 'luxon'
import { MessageType } from '../messages/messages.types'
import { currentCommunityId } from '../communities/communities.selectors'

describe('publicChannelsSelectors', () => {
  let store: Store

  beforeAll(async () => {
    setupCrypto()

    store = prepareStore().store

    const factory = await getFactory(store)

    const community = await factory.create<
      ReturnType<typeof communitiesActions.addNewCommunity>['payload']
    >('Community')

    const holmes = await factory.create<
      ReturnType<typeof identityActions.addNewIdentity>['payload']
    >('Identity', { id: community.id, zbayNickname: 'holmes' })

    const bartek = await factory.create<
      ReturnType<typeof identityActions.addNewIdentity>['payload']
    >('Identity', { id: community.id, zbayNickname: 'bartek' })

    /* Messages ids are being used only for veryfing proper order...
    ...they have no impact on selectors work */
    const messages = [
      {
        id: '1',
        createdAt: DateTime.fromObject({
          year: 2020,
          month: 10,
          day: 20,
          hour: 5,
          minute: 50
        }).toSeconds(),
        identity: holmes
      },
      {
        id: '2',
        createdAt: DateTime.fromObject({
          year: 2020,
          month: 10,
          day: 20,
          hour: 6,
          minute: 10
        }).toSeconds(),
        identity: holmes
      },
      {
        id: '3',
        createdAt: DateTime.fromObject({
          year: 2020,
          month: 10,
          day: 20,
          hour: 6,
          minute: 11,
          second: 30,
          millisecond: 1
        }).toSeconds(),
        identity: holmes
      },
      {
        id: '4',
        createdAt: DateTime.fromObject({
          year: 2020,
          month: 10,
          day: 20,
          hour: 6,
          minute: 11,
          second: 30,
          millisecond: 2
        }).toSeconds(),
        identity: holmes
      },
      {
        id: '5',
        createdAt: DateTime.fromObject({
          year: 2020,
          month: 10,
          day: 20,
          hour: 6,
          minute: 12,
          second: 1
        }).toSeconds(),
        identity: bartek
      },
      {
        id: '6',
        createdAt: DateTime.fromObject({
          year: 2020,
          month: 10,
          day: 20,
          hour: 6,
          minute: 12,
          second: 2
        }).toSeconds(),
        identity: holmes
      },
      {
        id: '7',
        createdAt: DateTime.fromObject({
          year: 2021,
          month: 2,
          day: 5,
          hour: 18,
          minute: 2
        }).toSeconds(),
        identity: holmes
      },
      {
        id: '8',
        createdAt: DateTime.fromObject({
          year: 2021,
          month: 2,
          day: 5,
          hour: 20,
          minute: 50
        }).toSeconds(),
        identity: holmes
      },
      {
        id: '9',
        createdAt: DateTime.fromObject({
          year: DateTime.now().year,
          month: DateTime.now().month,
          day: DateTime.now().day,
          hour: 20,
          minute: 50
        }).toSeconds(),
        identity: holmes
      }
    ]

    // Shuffle messages array
    const shuffled = messages
      .map(value => ({ value, sort: Math.random() }))
      .sort((a, b) => a.sort - b.sort)
      .map(({ value }) => value)

    for (const item of shuffled) {
      await factory.create<ReturnType<typeof publicChannelsActions.signMessage>['payload']>(
        'SignedMessage',
        {
          identity: item.identity,
          message: {
            id: item.id,
            type: MessageType.Basic,
            message: `message_${item.id}`,
            createdAt: item.createdAt,
            channelId: 'general',
            signature: '',
            pubKey: ''
          }
        }
      )
    }
  })

  beforeEach(async () => {
    const community = currentCommunityId(store.getState())
    store.dispatch(
      publicChannels.actions.setChannelLoadingSlice({
        communityId: community,
        slice: 0
      })
    )
  })

  it('get messages sorted by date', async () => {
    const messages = sortedCurrentChannelMessages(store.getState())
    messages.forEach(message => {
      expect(message).toMatchSnapshot({
        createdAt: expect.any(Number),
        pubKey: expect.any(String),
        signature: expect.any(String)
      })
    })
  })

  it('get sliced messages count', async () => {
    const messagesCountBefore = currentChannelMessagesCount(store.getState())
    const community = currentCommunityId(store.getState())
    store.dispatch(
      publicChannels.actions.setChannelLoadingSlice({
        communityId: community,
        slice: 2
      })
    )
    const messagesCountAfter = currentChannelMessagesCount(store.getState())
    expect(messagesCountAfter).toBe(messagesCountBefore - 2)
  })

  it('get sliced messages', async () => {
    const community = currentCommunityId(store.getState())
    store.dispatch(
      publicChannels.actions.setChannelLoadingSlice({
        communityId: community,
        slice: 2
      })
    )
    const messages = slicedCurrentChannelMessages(store.getState())
    messages.forEach(message => {
      expect(message).toMatchSnapshot({
        pubKey: expect.any(String),
        signature: expect.any(String)
      })
    })
  })

  it('get grouped messages', async () => {
    const messages = currentChannelMessagesMergedBySender(store.getState())
    expect(messages).toMatchInlineSnapshot(`
      Object {
        "Feb 05": Array [
          Array [
            Object {
              "createdAt": 1612544520,
              "date": "Feb 05, 6:02 PM",
              "id": "7",
              "message": "message_7",
              "nickname": "holmes",
              "type": 1,
            },
            Object {
              "createdAt": 1612554600,
              "date": "Feb 05, 8:50 PM",
              "id": "8",
              "message": "message_8",
              "nickname": "holmes",
              "type": 1,
            },
          ],
        ],
        "Oct 20": Array [
          Array [
            Object {
              "createdAt": 1603165800,
              "date": "Oct 20, 5:50 AM",
              "id": "1",
              "message": "message_1",
              "nickname": "holmes",
              "type": 1,
            },
            Object {
              "createdAt": 1603167000,
              "date": "Oct 20, 6:10 AM",
              "id": "2",
              "message": "message_2",
              "nickname": "holmes",
              "type": 1,
            },
            Object {
              "createdAt": 1603167090.001,
              "date": "Oct 20, 6:11 AM",
              "id": "3",
              "message": "message_3",
              "nickname": "holmes",
              "type": 1,
            },
            Object {
              "createdAt": 1603167090.002,
              "date": "Oct 20, 6:11 AM",
              "id": "4",
              "message": "message_4",
              "nickname": "holmes",
              "type": 1,
            },
          ],
          Array [
            Object {
              "createdAt": 1603167121,
              "date": "Oct 20, 6:12 AM",
              "id": "5",
              "message": "message_5",
              "nickname": "bartek",
              "type": 1,
            },
          ],
          Array [
            Object {
              "createdAt": 1603167122,
              "date": "Oct 20, 6:12 AM",
              "id": "6",
              "message": "message_6",
              "nickname": "holmes",
              "type": 1,
            },
          ],
        ],
        "Today": Array [
          Array [
            Object {
<<<<<<< HEAD
              "createdAt": 1641844200,
              "date": "8:50 PM",
=======
              "createdAt": 1640202600,
              "date": "20:50",
>>>>>>> 11dd409f
              "id": "9",
              "message": "message_9",
              "nickname": "holmes",
              "type": 1,
            },
          ],
        ],
      }
    `)
  })
})

export {}<|MERGE_RESOLUTION|>--- conflicted
+++ resolved
@@ -306,13 +306,8 @@
         "Today": Array [
           Array [
             Object {
-<<<<<<< HEAD
               "createdAt": 1641844200,
               "date": "8:50 PM",
-=======
-              "createdAt": 1640202600,
-              "date": "20:50",
->>>>>>> 11dd409f
               "id": "9",
               "message": "message_9",
               "nickname": "holmes",
@@ -325,4 +320,4 @@
   })
 })
 
-export {}+export { }