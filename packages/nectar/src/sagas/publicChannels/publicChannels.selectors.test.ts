import { keyFromCertificate, parseCertificate, setupCrypto } from '@quiet/identity'
import { Store } from '../store.types'
import { getFactory, Identity, publicChannels } from '../..'
import { prepareStore } from '../../utils/tests/prepareStore'
import {
  currentChannelMessagesCount,
  currentChannelMessagesMergedBySender,
  slicedCurrentChannelMessages,
  sortedCurrentChannelMessages,
  validCurrentChannelMessages
} from './publicChannels.selectors'
import { publicChannelsActions } from './publicChannels.slice'
import { communitiesActions, Community } from '../communities/communities.slice'
import { identityActions } from '../identity/identity.slice'
import { DateTime } from 'luxon'
import { MessageType } from '../messages/messages.types'
import { currentCommunityId } from '../communities/communities.selectors'
import { FactoryGirl } from 'factory-girl'
import { ChannelMessage } from './publicChannels.types'

describe('publicChannelsSelectors', () => {
  let store: Store
  let factory: FactoryGirl

  let community: Community
  let alice: Identity
  let john: Identity

  beforeAll(async () => {
    setupCrypto()

    // Set date display format
    process.env.LC_ALL = 'en_US.UTF-8'

    store = prepareStore().store

    factory = await getFactory(store)

    community = await factory.create<
      ReturnType<typeof communitiesActions.addNewCommunity>['payload']
    >('Community')

    alice = await factory.create<ReturnType<typeof identityActions.addNewIdentity>['payload']>(
      'Identity',
      { id: community.id, nickname: 'alice' }
    )

    john = await factory.create<ReturnType<typeof identityActions.addNewIdentity>['payload']>(
      'Identity',
      { id: community.id, nickname: 'john' }
    )

    /* Messages ids are being used only for veryfing proper order...
    ...they have no impact on selectors work */
    const messages = [
      {
        id: '1',
        createdAt: DateTime.fromObject({
          year: 2020,
          month: 10,
          day: 20,
          hour: 5,
          minute: 50
        }).toSeconds(),
        identity: alice
      },
      {
        id: '2',
        createdAt: DateTime.fromObject({
          year: 2020,
          month: 10,
          day: 20,
          hour: 6,
          minute: 10
        }).toSeconds(),
        identity: alice
      },
      {
        id: '3',
        createdAt: DateTime.fromObject({
          year: 2020,
          month: 10,
          day: 20,
          hour: 6,
          minute: 11,
          second: 30,
          millisecond: 1
        }).toSeconds(),
        identity: alice
      },
      {
        id: '4',
        createdAt: DateTime.fromObject({
          year: 2020,
          month: 10,
          day: 20,
          hour: 6,
          minute: 11,
          second: 30,
          millisecond: 2
        }).toSeconds(),
        identity: alice
      },
      {
        id: '5',
        createdAt: DateTime.fromObject({
          year: 2020,
          month: 10,
          day: 20,
          hour: 6,
          minute: 12,
          second: 1
        }).toSeconds(),
        identity: john
      },
      {
        id: '6',
        createdAt: DateTime.fromObject({
          year: 2020,
          month: 10,
          day: 20,
          hour: 6,
          minute: 12,
          second: 2
        }).toSeconds(),
        identity: alice
      },
      {
        id: '7',
        createdAt: DateTime.fromObject({
          year: 2021,
          month: 2,
          day: 5,
          hour: 18,
          minute: 2
        }).toSeconds(),
        identity: alice
      },
      {
        id: '8',
        createdAt: DateTime.fromObject({
          year: 2021,
          month: 2,
          day: 5,
          hour: 20,
          minute: 50
        }).toSeconds(),
        identity: alice
      },
      {
        id: '9',
        createdAt: DateTime.fromObject({
          year: DateTime.now().toUTC().year,
          month: DateTime.now().toUTC().month,
          day: DateTime.now().toUTC().day,
          hour: 20,
          minute: 50
        }).toSeconds(),
        identity: alice
      }
    ]

    // Shuffle messages array
    const shuffled = messages
      .map(value => ({ value, sort: Math.random() }))
      .sort((a, b) => a.sort - b.sort)
      .map(({ value }) => value)

    for (const item of shuffled) {
      await factory.create<ReturnType<typeof publicChannelsActions.test_message>['payload']>(
        'Message',
        {
          identity: item.identity,
          message: {
            id: item.id,
            type: MessageType.Basic,
            message: `message_${item.id}`,
            createdAt: item.createdAt,
            channelId: 'general',
            signature: '',
            pubKey: ''
          },
          verifyAutomatically: true
        }
      )
    }
  })

  beforeEach(async () => {
    const community = currentCommunityId(store.getState())
    store.dispatch(
      publicChannels.actions.setChannelLoadingSlice({
        communityId: community,
        slice: 0
      })
    )
  })

  it('get messages sorted by date', async () => {
    const messages = sortedCurrentChannelMessages(store.getState())
    messages.forEach(message => {
      expect(message).toMatchSnapshot({
        createdAt: expect.any(Number),
        pubKey: expect.any(String),
        signature: expect.any(String)
      })
    })
  })

  it('get sliced messages count', async () => {
    const messagesCountBefore = currentChannelMessagesCount(store.getState())
    const community = currentCommunityId(store.getState())
    store.dispatch(
      publicChannels.actions.setChannelLoadingSlice({
        communityId: community,
        slice: 2
      })
    )
    const messagesCountAfter = currentChannelMessagesCount(store.getState())
    expect(messagesCountAfter).toBe(messagesCountBefore - 2)
  })

  it('get sliced messages', async () => {
    const community = currentCommunityId(store.getState())
    store.dispatch(
      publicChannels.actions.setChannelLoadingSlice({
        communityId: community,
        slice: 2
      })
    )
    const messages = slicedCurrentChannelMessages(store.getState())
    messages.forEach(message => {
      expect(message).toMatchSnapshot({
        pubKey: expect.any(String),
        signature: expect.any(String)
      })
    })
  })

  it('get grouped messages', async () => {
    const messages = currentChannelMessagesMergedBySender(store.getState())
    expect(messages).toMatchInlineSnapshot(`
      Object {
        "Feb 05": Array [
          Array [
            Object {
              "createdAt": 1612548120,
              "date": "Feb 05, 6:02 PM",
              "id": "7",
              "message": "message_7",
              "nickname": "alice",
              "type": 1,
            },
            Object {
              "createdAt": 1612558200,
              "date": "Feb 05, 8:50 PM",
              "id": "8",
              "message": "message_8",
              "nickname": "alice",
              "type": 1,
            },
          ],
        ],
        "Oct 20": Array [
          Array [
            Object {
              "createdAt": 1603173000,
              "date": "Oct 20, 5:50 AM",
              "id": "1",
              "message": "message_1",
              "nickname": "alice",
              "type": 1,
            },
            Object {
              "createdAt": 1603174200,
              "date": "Oct 20, 6:10 AM",
              "id": "2",
              "message": "message_2",
              "nickname": "alice",
              "type": 1,
            },
            Object {
              "createdAt": 1603174290.001,
              "date": "Oct 20, 6:11 AM",
              "id": "3",
              "message": "message_3",
              "nickname": "alice",
              "type": 1,
            },
            Object {
              "createdAt": 1603174290.002,
              "date": "Oct 20, 6:11 AM",
              "id": "4",
              "message": "message_4",
              "nickname": "alice",
              "type": 1,
            },
          ],
          Array [
            Object {
              "createdAt": 1603174321,
              "date": "Oct 20, 6:12 AM",
              "id": "5",
              "message": "message_5",
              "nickname": "john",
              "type": 1,
            },
          ],
          Array [
            Object {
              "createdAt": 1603174322,
              "date": "Oct 20, 6:12 AM",
              "id": "6",
              "message": "message_6",
              "nickname": "alice",
              "type": 1,
            },
          ],
        ],
        "Today": Array [
          Array [
            Object {
<<<<<<< HEAD
              "createdAt": 1643921400,
=======
              "createdAt": 1643835000,
>>>>>>> 70c6f3ab
              "date": "8:50 PM",
              "id": "9",
              "message": "message_9",
              "nickname": "alice",
              "type": 1,
            },
          ],
        ],
      }
    `)
  })

  it('filter out unverified messages', async () => {
    const channel = (
      await factory.create<ReturnType<typeof publicChannels.actions.addChannel>['payload']>(
        'PublicChannel',
        {
          communityId: community.id,
          channel: {
            name: 'spoofing',
            description: 'Welcome to channel #spoofing',
            timestamp: DateTime.utc().toSeconds(),
            owner: 'alice',
            address: 'spoofing'
          }
        }
      )
    ).channel

    const johnPublicKey = keyFromCertificate(parseCertificate(john.userCertificate))

    // Build messages
    const authenticMessage: ChannelMessage = {
      ...(
        await factory.build<typeof publicChannels.actions.test_message>('Message', {
          identity: alice
        })
      ).payload.message,
      id: Math.random().toString(36).substr(2.9),
      channelId: channel.address
    }

    const spoofedMessage: ChannelMessage = {
      ...(
        await factory.build<typeof publicChannels.actions.test_message>('Message', {
          identity: alice
        })
      ).payload.message,
      id: Math.random().toString(36).substr(2.9),
      channelId: channel.address,
      pubKey: johnPublicKey
    }

    // Store messages
    await factory.create<ReturnType<typeof publicChannels.actions.test_message>['payload']>(
      'Message',
      { identity: alice, message: authenticMessage, verifyAutomatically: true }
    )

    await factory.create<ReturnType<typeof publicChannels.actions.test_message>['payload']>(
      'Message',
      { identity: alice, message: spoofedMessage, verifyAutomatically: true }
    )

    store.dispatch(
      publicChannels.actions.setCurrentChannel({
        channel: channel.address,
        communityId: community.id
      })
    )

    const messages = validCurrentChannelMessages(store.getState())

    expect(messages.length).toBe(1)

    expect(messages[0].id).toBe(authenticMessage.id)
  })
})

export {}<|MERGE_RESOLUTION|>--- conflicted
+++ resolved
@@ -320,11 +320,7 @@
         "Today": Array [
           Array [
             Object {
-<<<<<<< HEAD
               "createdAt": 1643921400,
-=======
-              "createdAt": 1643835000,
->>>>>>> 70c6f3ab
               "date": "8:50 PM",
               "id": "9",
               "message": "message_9",
@@ -404,4 +400,4 @@
   })
 })
 
-export {}+export { }