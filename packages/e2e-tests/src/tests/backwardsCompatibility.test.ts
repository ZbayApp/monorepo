import { WebElement } from 'selenium-webdriver'
import {
  App,
  Channel,
  CreateCommunityModal,
  DebugModeModal,
  JoinCommunityModal,
  RegisterUsernameModal,
  Sidebar,
  UpdateModal,
} from '../selectors'

jest.setTimeout(450000)
describe.skip('Backwards Compatibility', () => {
  // Note: version that adds PSK is not backward compatible
  // Skip until psk is released to production
  let ownerAppOldVersion: App
  let ownerAppNewVersion: App
  let generalChannel: Channel
  let secondChannel: Channel
  let messagesToCompare: WebElement[]

  let sidebar: Sidebar
  const dataDir = `e2e_${(Math.random() * 10 ** 18).toString(36)}`
  const communityName = 'testcommunity'
  const ownerUsername = 'bob'
  const ownerMessages = ['Hi', 'Hello', 'After guest leave app']
  const loopMessages = 'abc'.split('')
  const newChannelName = 'mid-night-club'

  beforeAll(async () => {
    ownerAppOldVersion = new App({ dataDir, fileName: 'Quiet-1.2.0-copy.AppImage' })
  })

  beforeEach(async () => {
    await new Promise<void>(resolve => setTimeout(() => resolve(), 1000))
  })

  afterAll(async () => {
    await new Promise<void>(resolve => setTimeout(() => resolve(), 5000))
    await ownerAppNewVersion?.close()
  })
  describe('User opens app for the first time', () => {
    it('Owner opens the app', async () => {
      await ownerAppOldVersion.open()
    })

    it('JoinCommunityModal - owner switch to create community', async () => {
      const joinModal = new JoinCommunityModal(ownerAppOldVersion.driver)
      const isJoinModal = await joinModal.element.isDisplayed()
      expect(isJoinModal).toBeTruthy()
      await joinModal.switchToCreateCommunity()
    })
    it('CreateCommunityModal - owner create his community', async () => {
      const createModal = new CreateCommunityModal(ownerAppOldVersion.driver)
      const isCreateModal = await createModal.element.isDisplayed()
      expect(isCreateModal).toBeTruthy()
      await createModal.typeCommunityName(communityName)
      await createModal.submit()
    })
    it('Owner sees "register username" modal and submits valid username', async () => {
      const registerModal = new RegisterUsernameModal(ownerAppOldVersion.driver)
      const isRegisterModal = await registerModal.element.isDisplayed()
      expect(isRegisterModal).toBeTruthy()
      await registerModal.typeUsername(ownerUsername)
      await registerModal.submit()
    })
<<<<<<< HEAD
    it('Owner sees "update available" modal and closes it', async () => {
=======

    it('Close update modal', async () => {
>>>>>>> abfb5036
      console.log('waiting for update modal')
      const updateModal = new UpdateModal(ownerAppOldVersion.driver)
      console.log('Update Modal - before check with display')
      const isUpdateModal = await updateModal.element.isDisplayed()
      console.log('Update Modal - after check with display', isUpdateModal)
      expect(isUpdateModal).toBeTruthy()
      console.log('Update Modal - before close')
      await updateModal.close()
      console.log('Update Modal - after close')
    })
    it('Owner registers successfully and sees general channel', async () => {
      generalChannel = new Channel(ownerAppOldVersion.driver, 'general')
      const isGeneralChannel = await generalChannel.element.isDisplayed()
      const generalChannelText = await generalChannel.element.getText()
      expect(isGeneralChannel).toBeTruthy()
      expect(generalChannelText).toEqual('# general')
    })
    it('Verify version - 1.2.0', async () => {
      const settingsModal = await new Sidebar(ownerAppOldVersion.driver).openSettings()
      const isSettingsModal = await settingsModal.element.isDisplayed()
      expect(isSettingsModal).toBeTruthy()
      const settingVersion = await settingsModal.getVersion()
      expect(settingVersion).toEqual('1.2.0')
      await settingsModal.close()
    })
    it('Send message', async () => {
      const isMessageInput = await generalChannel.messageInput.isDisplayed()
      expect(isMessageInput).toBeTruthy()
      await generalChannel.sendMessage(ownerMessages[0])
    })
    it('Visible message', async () => {
      const messages = await generalChannel.getUserMessages(ownerUsername)
      const text = await messages[1].getText()
      expect(text).toEqual(ownerMessages[0])
    })
    it('Channel creation - Owner create second channel', async () => {
      sidebar = new Sidebar(ownerAppOldVersion.driver)
      await sidebar.addNewChannel(newChannelName)
      await sidebar.switchChannel(newChannelName)
      const channels = await sidebar.getChannelList()
      expect(channels.length).toEqual(2)
    })
    it('Channel creation - Owner send message in second channel', async () => {
      secondChannel = new Channel(ownerAppOldVersion.driver, newChannelName)
      const isMessageInput = await secondChannel.messageInput.isDisplayed()
      expect(isMessageInput).toBeTruthy()
      await secondChannel.sendMessage(ownerMessages[1])
    })
    it('Visible message in second channel', async () => {
      const messages = await secondChannel.getUserMessages(ownerUsername)
      const text = await messages[1].getText()
      expect(text).toEqual(ownerMessages[1])
    })

    it('Generate random messages on second channel', async () => {
      for (const message of loopMessages) {
        await secondChannel.sendMessage(message)
      }

      messagesToCompare = await secondChannel.getUserMessages(ownerUsername)
    })
    it('Close old app', async () => {
      await ownerAppOldVersion.close()
      await new Promise<void>(resolve => setTimeout(() => resolve(), 5000))
    })

    // ________________________________

    it('Owner opens the app on new version', async () => {
      console.log('New version', 1)
      ownerAppNewVersion = new App({ dataDir })
      await ownerAppNewVersion.open()
    })

    if (process.env.TEST_MODE) {
      it('Close debug modal', async () => {
        console.log('New version', 2)
        const debugModal = new DebugModeModal(ownerAppNewVersion.driver)
        await debugModal.close()
      })
    }

    it('General channel check', async () => {
      console.log('New version', 3)
      generalChannel = new Channel(ownerAppNewVersion.driver, 'general')
      const isGeneralChannel = await generalChannel.element.isDisplayed()
      const generalChannelText = await generalChannel.element.getText()
      expect(isGeneralChannel).toBeTruthy()
      expect(generalChannelText).toEqual('# general')
    })

    it('Verify version - latest', async () => {
      console.log('New version', 4)
      await new Promise<void>(resolve => setTimeout(() => resolve(), 10000))
      const settingsModal = await new Sidebar(ownerAppNewVersion.driver).openSettings()
      const isSettingsModal = await settingsModal.element.isDisplayed()
      expect(isSettingsModal).toBeTruthy()
      const settingVersion = await settingsModal.getVersion()
      const envVersion = ownerAppNewVersion.buildSetup.getVersionFromEnv()
      expect(settingVersion).toEqual(envVersion)
      await settingsModal.close()
    })

    it('Check amount of messages on second channel ', async () => {
      console.log('New version', 5)
      await new Promise<void>(resolve => setTimeout(() => resolve(), 2000))
      sidebar = new Sidebar(ownerAppNewVersion.driver)
      await sidebar.switchChannel(newChannelName)
      await new Promise<void>(resolve => setTimeout(() => resolve(), 5000))
      secondChannel = new Channel(ownerAppNewVersion.driver, newChannelName)
      const currentMessages = await secondChannel.getUserMessages(ownerUsername)
      expect(currentMessages.length).toEqual(messagesToCompare.length)
    })
  })
})<|MERGE_RESOLUTION|>--- conflicted
+++ resolved
@@ -65,12 +65,8 @@
       await registerModal.typeUsername(ownerUsername)
       await registerModal.submit()
     })
-<<<<<<< HEAD
+
     it('Owner sees "update available" modal and closes it', async () => {
-=======
-
-    it('Close update modal', async () => {
->>>>>>> abfb5036
       console.log('waiting for update modal')
       const updateModal = new UpdateModal(ownerAppOldVersion.driver)
       console.log('Update Modal - before check with display')
