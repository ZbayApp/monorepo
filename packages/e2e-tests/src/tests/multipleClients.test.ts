--- conflicted
+++ resolved
@@ -9,11 +9,8 @@
   Sidebar,
 } from '../selectors'
 import logger from '../logger'
-<<<<<<< HEAD
 import { promiseWithRetries, sleep } from '../utils'
-=======
 import { UserTestData } from '../types'
->>>>>>> abd9101f
 const log = logger('ManyClients')
 
 jest.setTimeout(1200000) // 20 minutes
@@ -348,7 +345,6 @@
         await generalChannelUser1.verifyMessageSentStatus(user3MessageId, users.user3.username, false)
       })
     })
-<<<<<<< HEAD
 
     describe('Second User Registers', () => {
       it('Owner goes back online', async () => {
@@ -444,32 +440,6 @@
         const channels = await sidebarOwner.getChannelList()
         expect(channels.length).toEqual(2)
       })
-=======
-    it('Channel deletion - User sees info about channel deletion in general channel', async () => {
-      await sleep(5000)
-      await generalChannelUser1.waitForUserMessage(
-        users.owner.username,
-        `@${users.owner.username} deleted #${newChannelName}`
-      )
-      await sidebarUser1.waitForChannels(['general'])
-    })
-
-    it('Channel deletion - User can create channel with the same name and is fresh channel', async () => {
-      await sidebarUser1.addNewChannel(newChannelName)
-      await sidebarUser1.switchChannel(newChannelName)
-      const messages = await secondChannelUser1.getUserMessages(users.user1.username)
-      expect(messages.length).toEqual(1)
-      await sidebarOwner.waitForChannels(['general', newChannelName])
-    })
-
-    it('Channel deletion - Owner creates third channel', async () => {
-      await sidebarOwner.addNewChannel(thirdChannelName)
-      await sidebarOwner.switchChannel(thirdChannelName)
-      thirdChannelOwner = new Channel(users.owner.app.driver, thirdChannelName)
-      const messages = await thirdChannelOwner.getUserMessages(users.owner.username)
-      expect(messages.length).toEqual(1)
-      await sidebarUser1.waitForChannels(['general', newChannelName, thirdChannelName])
->>>>>>> abd9101f
     })
 
     describe('Channel Deletion - Issue #2334', () => {
