import { jest } from '@jest/globals'

import {
  App,
  Channel,
  ChannelContextMenu,
  CreateCommunityModal,
  DebugModeModal,
  JoinCommunityModal,
  JoiningLoadingPanel,
  RegisterUsernameModal,
  Sidebar,
} from '../selectors'
<<<<<<< HEAD
import { promiseWithRetries, sleep } from '../utils'
=======
import { promiseWithRetries, sleep, createArbitraryFile } from '../utils'
>>>>>>> c88c86ff
import { MessageIds, UserTestData } from '../types'
import { createLogger } from '../logger'
import * as path from 'path'
import { SettingsModalTabName, UploadedFileType } from '../enums'
import {
  BIG_FILE_SIZE,
  TEST_BIG_FILE_NAME,
  TEST_FILE_NAME,
  TEST_IMAGE_FILE_NAME,
  UPLOAD_FILE_DIR,
} from '../uploadFile.const'
<<<<<<< HEAD
import { createArbitraryFile } from '@quiet/common'
=======
>>>>>>> c88c86ff

const logger = createLogger('multipleClients')

jest.setTimeout(1200000) // 20 minutes
describe('Multiple Clients', () => {
  let generalChannelOwner: Channel
  let generalChannelUser1: Channel
  let generalChannelUser3: Channel

  let secondChannelOwner: Channel
  let secondChannelUser1: Channel

  let thirdChannelOwner: Channel

  let channelContextMenuOwner: ChannelContextMenu

  let invitationLink: string

  let sidebarOwner: Sidebar
  let sidebarUser1: Sidebar

  let users: Record<string, UserTestData>

  const communityName = 'testcommunity'
  const displayedCommunityName = 'Testcommunity'
  const newChannelName = 'mid-night-club'
  const generalChannelName = 'general'
  const thirdChannelName = 'delete-this'

  beforeAll(async () => {
    const commonApp = new App()
    users = {
      owner: {
        username: 'owner',
        messages: ['Hi', 'Hello', 'After guest left the app'],
        app: new App(),
      },
      user1: {
        username: 'user-joining-1',
        messages: ['Nice to meet you all', 'This is a message'],
        app: commonApp,
      },
      user2: {
        username: 'user-joining-1-1',
        messages: ['Nice to meet you again'],
        app: commonApp,
      },
      user3: {
        username: 'user-joining-2',
        messages: ['Hi everyone'],
        app: new App(),
      },
    }
  })

  afterAll(async () => {
    for (const user of Object.values(users)) {
      await user.app.close()
      await user.app.cleanup()
    }
  })

  beforeEach(async () => {
    logger.info(`░░░░░░░░░░░░░░░░░░░░░░░░░░░░░░░░░░ ${expect.getState().currentTestName}`)
  })

  describe('Stages:', () => {
    describe('Owner Opens App', () => {
      it('Owner opens the app', async () => {
        await users.owner.app.openWithRetries()
      })

      it('Owner sees "join community" modal and switches to "create community" modal', async () => {
        const joinModal = new JoinCommunityModal(users.owner.app.driver)
        expect(await joinModal.isReady()).toBeTruthy()
        await joinModal.switchToCreateCommunity()
      })

      it('Owner submits valid community name', async () => {
        const createModal = new CreateCommunityModal(users.owner.app.driver)
        expect(await createModal.isReady()).toBeTruthy()
        await createModal.typeCommunityName(communityName)
        await createModal.submit()
      })

      it('Owner sees "register username" modal and submits valid username', async () => {
        const registerModal = new RegisterUsernameModal(users.owner.app.driver)
        expect(await registerModal.isReady()).toBeTruthy()
        await registerModal.typeUsername(users.owner.username)
        await registerModal.submit()
      })

      it('Owner waits to join', async () => {
        const joinPanel = new JoiningLoadingPanel(users.owner.app.driver)
        await joinPanel.waitForJoinToComplete()
      })

      it('Owner registers successfully and sees general channel', async () => {
        generalChannelOwner = new Channel(users.owner.app.driver, generalChannelName)
        expect(await generalChannelOwner.isReady()).toBeTruthy()
        expect(await generalChannelOwner.isOpen()).toBeTruthy()

        const generalChannelText = await generalChannelOwner.element.getText()
        expect(generalChannelText).toEqual('# general')
      })

      it('Owner sends a message', async () => {
        expect(await generalChannelOwner.isMessageInputReady()).toBeTruthy()
        await generalChannelOwner.sendMessage(users.owner.messages[0], users.owner.username)
      })

      it("Owner's message is visible on channel", async () => {
        const messages = await generalChannelOwner.getUserMessages(users.owner.username)
        const text = await messages[1].getText()
        expect(text).toEqual(users.owner.messages[0])
      })

      it('Owner opens the settings tab and gets an invitation link', async () => {
        const settingsModal = await new Sidebar(users.owner.app.driver).openSettings()
        expect(await settingsModal.isReady()).toBeTruthy()
        await settingsModal.switchTab(SettingsModalTabName.INVITE)
        const invitationLinkElement = await settingsModal.invitationLink()
        invitationLink = await invitationLinkElement.getText()
        expect(invitationLink).not.toBeUndefined()
        logger.info('Received invitation link:', invitationLink)
        logger.warn('closing invite tab')
        await settingsModal.closeTabThenModal()
      })
    })

    describe('First User Joins Community', () => {
      it('First user opens the app', async () => {
        logger.info('Second client')
        await users.user1.app.openWithRetries()
      })

      it('First user submits invitation code received from owner', async () => {
        logger.info('new user - 3')
        const joinCommunityModal = new JoinCommunityModal(users.user1.app.driver)
        expect(await joinCommunityModal.isReady()).toBeTruthy()
        logger.info({ invitationLink })
        await joinCommunityModal.typeCommunityInviteLink(invitationLink)
        await joinCommunityModal.submit()
      })

      it('First user submits valid username', async () => {
        const app = users.user1.app
        logger.info('new user - 5')
        const registerModal = new RegisterUsernameModal(app.driver)
        expect(await registerModal.isReady()).toBeTruthy()
        await registerModal.clearInput()
        await registerModal.typeUsername(users.user1.username)
        await registerModal.submit()
        logger.time(`[${app.name}] '${users.user1.username}' joining community time`)
      })

      it('First user waits to join', async () => {
        const joinPanel = new JoiningLoadingPanel(users.user1.app.driver)
        await joinPanel.waitForJoinToComplete()
      })

      it('First user joins successfully sees general channel and sends a message', async () => {
        logger.info('new user - 7')
        const app = users.user1.app
        const loadNewUser = async () => {
          generalChannelUser1 = new Channel(app.driver, generalChannelName)
          expect(await generalChannelUser1.isReady()).toBeTruthy()
          expect(await generalChannelUser1.isOpen()).toBeTruthy()
          expect(await generalChannelUser1.isMessageInputReady()).toBeTruthy()
          logger.timeEnd(`[${app.name}] '${users.user1.username}' joining community time`)
        }

        const retryConfig = app.retryConfig
        const failureReason = `Failed to load app for new user ${users.user1.username} within ${retryConfig.timeoutMs}ms`
        const onTimeout = async () => {
          await app.close()
          await app.open()
        }
        await promiseWithRetries(loadNewUser(), failureReason, retryConfig, onTimeout)
        await generalChannelUser1.sendMessage(users.user1.messages[0], users.user1.username)
      })

      it("First user's message is visible in a channel", async () => {
        await generalChannelUser1.getUserMessages(users.owner.username)
        await generalChannelUser1.getMessageIdsByText(users.user1.messages[0], users.user1.username)
      })

      it('First user opens the settings tab and copies updated invitation link', async () => {
        const settingsModal = await new Sidebar(users.user1.app.driver).openSettings()
        expect(await settingsModal.isReady()).toBeTruthy()
        await settingsModal.switchTab(SettingsModalTabName.INVITE)
        const invitationLinkElement = await settingsModal.invitationLink()
        invitationLink = await invitationLinkElement.getText()
        logger.info(`${invitationLink} copied from non owner`)
        expect(invitationLink).not.toBeUndefined()
        await settingsModal.closeTabThenModal()
      })
    })

    describe('Owner Leaves', () => {
      it('Owner goes offline', async () => {
        await users.owner.app.close()
      })

      it(`First user sends a message`, async () => {
        await generalChannelUser1.sendMessage(users.user1.messages[1], users.user1.username)
      })

      it("First user's message is visible in a channel", async () => {
        await generalChannelUser1.getUserMessages(users.owner.username)
        await generalChannelUser1.getMessageIdsByText(users.user1.messages[1], users.user1.username)
      })
    })

    describe('Second User Joins', () => {
      it('Second user opens the app', async () => {
        logger.info('Third client')
        await users.user3.app.openWithRetries()
        const debugModal = new DebugModeModal(users.user3.app.driver)
        await debugModal.close()
      })

      it('Second user starts to join when owner is offline', async () => {
        const app = users.user3.app
        const joinCommunityModal = new JoinCommunityModal(app.driver)
        expect(await joinCommunityModal.isReady()).toBeTruthy()
        logger.info({ invitationLink })
        await joinCommunityModal.typeCommunityInviteLink(invitationLink)
        await joinCommunityModal.submit()
      })

      it('Second user submits non-valid, duplicated username', async () => {
        logger.info('duplicated user - 1')
        const registerModal = new RegisterUsernameModal(users.user3.app.driver)
        expect(await registerModal.isReady()).toBeTruthy()
        await registerModal.clearInput()
        await registerModal.typeUsername(users.user1.username)
        await registerModal.submit()
        logger.time(`[${users.user3.app.name}] '${users.user1.username}' duplicated joining community time`)
      })

      it('Second user waits to join', async () => {
        const joinPanel = new JoiningLoadingPanel(users.user3.app.driver)
        await joinPanel.waitForJoinToComplete()
      })

      it('Second user submits valid username', async () => {
        logger.info('duplicated user - 2')
        const registerModal = new RegisterUsernameModal(users.user3.app.driver)
        expect(await registerModal.isUsernameTakenReady()).toBeTruthy()
        await registerModal.clearInput()
        await registerModal.typeUsername(users.user3.username)
        await registerModal.submitUsernameTaken()
        logger.time(`[${users.user3.app.name}] '${users.user3.username}' joining community time`)
      })

      it('Second user sees general channel', async () => {
        logger.info('new user - 7')
        const app = users.user3.app
        const loadNewUser = async () => {
          generalChannelUser3 = new Channel(app.driver, generalChannelName)
          expect(await generalChannelUser3.isReady()).toBeTruthy()
          expect(await generalChannelUser3.isOpen()).toBeTruthy()
          expect(await generalChannelUser3.isMessageInputReady()).toBeTruthy()
          logger.timeEnd(`[${app.name}] '${users.user3.username}' joining community time`)
        }

        const retryConfig = app.retryConfig
        const failureReason = `Failed to load app for new user ${users.user3.username} within ${retryConfig.timeoutMs}ms`
        const onTimeout = async () => {
          await app.close()
          await app.open()
        }
        await promiseWithRetries(loadNewUser(), failureReason, retryConfig, onTimeout)
      })

      it('Second user can send a message, they see their message tagged as "unregistered"', async () => {
        await generalChannelUser3.sendMessage(users.user3.messages[0], users.user3.username)
        generalChannelUser3 = new Channel(users.user3.app.driver, generalChannelName)
        await generalChannelUser3.waitForLabel(users.user3.username, 'Unregistered')
      })

      it('First user sees that unregistered user\'s messages are marked as "unregistered"', async () => {
        await generalChannelUser1.getMessageIdsByText(users.user3.messages[0], users.user3.username)
        await generalChannelUser1.waitForLabel(users.user3.username, 'Unregistered')
      })
    })

    describe('Second User Registers', () => {
      // TODO: add check for number of messages
      it('Owner goes back online', async () => {
        await users.owner.app.openWithRetries()
        const debugModal = new DebugModeModal(users.owner.app.driver)
        await debugModal.close()
        await sleep(30000)
      })

      // @isla - TODO: Uncomment and validate this test when we fix the issues causing it
      // related to : https://github.com/TryQuiet/quiet/issues/1838, https://github.com/TryQuiet/quiet/issues/2321
      xit('Second user receives certificate, they can see confirmation that they registered', async () => {
        await generalChannelUser3.getMessageIdsByText(
          `@${users.user3.username} has joined and will be registered soon. 🎉 Learn more`,
          users.user3.username
        )
      })

      it('"Unregistered" label is removed from second user\'s messages', async () => {
        generalChannelOwner = new Channel(users.owner.app.driver, generalChannelName)
        await generalChannelOwner.waitForLabelsNotPresent(users.user3.username)
      })
    })

    describe('Owner Creates New Channel', () => {
      it('Owner creates second channel', async () => {
        sidebarOwner = new Sidebar(users.owner.app.driver)
        await sidebarOwner.addNewChannel(newChannelName)
        await sidebarOwner.switchChannel(newChannelName)
        const channels = await sidebarOwner.getChannelList()
        expect(channels.length).toEqual(2)
      })

      it('Owner sends message in second channel', async () => {
        secondChannelOwner = new Channel(users.owner.app.driver, newChannelName)
        expect(await secondChannelOwner.isReady()).toBeTruthy()
        expect(await secondChannelOwner.isMessageInputReady()).toBeTruthy()
        await secondChannelOwner.sendMessage(users.owner.messages[1], users.owner.username)
      })

      it('User reads message in second channel', async () => {
        sidebarUser1 = new Sidebar(users.user1.app.driver)
        await sidebarUser1.switchChannel(newChannelName)
        secondChannelUser1 = new Channel(users.user1.app.driver, newChannelName)
        await secondChannelUser1.getMessageIdsByText(users.owner.messages[1], users.owner.username)
      })
    })

    describe('Channel Deletion', () => {
      it('Owner deletes second channel', async () => {
        channelContextMenuOwner = new ChannelContextMenu(users.owner.app.driver)
        await channelContextMenuOwner.openMenu()
        await channelContextMenuOwner.openDeletionChannelModal()
        await channelContextMenuOwner.deleteChannel()
        const channels = await sidebarOwner.getChannelList()
        expect(await generalChannelOwner.isOpen()).toBeTruthy()
        expect(channels.length).toEqual(1)
      })

      it('User sees info about channel deletion in general channel', async () => {
        expect(await generalChannelUser1.isOpen()).toBeTruthy()
        await generalChannelUser1.getMessageIdsByText(
          `@${users.owner.username} deleted #${newChannelName}`,
          users.owner.username
        )
      })

      it('User sees that the channel is missing in the sidebar', async () => {
        const channels = await sidebarUser1.getChannelList()
        expect(channels.length).toEqual(1)
      })

      it('User can create channel with the same name and is fresh channel', async () => {
        await sidebarUser1.addNewChannel(newChannelName)
        await sidebarUser1.switchChannel(newChannelName)
        const messages = await secondChannelUser1.getUserMessages(users.user1.username)
        expect(messages.length).toEqual(1)
        expect(await secondChannelUser1.isReady()).toBeTruthy()
        const channels = await sidebarUser1.getChannelList()
        expect(channels.length).toEqual(2)
      })

      it('Owner sees the recreated second channel', async () => {
        expect(await secondChannelOwner.isReady()).toBeTruthy()
        const channels = await sidebarOwner.getChannelList()
        expect(channels.length).toEqual(2)
      })

      // End of tests for Windows
      if (process.platform !== 'win32') {
        it('Leave community', async () => {
          logger.info('TEST 2')
          const settingsModal = await new Sidebar(users.user1.app.driver).openSettings()
          expect(await settingsModal.isReady()).toBeTruthy()
          await settingsModal.switchTab(SettingsModalTabName.LEAVE_COMMUNITY)
          await settingsModal.leaveCommunityButton()
        })

        // Delete general channel while guest is absent
        it('Owner recreates general channel', async () => {
          logger.info('TEST 3')
          expect(await generalChannelOwner.isReady()).toBeTruthy()
          expect(await generalChannelOwner.isOpen()).toBeTruthy()
          expect(await generalChannelOwner.isMessageInputReady()).toBeTruthy()
          await channelContextMenuOwner.openMenu()
          await channelContextMenuOwner.openDeletionChannelModal()
          await channelContextMenuOwner.deleteChannel()
        })

        it('Owner sees recreated general channel', async () => {
          logger.info('TEST 3')
          expect(await generalChannelOwner.isReady()).toBeTruthy()
          expect(await generalChannelOwner.isOpen()).toBeTruthy()
          expect(await generalChannelOwner.isMessageInputReady()).toBeTruthy()
          const channels = await sidebarOwner.getChannelList()
          expect(channels.length).toEqual(2)
        })
      }
    })

    describe('Leave Community', () => {
      it('Guest re-join to community successfully', async () => {
        logger.info('TEST 4')
        const debugModal = new DebugModeModal(users.user1.app.driver)
        await debugModal.close()
        const joinCommunityModal = new JoinCommunityModal(users.user1.app.driver)
        expect(await joinCommunityModal.isReady()).toBeTruthy()
        await joinCommunityModal.typeCommunityInviteLink(invitationLink)
        await joinCommunityModal.submit()
      })

      it('Guest registers new username', async () => {
        logger.info('TEST 5')
        const registerModal2 = new RegisterUsernameModal(users.user1.app.driver)
        expect(await registerModal2.isReady()).toBeTruthy()
        await registerModal2.typeUsername(users.user2.username)
        await registerModal2.submit()
        logger.time(`[${users.user1.app.name}] '${users.user2.username}' joining community time`)
      })

      it('Guest waits to join', async () => {
        const joinPanel = new JoiningLoadingPanel(users.user1.app.driver)
        await joinPanel.waitForJoinToComplete()
      })

      // Check correct channels replication
      // TODO: add check for number of messages
      it('User sees information about recreation general channel and see correct amount of messages', async () => {
        logger.info('TEST 6')
        generalChannelUser1 = new Channel(users.user1.app.driver, generalChannelName)
        expect(await generalChannelUser1.isReady()).toBeTruthy()
        expect(await generalChannelUser1.isOpen()).toBeTruthy()
        expect(await generalChannelUser1.isMessageInputReady()).toBeTruthy()
        logger.timeEnd(`[${users.user1.app.name}] '${users.user2.username}' joining community time`)
        await sleep(10000)

        await generalChannelUser1.getMessageIdsByText(
          `@${users.owner.username} deleted all messages in #general`,
          users.owner.username
        )

        await generalChannelUser1.getMessageIdsByText(
          `@${users.user2.username} has joined and will be registered soon. 🎉 Learn more`,
          users.user2.username
        )
      })

      it('Guest sends a message after rejoining community as a new user and it is visible', async () => {
        logger.info('TEST 7')
        generalChannelUser1 = new Channel(users.user1.app.driver, generalChannelName)
        expect(await generalChannelUser1.isReady()).toBeTruthy()
        expect(await generalChannelUser1.isMessageInputReady()).toBeTruthy()
        await generalChannelUser1.sendMessage(users.user2.messages[0], users.user2.username)
      })
    })

    describe('Uploading and downloading files', () => {
      let imageMessageIds: MessageIds | undefined = undefined
      let fileMessageIds: MessageIds | undefined = undefined
      let largeFileMessageIds: MessageIds | undefined = undefined

      it('Owner uploads an image', async () => {
        const uploadFilePath = path.resolve(UPLOAD_FILE_DIR, TEST_IMAGE_FILE_NAME)
        imageMessageIds = await generalChannelOwner.uploadFile(
          TEST_IMAGE_FILE_NAME,
          uploadFilePath,
          UploadedFileType.IMAGE,
          users.owner.username
        )
      })

      it('Guest sees uploaded image', async () => {
        expect(imageMessageIds).toBeDefined()
        await generalChannelUser1.getMessageIdsByFileAndId(
          imageMessageIds!,
          TEST_IMAGE_FILE_NAME,
          UploadedFileType.IMAGE,
          users.owner.username
        )
      })

      it('Owner uploads a file', async () => {
        const uploadFilePath = path.resolve(UPLOAD_FILE_DIR, TEST_FILE_NAME)
        fileMessageIds = await generalChannelOwner.uploadFile(
          TEST_FILE_NAME,
          uploadFilePath,
          UploadedFileType.FILE,
          users.owner.username
        )
      })

      it('Guest sees uploaded file and it downloads', async () => {
        expect(fileMessageIds).toBeDefined()
        await generalChannelUser1.getMessageIdsByFileAndId(
          fileMessageIds!,
          TEST_FILE_NAME,
          UploadedFileType.FILE,
          users.owner.username
        )
      })

      it('Owner uploads a large file', async () => {
        const uploadFilePath = path.resolve(UPLOAD_FILE_DIR, TEST_BIG_FILE_NAME)
        createArbitraryFile(uploadFilePath, BIG_FILE_SIZE)
        largeFileMessageIds = await generalChannelOwner.uploadFile(
          TEST_BIG_FILE_NAME,
          uploadFilePath,
          UploadedFileType.FILE,
          users.owner.username
        )
      })

      it(`Guest sees uploaded large file`, async () => {
        expect(largeFileMessageIds).toBeDefined()
        await generalChannelUser1.getMessageIdsByFileAndId(
          largeFileMessageIds!,
          TEST_BIG_FILE_NAME,
          UploadedFileType.FILE,
          users.owner.username
        )
      })

      it(`Guest cancels download of large file`, async () => {
        expect(largeFileMessageIds).toBeDefined()
        expect(await generalChannelUser1.cancelFileDownload(largeFileMessageIds!)).toBeTruthy()
      })
    })

    describe('Guest Closes App', () => {
      it('Owner closes app', async () => {
        await users.owner.app.close({ forceSaveState: true })
      })

      it('Guest closes app', async () => {
        logger.info('TEST 9')
        await users.user1.app?.close()
      })

      it('Owner re-opens app', async () => {
        await users.owner.app?.openWithRetries()
      })

      it('Owner sends another message after guest left the app and it is visible', async () => {
        logger.info('TEST 10')
        generalChannelOwner = new Channel(users.owner.app.driver, generalChannelName)
        expect(await generalChannelOwner.isReady()).toBeTruthy()
        expect(await generalChannelOwner.isOpen()).toBeTruthy()
        expect(await generalChannelOwner.isMessageInputReady()).toBeTruthy()
        const messageIds = await generalChannelOwner.sendMessage(users.owner.messages[2], users.owner.username)
      })
    })
  })
})<|MERGE_RESOLUTION|>--- conflicted
+++ resolved
@@ -11,11 +11,7 @@
   RegisterUsernameModal,
   Sidebar,
 } from '../selectors'
-<<<<<<< HEAD
-import { promiseWithRetries, sleep } from '../utils'
-=======
 import { promiseWithRetries, sleep, createArbitraryFile } from '../utils'
->>>>>>> c88c86ff
 import { MessageIds, UserTestData } from '../types'
 import { createLogger } from '../logger'
 import * as path from 'path'
@@ -27,10 +23,6 @@
   TEST_IMAGE_FILE_NAME,
   UPLOAD_FILE_DIR,
 } from '../uploadFile.const'
-<<<<<<< HEAD
-import { createArbitraryFile } from '@quiet/common'
-=======
->>>>>>> c88c86ff
 
 const logger = createLogger('multipleClients')
 
