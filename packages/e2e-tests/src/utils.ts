--- conflicted
+++ resolved
@@ -437,8 +437,6 @@
   }
   logger.error(errorText)
   return err
-<<<<<<< HEAD
-=======
 }
 
 export const createArbitraryFile = (filePath: string, sizeBytes: number) => {
@@ -454,5 +452,4 @@
   }
 
   stream.end()
->>>>>>> c88c86ff
 }