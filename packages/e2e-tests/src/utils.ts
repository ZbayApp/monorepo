import { Browser, Builder, type ThenableWebDriver } from 'selenium-webdriver'
import { spawn, exec, execSync, type ChildProcessWithoutNullStreams } from 'child_process'
import { type SupportedPlatformDesktop } from '@quiet/types'
import getPort from 'get-port'
import path from 'path'
import fs from 'fs'
<<<<<<< HEAD
import { DESKTOP_DATA_DIR } from '@quiet/common'
import { RetryConfig, TimeoutMetadata } from './types'
=======
import { DESKTOP_DATA_DIR, getAppDataPath } from '@quiet/common'
import { config } from 'dotenv'
>>>>>>> abd9101f

export const BACKWARD_COMPATIBILITY_BASE_VERSION = '2.0.1' // Pre-latest production version
const appImagesPath = `${__dirname}/../Quiet`

export interface BuildSetupInit {
  port?: number
  debugPort?: number
  defaultDataDir?: boolean
  dataDir?: string
  fileName?: string
}

export class BuildSetup {
  private driver?: ThenableWebDriver | null
  public port?: number
  public debugPort?: number
  public dataDir?: string
  public dataDirPath: string
  private child?: ChildProcessWithoutNullStreams
  private defaultDataDir: boolean
  private fileName?: string

  constructor({ port, debugPort, defaultDataDir = false, dataDir, fileName }: BuildSetupInit) {
    this.port = port
    this.debugPort = debugPort
    this.defaultDataDir = defaultDataDir
    this.dataDir = dataDir
    this.fileName = fileName
    if (this.defaultDataDir) this.dataDir = DESKTOP_DATA_DIR
    if (!this.dataDir) {
      this.dataDir = `e2e_${(Math.random() * 10 ** 18).toString(36)}`
    }
    this.dataDirPath = getAppDataPath({ dataDir: this.dataDir })
  }

  async initPorts() {
    this.port = await getPort()
    this.debugPort = await getPort()
  }

  // Note: .env file is being used locally right now, mainly by script e2e:linux:build
  static getEnvFileName() {
    const { parsed, error } = config()
    console.log('Dotenv config', { parsed, error })
    return process.env.FILE_NAME
  }

  private getBinaryLocation() {
    switch (process.platform) {
      case 'linux':
        console.log('filename', this.fileName)
        return `${__dirname}/../Quiet/${this.fileName ? this.fileName : BuildSetup.getEnvFileName()}`
      case 'win32':
        return `${process.env.LOCALAPPDATA}\\Programs\\@quietdesktop\\Quiet.exe`
      case 'darwin':
        return this.getMacBinaryDir()
      default:
        throw new Error('wrong SYSTEM env')
    }
  }

  private getMacBinaryDir(): string {
    let basePath = '/Applications'
    if (process.env.IS_LOCAL === 'true') {
      console.warn('RUNNING ON LOCAL BINARY')
      const distDirByArch = process.arch === 'arm64' ? 'mac-arm64' : 'mac'
      basePath = `${__dirname}/../../desktop/dist/${distDirByArch}`
    }

    return `${basePath}/Quiet.app/Contents/MacOS/Quiet`
  }

  public getVersionFromEnv() {
    const envFileName = BuildSetup.getEnvFileName()
    if (!envFileName) {
      throw new Error('file name not specified')
    }
    switch (process.platform) {
      case 'linux':
        const linuxIndex = envFileName.indexOf('.AppImage')
        const linuxVersion = envFileName.slice(6, linuxIndex)
        return linuxVersion
      case 'win32':
        const winIndex = envFileName.indexOf('.exe')
        const winVersion = envFileName.slice(12, winIndex)
        return winVersion
      case 'darwin':
        const darwinIndex = envFileName.indexOf('.dmg')
        const darwinVersion = envFileName.slice(6, darwinIndex)
        return darwinVersion
      default:
        throw new Error('wrong SYSTEM env')
    }
  }

  public killNine() {
    exec(`kill -9 $(lsof -t -i:${this.port})`)
    exec(`kill -9 $(lsof -t -i:${this.debugPort})`)
  }

  public async createChromeDriver() {
    await this.initPorts()
    const env = {
      DEBUG: 'backend*,desktop*,utils*,main*',
      DATA_DIR: this.dataDir,
    }
    if (process.platform === 'win32') {
      console.log('!WINDOWS!')
      this.child = spawn(`cd node_modules/.bin & chromedriver.cmd --port=${this.port} --verbose`, [], {
        shell: true,
        env: Object.assign(process.env, env),
      })
    } else {
      this.child = spawn(`node_modules/.bin/chromedriver --port=${this.port} --verbose`, [], {
        shell: true,
        detached: false,
        env: Object.assign(process.env, env),
      })
    }
    // Extra time for chromedriver to setup
    await new Promise<void>(resolve =>
      setTimeout(() => {
        resolve()
      }, 2000)
    )

    this.child.on('error', () => {
      console.error('ERROR')
      this.killNine()
    })

    this.child.on('exit', () => {
      console.log('EXIT')
      this.killNine()
    })

    this.child.on('close', () => {
      console.log('CLOSE')
      this.killNine()
    })

    this.child.on('message', data => {
      console.log('message', data)
    })
    this.child.on('error', data => {
      console.error('error', data)
    })

    this.child.stdout.on('data', data => {
      console.log(`stdout:\n${data}`)
    })

    this.child.stderr.on('data', data => {
      // Quiet logs (handled by 'debug' package) are available in stderr and only with 'verbose' flag on chromedriver
      const trashLogs = ['DevTools', 'COMMAND', 'INFO:CONSOLE', '[INFO]:', 'libnotify-WARNING', 'ALSA lib']
      const dataString = `${data}`
      for (const l of trashLogs) {
        if (dataString.includes(l)) return
      }
      console.log(`[${this.dataDir}]: ${dataString}`)
    })

    this.child.stdin.on('data', data => {
      console.log(`stdin: ${data}`)
    })
  }

  public async getTorPid() {
    const execAsync = async (cmd: string) => {
      return await new Promise(resolve => {
        exec(cmd, (error, stdout, stderr) => {
          if (error) {
            console.warn(error)
          }
          resolve(stdout || stderr)
        })
      })
    }
    const torPid = await execAsync('lsof -t -c tor')
    console.log({ torPid })
    return torPid
  }

  public getDriver(): ThenableWebDriver {
    if (!this.driver) {
      const binary: string = this.getBinaryLocation()
      try {
        this.driver = new Builder()
          .usingServer(`http://localhost:${this.port}`)
          .withCapabilities({
            'goog:chromeOptions': {
              binary,
              args: [`--remote-debugging-port=${this.debugPort}`, '--enable-logging'],
            },
          })
          .forBrowser(Browser.CHROME)
          .build()
      } catch (e) {
        console.log(e)
      }
    }

    if (this.driver == null || this.driver === undefined) {
      throw new Error('No driver')
    }

    return this.driver
  }

  public resetDriver() {
    this.driver = null
  }

  public async killChromeDriver() {
    console.log(`Killing driver (DATA_DIR=${this.dataDir})`)
    this.child?.kill()
    await new Promise<void>(resolve =>
      setTimeout(() => {
        resolve()
      }, 2000)
    )
  }

  public async closeDriver() {
    console.log(`Closing driver (DATA_DIR=${this.dataDir})`)
    await this.driver?.close()
  }

  public clearDataDir(force: boolean = false) {
    if (process.env.IS_CI === 'true' && !force) {
      console.warn('Not deleting data directory because we are running in CI')
      return
    }
    console.log(`Deleting data directory at ${this.dataDirPath}`)
    try {
      fs.rmdirSync(this.dataDirPath, { recursive: true })
    } catch (e) {
      console.error(`Could not delete ${this.dataDirPath}. Reason: ${e.message}`)
    }
  }

  public getProcessData = () => {
    let dataDirPath = ''
    let resourcesPath = ''
    const backendBundlePath = path.normalize('backend-bundle/bundle.cjs')
    const byPlatform = {
      linux: `pgrep -af "${backendBundlePath}" | grep -v egrep | grep "${this.dataDir}"`,
      darwin: `ps -A | grep "${backendBundlePath}" | grep -v egrep | grep "${this.dataDir}"`,
      win32: `powershell "Get-WmiObject Win32_process -Filter {commandline LIKE '%${backendBundlePath.replace(
        /\\/g,
        '\\\\'
      )}%' and commandline LIKE '%${
        this.dataDir
      }%' and name = 'Quiet.exe'} | Format-Table CommandLine -HideTableHeaders -Wrap -Autosize"`,
    }

    const command = byPlatform[process.platform as SupportedPlatformDesktop]
    const appBackendProcess = execSync(command).toString('utf8').trim()
    console.log('Backend process info', appBackendProcess)
    let args = appBackendProcess.split(' ')
    if (process.platform === 'win32') {
      args = args.filter(item => item.trim() !== '')
      args = args.map(item => item.trim())
    }
    console.log('Args:', args)
    if (args.length >= 5) {
      if (process.platform === 'win32') {
        dataDirPath = args[5]
        resourcesPath = args[7]
      } else {
        dataDirPath = args[6]
        resourcesPath = args[8]
      }
    }
    console.log('Extracted dataDirPath:', dataDirPath, 'resourcesPath:', resourcesPath)
    return {
      dataDirPath,
      resourcesPath,
    }
  }
}

const quietAppImage = (version = BACKWARD_COMPATIBILITY_BASE_VERSION) => {
  return `Quiet-${version}.AppImage`
}

export const downloadInstaller = (version = BACKWARD_COMPATIBILITY_BASE_VERSION) => {
  if (process.platform !== 'linux') throw new Error('Linux support only')

  const appImage = quietAppImage(version)
  const appImageTargetPath = path.join(appImagesPath, appImage)
  if (fs.existsSync(appImageTargetPath)) {
    console.log(`${appImage} already exists. Skipping download.`)
    return appImage
  }
  const downloadUrl = `https://github.com/TryQuiet/quiet/releases/download/%40quiet%2Fdesktop%40${version}/${appImage}`
  console.log(`Downloading Quiet version: ${version} from ${downloadUrl}`)
  // With newer curl: execSync(`curl -LO --output-dir ${appImagesPath} ${downloadUrl}`)
  execSync(`curl -LO ${downloadUrl}`)
  const appImageDownloadPath = path.join(process.cwd(), appImage)
  console.log(`Downloaded to ${appImageDownloadPath}`)
  fs.renameSync(appImageDownloadPath, appImageTargetPath)
  console.log('Moved to', appImageTargetPath)
  // Make it executable
  fs.chmodSync(appImageTargetPath, 0o755)
  return appImage
}

export const copyInstallerFile = (file: string) => {
  if (process.platform !== 'linux') throw new Error('Linux support only')

  const base = path.join(appImagesPath, file)
  const parsedBase = path.parse(file)
  const copiedFileName = `${parsedBase.name}-copy${parsedBase.ext}`
  const copiedFilePath = path.join(appImagesPath, copiedFileName)
  if (fs.existsSync(copiedFilePath)) {
    console.log(`${copiedFileName} already exists. Skipping copy.`)
    return copiedFileName
  }

  fs.copyFileSync(base, copiedFilePath)
  console.log(`Copied ${base} to ${copiedFilePath}`)
  return copiedFileName
}

export const sleep = async (timeMs = 1000) => {
  await new Promise<void>(resolve =>
    setTimeout(() => {
      resolve()
    }, timeMs)
  )
}

export class Timeout {
  private id: NodeJS.Timeout | number | undefined = undefined

  public set(timeoutMs: number, reason: string): Promise<unknown> {
    if (this.id != null) {
      throw new Error('Timeout already set')
    }

    return new Promise((resolve, reject) => {
      this.id = setTimeout(() => {
        reject(reason)
        this.clear()
      }, timeoutMs)
    })
  }

  public async wrap<T>(promise: Promise<T>, timeoutMs: number, reason: string): Promise<T> {
    return (Promise.race([promise, this.set(timeoutMs, reason)]) as Promise<T>)
      .catch(reason => {
        throw new Error(reason)
      })
      .finally(() => this.clear())
  }

  public clear(): void {
    clearTimeout(this.id as NodeJS.Timeout)
    this.id = undefined
  }
}

export const promiseWithTimeout = async <T>(
  promise: Promise<T>,
  reason: string,
  timeoutMs: number,
  onTimeout?: () => Promise<void>
): Promise<T> => {
  const timeout = new Timeout()
  try {
    const result: T = await timeout.wrap(promise, timeoutMs, reason)
    return result
  } catch (e) {
    if (e.message === reason) {
      if (onTimeout != null) await onTimeout()
      throw logAndReturnError(e)
    }
    throw e
  }
}

export const promiseWithRetries = async <T>(
  promise: Promise<T>,
  reason: string,
  retryConfig: RetryConfig,
  onTimeout?: () => Promise<void>
): Promise<T> => {
  const attempts = 0
  while (attempts < retryConfig.attempts) {
    try {
      const result: T = await promiseWithTimeout(promise, reason, retryConfig.timeoutMs, onTimeout)
      return result
    } catch (e) {
      console.error(e.message)
      if (e.message === reason) {
        console.warn(`Timeout exceeded on promise with reason: ${reason}`)
        continue
      }
      throw e
    }
  }

  throw logAndReturnError(`Exceeded ${retryConfig.attempts} retry attempts`)
}

export const logAndReturnError = (error: string | Error): Error => {
  let errorText: string
  let err: Error
  if (error instanceof Error) {
    errorText = error.message
    err = error
  } else {
    errorText = error
    err = new Error(errorText)
  }
  console.error(errorText)
  return err
}<|MERGE_RESOLUTION|>--- conflicted
+++ resolved
@@ -4,13 +4,9 @@
 import getPort from 'get-port'
 import path from 'path'
 import fs from 'fs'
-<<<<<<< HEAD
-import { DESKTOP_DATA_DIR } from '@quiet/common'
+import { DESKTOP_DATA_DIR, getAppDataPath } from '@quiet/common'
 import { RetryConfig, TimeoutMetadata } from './types'
-=======
-import { DESKTOP_DATA_DIR, getAppDataPath } from '@quiet/common'
 import { config } from 'dotenv'
->>>>>>> abd9101f
 
 export const BACKWARD_COMPATIBILITY_BASE_VERSION = '2.0.1' // Pre-latest production version
 const appImagesPath = `${__dirname}/../Quiet`
