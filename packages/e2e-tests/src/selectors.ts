import { By, Key, type ThenableWebDriver, until } from 'selenium-webdriver'
import { BuildSetup, type BuildSetupInit } from './utils'

export class App {
  thenableWebDriver?: ThenableWebDriver
  buildSetup: BuildSetup
  isOpened: boolean
  constructor(buildSetupConfig?: BuildSetupInit) {
    this.buildSetup = new BuildSetup({ ...buildSetupConfig })
    this.isOpened = false
  }

  get driver(): ThenableWebDriver {
    if (!this.thenableWebDriver) {
      this.thenableWebDriver = this.buildSetup.getDriver()
    }
    return this.thenableWebDriver
  }

  get name() {
    return this.buildSetup.dataDir
  }

  async open() {
    console.log('Opening the app', this.buildSetup.dataDir)
    this.buildSetup.resetDriver()
    await this.buildSetup.createChromeDriver()
    this.isOpened = true
    this.thenableWebDriver = this.buildSetup.getDriver()
    await this.driver.getSession()
    const debugModal = new DebugModeModal(this.driver)
    await debugModal.close()
  }

  async close(options?: { forceSaveState?: boolean }) {
    if (!this.isOpened) return
    console.log('Closing the app', this.buildSetup.dataDir)
    if (options?.forceSaveState) {
      await this.saveState() // Selenium creates community and closes app so fast that redux state may not be saved properly
      await this.waitForSavedState()
    }
    await this.buildSetup.closeDriver()
    await this.buildSetup.killChromeDriver()
    if (process.platform === 'win32') {
      this.buildSetup.killNine()
      await new Promise<void>(resolve => setTimeout(() => resolve(), 2000))
    }
    this.isOpened = false
    console.log('App closed', this.buildSetup.dataDir)
  }

  get saveStateButton() {
    return this.driver.wait(until.elementLocated(By.xpath('//div[@data-testid="save-state-button"]')))
  }

  async saveState() {
    const stateButton = await this.saveStateButton
    await this.driver.executeScript('arguments[0].click();', stateButton)
  }

  async waitForSavedState() {
    const dataSaved = this.driver.wait(until.elementLocated(By.xpath('//div[@data-is-saved="true"]')))
    return await dataSaved
  }
}

export class StartingLoadingPanel {
  private readonly driver: ThenableWebDriver
  constructor(driver: ThenableWebDriver) {
    this.driver = driver
  }

  get element() {
    return this.driver.wait(until.elementLocated(By.xpath('//div[@data-testid="startingPanelComponent"]')))
  }
}

export class WarningModal {
  private readonly driver: ThenableWebDriver

  constructor(driver: ThenableWebDriver) {
    this.driver = driver
  }

  get titleElement() {
    return this.driver.wait(until.elementLocated(By.xpath('//h3[@data-testid="warningModalTitle"]')))
  }

  async close() {
    const submitButton = await this.driver.findElement(By.xpath('//button[@data-testid="warningModalSubmit"]'))
    await submitButton.click()
  }
}

export class JoiningLoadingPanel {
  private readonly driver: ThenableWebDriver
  constructor(driver: ThenableWebDriver) {
    this.driver = driver
  }

  get element() {
    return this.driver.wait(until.elementLocated(By.xpath('//div[@data-testid="joiningPanelComponent"]')))
  }
}

export class ChannelContextMenu {
  private readonly driver: ThenableWebDriver
  constructor(driver: ThenableWebDriver) {
    this.driver = driver
  }

  async openMenu() {
    const menu = this.driver.wait(until.elementLocated(By.xpath('//div[@data-testid="channelContextMenuButton"]')))
    await menu.click()
  }

  async openDeletionChannelModal() {
    const tab = this.driver.wait(until.elementLocated(By.xpath('//div[@data-testid="contextMenuItemDelete"]')))
    await tab.click()
  }

  async deleteChannel() {
    const button = this.driver.wait(until.elementLocated(By.xpath('//button[@data-testid="deleteChannelButton"]')))
    await button.click()
    await new Promise<void>(resolve =>
      setTimeout(() => {
        resolve()
      }, 5000)
    )
  }
}
export class RegisterUsernameModal {
  private readonly driver: ThenableWebDriver
  constructor(driver: ThenableWebDriver) {
    this.driver = driver
  }

  get element() {
    return this.driver.wait(until.elementLocated(By.xpath("//h3[text()='Register a username']")))
  }

  get error() {
    return this.driver.wait(until.elementLocated(By.xpath("//p[text()='Username already taken.']")))
  }

  async typeUsername(username: string) {
    const usernameInput = await this.driver.findElement(By.xpath('//input[@name="userName"]'))
    await usernameInput.sendKeys(username)
  }

  async clearInput() {
    const usernameInput = await this.driver.findElement(By.xpath('//input[@name="userName"]'))
    if (process.platform === 'darwin') {
      await usernameInput.sendKeys(Key.COMMAND + 'a')
      await usernameInput.sendKeys(Key.DELETE)
    } else {
      await usernameInput.sendKeys(Key.CONTROL + 'a')
      await usernameInput.sendKeys(Key.DELETE)
    }
  }

  async submit() {
    const submitButton = await this.driver.findElement(By.xpath('//button[text()="Register"]'))
    await submitButton.click()
  }
}
export class JoinCommunityModal {
  private readonly driver: ThenableWebDriver
  constructor(driver: ThenableWebDriver) {
    this.driver = driver
  }

  get element() {
    return this.driver.wait(until.elementLocated(By.xpath("//h3[text()='Join community']")))
  }

  async switchToCreateCommunity() {
    const link = this.driver.findElement(By.linkText('create a new community'))
    await link.click()
  }

  async typeCommunityCode(code: string) {
    const communityNameInput = await this.driver.findElement(By.xpath('//input[@placeholder="Invite code"]'))
    await communityNameInput.sendKeys(code)
  }

  async submit() {
    const continueButton = await this.driver.findElement(By.xpath('//button[@data-testid="continue-joinCommunity"]'))
    await continueButton.click()
  }
}
export class CreateCommunityModal {
  private readonly driver: ThenableWebDriver
  constructor(driver: ThenableWebDriver) {
    this.driver = driver
  }

  get element() {
    return this.driver.findElement(By.xpath("//h3[text()='Create your community']"))
  }

  async typeCommunityName(name: string) {
    const communityNameInput = await this.driver.findElement(By.xpath('//input[@placeholder="Community name"]'))
    await communityNameInput.sendKeys(name)
  }

  async submit() {
    const continueButton = await this.driver.findElement(By.xpath('//button[@data-testid="continue-createCommunity"]'))
    await continueButton.click()
  }
}
export class Channel {
  private readonly name: string
  private readonly driver: ThenableWebDriver
  constructor(driver: ThenableWebDriver, name: string) {
    this.driver = driver
    this.name = name
  }

  get title() {
    return this.driver.findElement(By.xpath(`//span[text()="#${this.name}}"]`))
  }

  get messagesList() {
    return this.driver.findElement(By.xpath('//ul[@id="messages-scroll"]'))
  }

  async messagesGroup() {
    const messagesList = await this.messagesList
    return await messagesList.findElement(By.css('li'))
  }

  async messagesGroupContent() {
    const messagesGroup = await this.messagesGroup()
    return await messagesGroup.findElement(By.xpath('//p[@data-testid="/messagesGroupContent-/"]'))
  }

  async waitForUserMessage(username: string, messageContent: string) {
    console.log(`Waiting for user "${username}" message "${messageContent}"`)
    return this.driver.wait(async () => {
      const messages = await this.getUserMessages(username)
      const hasMessage = messages.find(async msg => {
        const messageText = await msg.getText()
        console.log(`got message "${messageText}"`)
        return messageText.includes(messageContent)
      })
      return hasMessage
    })
  }

  get getAllMessages() {
    return this.driver.wait(until.elementsLocated(By.xpath('//*[contains(@data-testid, "userMessages-")]')))
  }

  get element() {
    return this.driver.wait(until.elementLocated(By.xpath('//p[@data-testid="general-link-text"]')))
  }

  get messageInput() {
    return this.driver.wait(until.elementLocated(By.xpath('//*[@data-testid="messageInput"]')))
  }

  async sendMessage(message: string) {
    const communityNameInput = await this.messageInput
    await communityNameInput.sendKeys(message)
    await communityNameInput.sendKeys(Key.ENTER)
    await new Promise<void>(resolve =>
      setTimeout(() => {
        resolve()
      }, 5000)
    )
  }

  async getUserMessages(username: string) {
    return await this.driver.wait(
      until.elementsLocated(By.xpath(`//*[contains(@data-testid, "userMessages-${username}")]`))
    )
  }

  async waitForLabel(username: string, label: string) {
    console.log(`Waiting for user's "${username}" label "${label}" label`)
    await this.driver.wait(async () => {
      const labels = await this.driver.findElements(By.xpath(`//*[contains(@data-testid, "userLabel-${username}")]`))
      const properLabels = labels.filter(async labelElement => {
        const labelText = await labelElement.getText()
        return labelText === label
      })
      return properLabels.length > 0
    })
  }

  async waitForLabelsNotPresent(username: string) {
    console.log(`Waiting for user's "${username}" label to not be present`)
    await this.driver.wait(async () => {
      const labels = await this.driver.findElements(By.xpath(`//*[contains(@data-testid, "userLabel-${username}")]`))
      return labels.length === 0
    })
  }

  async getMessage(text: string) {
    return await this.driver.wait(until.elementLocated(By.xpath(`//span[contains(text(),"${text}")]`)))
  }
}
export class Sidebar {
  private readonly driver: ThenableWebDriver
  constructor(driver: ThenableWebDriver) {
    this.driver = driver
  }

  async getChannelList() {
    const channels = await this.driver.findElements(By.xpath('//*[contains(@data-testid, "link-text")]'))
    return channels
  }

  async openSettings() {
    const button = await this.driver.findElement(By.xpath('//span[@data-testid="settings-panel-button"]'))
    await button.click()
    return new Settings(this.driver)
  }

  async switchChannel(name: string) {
    const channelLink = await this.driver.wait(until.elementLocated(By.xpath(`//div[@data-testid="${name}-link"]`)))
    await channelLink.click()
  }

  async addNewChannel(name: string) {
    const button = await this.driver.findElement(By.xpath('//button[@data-testid="addChannelButton"]'))
    await button.click()
    const channelNameInput = await this.driver.findElement(By.xpath('//input[@name="channelName"]'))
    await channelNameInput.sendKeys(name)
    const channelNameButton = await this.driver.findElement(By.xpath('//button[@data-testid="channelNameSubmit"]'))
    await channelNameButton.click()
    return new Channel(this.driver, name)
  }
}
export class UpdateModal {
  private readonly driver: ThenableWebDriver
  constructor(driver: ThenableWebDriver) {
    this.driver = driver
  }

  get element() {
    return this.driver.wait(until.elementLocated(By.xpath("//h3[text()='Software update']")))
  }

  async close() {
    const closeButton = await this.driver
      .findElement(By.xpath('//div[@data-testid="ModalActions"]'))
      .findElement(By.css('button'))
    await closeButton.click()
  }
}
export class Settings {
  private readonly driver: ThenableWebDriver
  constructor(driver: ThenableWebDriver) {
    this.driver = driver
  }

  get element() {
    return this.driver.wait(until.elementLocated(By.xpath("//h6[text()='Settings']")))
  }

  async getVersion() {
    await this.switchTab('about')
    await new Promise<void>(resolve => setTimeout(() => resolve(), 500))
    const textWebElement = await this.driver.findElement(By.xpath('//p[contains(text(),"Version")]'))
    const text = await textWebElement.getText()

    const version = this.formatVersionText(text)

    return version
  }

  private formatVersionText(text: string) {
    const index1 = text.indexOf(':') + 1
    const index2 = text.indexOf('\n')
    const version = text.slice(index1, index2).trim()
    return version
  }

  async openLeaveCommunityModal() {
    const tab = await this.driver.wait(until.elementLocated(By.xpath('//p[@data-testid="leave-community-tab"]')))
    await tab.click()
  }

  async leaveCommunityButton() {
    const button = await this.driver.wait(until.elementLocated(By.xpath('//button[text()="Leave community"]')))
    await button.click()
  }

  async switchTab(name: string) {
    const tab = await this.driver.findElement(By.xpath(`//button[@data-testid='${name}-settings-tab']`))
    await tab.click()
  }

  async invitationCode() {
    const unlockButton = await this.driver.findElement(By.xpath('//button[@data-testid="show-invitation-link"]'))

    await unlockButton.click()

    return await this.driver.findElement(By.xpath("//p[@data-testid='invitation-link']"))
  }

  async close() {
    const closeButton = await this.driver
      .findElement(By.xpath('//div[@data-testid="settingsModalActions"]'))
      .findElement(By.css('button'))
    await closeButton.click()
  }
}
export class DebugModeModal {
  private readonly driver: ThenableWebDriver
  constructor(driver: ThenableWebDriver) {
    this.driver = driver
    console.log('Debug modal')
  }

  get element() {
    return this.driver.wait(until.elementLocated(By.xpath("//h3[text()='App is running in debug mode']")), 5000)
  }

  get button() {
    return this.driver.wait(until.elementLocated(By.xpath("//button[text()='Understand']")), 5000)
  }

  async close() {
    if (!process.env.TEST_MODE) return
    let button
    try {
      console.log('Closing debug modal')
      await this.element.isDisplayed()
      console.log('Debug modal title is displayed')
      button = await this.button
      console.log('Debug modal button is displayed')
    } catch (e) {
      console.log('Debug modal might have been covered by "join community" modal', e.message)
      return
    }

    await button.isDisplayed()
    console.log('Button is displayed')
    await button.click()
    console.log('Button click')
    try {
      const log = await this.driver.executeScript('arguments[0].click();', button)
      console.log('executeScript', log)
    } catch (e) {
<<<<<<< HEAD
      console.log('Probably clicked hidden close button on debug modal', e)
=======
      console.log('Probably clicked hidden close button on debug modal')
>>>>>>> 5ddbc6ad
    }
    await new Promise<void>(resolve => setTimeout(() => resolve(), 2000))
  }
}<|MERGE_RESOLUTION|>--- conflicted
+++ resolved
@@ -445,11 +445,7 @@
       const log = await this.driver.executeScript('arguments[0].click();', button)
       console.log('executeScript', log)
     } catch (e) {
-<<<<<<< HEAD
-      console.log('Probably clicked hidden close button on debug modal', e)
-=======
       console.log('Probably clicked hidden close button on debug modal')
->>>>>>> 5ddbc6ad
     }
     await new Promise<void>(resolve => setTimeout(() => resolve(), 2000))
   }
