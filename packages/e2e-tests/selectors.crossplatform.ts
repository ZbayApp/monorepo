import { By, Key, ThenableWebDriver, until } from 'selenium-webdriver'
export class StartingLoadingPanel {
  private readonly text: string
  private readonly driver: ThenableWebDriver
  constructor(driver: ThenableWebDriver) {
    this.driver = driver
  }

  get element() {
    return this.driver.wait(
      until.elementLocated(By.xpath('//div[@data-testid="startingPanelComponent"]'))
    )
  }
  // get element() {
  //   return this.driver.wait(until.elementLocated(By.xpath(`//span[text()="${this.text}"]`)))
  // }
  // get title() {
  //   return this.driver.findElement(By.xpath(`//span[text()="${this.text}"]`))
  // }
}
<<<<<<< HEAD

export class WarningModal {
  private readonly driver: ThenableWebDriver

  constructor(driver: ThenableWebDriver) {
    this.driver = driver
  }

  get titleElement() {
    return this.driver.wait(
      until.elementLocated(By.xpath('//h3[@data-testid="warningModalTitle"]'))
    )
  }

  async close() {
    const submitButton = await this.driver.findElement(By.xpath('//button[@data-testid="warningModalSubmit"]'))
    await submitButton.click()
  }
}

=======
>>>>>>> 14ab40df
export class JoiningLoadingPanel {
  private readonly driver: ThenableWebDriver
  constructor(driver: ThenableWebDriver) {
    this.driver = driver
  }

  get element() {
    return this.driver.wait(
      until.elementLocated(By.xpath('//div[@data-testid="joiningPanelComponent"]'))
    )
  }
}
export class RegisterUsernameModal {
  private readonly driver: ThenableWebDriver
  constructor(driver: ThenableWebDriver) {
    this.driver = driver
  }

  get element() {
    return this.driver.wait(until.elementLocated(By.xpath("//h3[text()='Register a username']")))
  }

  async typeUsername(username: string) {
    const usernameInput = await this.driver.findElement(By.xpath('//input[@name="userName"]'))
    await usernameInput.sendKeys(username)
  }

  async submit() {
    const submitButton = await this.driver.findElement(By.xpath('//button[text()="Register"]'))
    await submitButton.click()
  }
}
export class JoinCommunityModal {
  private readonly driver: ThenableWebDriver
  constructor(driver: ThenableWebDriver) {
    this.driver = driver
  }

  get element() {
    return this.driver.wait(until.elementLocated(By.xpath("//h3[text()='Join community']")))
  }

  async switchToCreateCommunity() {
    const link = this.driver.findElement(By.linkText('create a new community'))
    await link.click()
  }

  async typeCommunityCode(code: string) {
    const communityNameInput = await this.driver.findElement(
      By.xpath('//input[@placeholder="Invite code"]')
    )
    await communityNameInput.sendKeys(code)
  }

  async submit() {
    const continueButton = await this.driver.findElement(
      By.xpath('//button[@data-testid="continue-joinCommunity"]')
    )
    await continueButton.click()
  }
}
export class CreateCommunityModal {
  private readonly driver: ThenableWebDriver
  constructor(driver: ThenableWebDriver) {
    this.driver = driver
  }

  get element() {
    return this.driver.findElement(By.xpath("//h3[text()='Create your community']"))
  }

  async typeCommunityName(name: string) {
    const communityNameInput = await this.driver.findElement(
      By.xpath('//input[@placeholder="Community name"]')
    )
    await communityNameInput.sendKeys(name)
  }

  async submit() {
    const continueButton = await this.driver.findElement(
      By.xpath('//button[@data-testid="continue-createCommunity"]')
    )
    await continueButton.click()
  }
}
export class Channel {
  private readonly name: string
  private readonly driver: ThenableWebDriver
  constructor(driver: ThenableWebDriver, name: string) {
    this.driver = driver
    this.name = name
  }

  get title() {
    return this.driver.findElement(By.xpath(`//span[text()="#${this.name}}"]`))
  }

  get messagesList() {
    return this.driver.findElement(By.xpath('//ul[@id="messages-scroll"]'))
  }

  async messagesGroup() {
    const messagesList = await this.messagesList
    return await messagesList.findElement(By.css('li'))
  }

  async messagesGroupContent() {
    const messagesGroup = await this.messagesGroup()
    return await messagesGroup.findElement(By.xpath('//p[@data-testid="/messagesGroupContent-/"]'))
  }

  get getAllMessages() {
    return this.driver.wait(
      until.elementsLocated(By.xpath('//*[contains(@data-testid, "userMessages-")]'))
    )
  }

  get element() {
    return this.driver.wait(until.elementLocated(By.xpath('//p[@data-testid="general-link-text"]')))
  }

  get messageInput() {
    return this.driver.wait(until.elementLocated(By.xpath('//div[@data-testid="messageInput"]')))
  }

  async sendMessage(message: string) {
    const communityNameInput = await this.messageInput
    await communityNameInput.sendKeys(message)
    await communityNameInput.sendKeys(Key.ENTER)
  }

  async getUserMessages(username: string) {
    return await this.driver.wait(
      until.elementsLocated(By.xpath(`//*[contains(@data-testid, "userMessages-${username}")]`))
    )
  }
}
export class Sidebar {
  private readonly driver: ThenableWebDriver
  constructor(driver: ThenableWebDriver) {
    this.driver = driver
  }

  async openSettings() {
    const button = await this.driver.findElement(
      By.xpath('//span[@data-testid="settings-panel-button"]')
    )
    await button.click()
    return new Settings(this.driver)
  }

  async switchChannel(name: string) {
    const channelLink = await this.driver.wait(
      until.elementLocated(By.xpath(`//div[@data-testid="${name}-link"]`))
    )
    await channelLink.click()
    return new Channel(this.driver, name)
  }

  async addNewChannel(name: string) {
    const button = await this.driver.findElement(
      By.xpath('//button[@data-testid="addChannelButton"]')
    )
    await button.click()
    const channelNameInput = await this.driver.findElement(By.xpath('//input[@name="channelName"]'))
    await channelNameInput.sendKeys(name)
    const channelNameButton = await this.driver.findElement(
      By.xpath('//button[@data-testid="channelNameSubmit"]')
    )
    await channelNameButton.click()
    return new Channel(this.driver, name)
  }
}
export class Settings {
  private readonly driver: ThenableWebDriver
  constructor(driver: ThenableWebDriver) {
    this.driver = driver
  }

  get element() {
    return this.driver.wait(until.elementLocated(By.xpath("//h6[text()='Settings']")))
  }

  async switchTab(name: string) {
    const tab = await this.driver.findElement(
      By.xpath(`//button[@data-testid='${name}-settings-tab']`)
    )
    await tab.click()
  }

  async invitationCode() {
    const unlockButton = await this.driver.findElement(
      By.xpath('//button[@data-testid="show-invitation-link"]')
    )

    await unlockButton.click()

    return await this.driver.findElement(By.xpath("//p[@data-testid='invitation-link']"))
  }

  async close() {
    const closeButton = await this.driver
      .findElement(By.xpath('//div[@data-testid="settingsModalActions"]'))
      .findElement(By.css('button'))
    await closeButton.click()
  }
}
export class DebugModeModal {
  private readonly driver: ThenableWebDriver
  constructor(driver: ThenableWebDriver) {
    this.driver = driver
    console.log('Debug modal')
  }

  get element() {
    return this.driver.wait(
      until.elementLocated(By.xpath("//h3[text()='App is running in debug mode']"))
    )
  }

  get button() {
    return this.driver.wait(until.elementLocated(By.xpath("//button[text()='Understand']")))
  }

  async close() {
    console.log('Closing debug modal')
    await this.element.isDisplayed()
    const button = await this.button
    console.log('Debug modal title is displayed')
    await button.isDisplayed()
    console.log('Button is displayed')
    await button.click()
    console.log('Button click')
    try {
      const log = await this.driver.executeScript('arguments[0].click();', button)
      console.log('executeScript', log)
    } catch (e) {
      console.log('Probably click properly close modal')
    }
  }

  async closeInTestMode() {

  }
}<|MERGE_RESOLUTION|>--- conflicted
+++ resolved
@@ -18,7 +18,6 @@
   //   return this.driver.findElement(By.xpath(`//span[text()="${this.text}"]`))
   // }
 }
-<<<<<<< HEAD
 
 export class WarningModal {
   private readonly driver: ThenableWebDriver
@@ -39,8 +38,6 @@
   }
 }
 
-=======
->>>>>>> 14ab40df
 export class JoiningLoadingPanel {
   private readonly driver: ThenableWebDriver
   constructor(driver: ThenableWebDriver) {
