--- conflicted
+++ resolved
@@ -51,25 +51,6 @@
     await buildSetup2.killChromeDriver()
   })
   describe('Stages:', () => {
-<<<<<<< HEAD
-    it('Close debug modal', async () => {
-      console.log('Debug modal')
-      const debugModal = new DebugModeModal(driver)
-      await debugModal.element.isDisplayed()
-      const button = await debugModal.button
-      console.log('Debug modal title is displayed')
-      await button.isDisplayed()
-      console.log('Button is displayed')
-      await button.click()
-      console.log('Button click')
-      try {
-        const log = await driver.executeScript('arguments[0].click();', button)
-        console.log('executeScript', log)
-      } catch (e) {
-        console.log('Probably click properly close modal')
-      }
-    })
-=======
     if (process.env.TEST_MODE) {
       it('Close debug modal', async () => {
         console.log('Debug modal')
@@ -90,7 +71,6 @@
       })
     }
 
->>>>>>> 3189de2d
     it('StartingLoadingPanel modal', async () => {
       const loadingPanel = new StartingLoadingPanel(driver)
       const isLoadingPanel = await loadingPanel.element.isDisplayed()
@@ -156,25 +136,6 @@
       driver2 = buildSetup2.getDriver()
       await driver2.getSession()
     })
-<<<<<<< HEAD
-    it('Close debug modal', async () => {
-      console.log('Debug modal')
-      const debugModal = new DebugModeModal(driver2)
-      await debugModal.element.isDisplayed()
-      const button = await debugModal.button
-      console.log('Debug modal title is displayed')
-      await button.isDisplayed()
-      console.log('Button is displayed')
-      await button.click()
-      console.log('Button click')
-      try {
-        const log = await driver2.executeScript('arguments[0].click();', button)
-        console.log('executeScript', log)
-      } catch (e) {
-        console.log('Probably click properly close modal')
-      }
-    })
-=======
     if (process.env.TEST_MODE) {
       it('Close debug modal', async () => {
         console.log('Debug modal')
@@ -194,7 +155,6 @@
         }
       })
     }
->>>>>>> 3189de2d
     it('StartingLoadingPanel modal', async () => {
       console.log('new user - 2')
       const loadingPanel = new StartingLoadingPanel(driver2)
