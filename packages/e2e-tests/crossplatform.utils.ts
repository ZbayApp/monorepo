import { Browser, Builder, ThenableWebDriver } from 'selenium-webdriver'
import { spawn, exec, ChildProcessWithoutNullStreams } from 'child_process'

export class BuildSetup {
  private driver: ThenableWebDriver
  public containerId: string
  public ipAddress: string
  public port: number
  public debugPort: number
  public dataDir: string
  private child: ChildProcessWithoutNullStreams

  constructor(port: number, debugPort: number) {
    this.port = port
    this.debugPort = debugPort
  }

  private getBinaryLocation() {
    switch (process.platform) {
      case 'linux':
        return `${__dirname}/Quiet/Quiet-1.0.0-alpha.13.AppImage`
      case 'win32':
        return `${process.env.LOCALAPPDATA}\\Programs\\quiet\\Quiet.exe`
      case 'darwin':
        return '/Applications/Quiet.app/Contents/MacOS/Quiet'
      default:
        throw new Error('wrong SYSTEM env')
    }
  }

  public async createChromeDriver() {
    this.dataDir = (Math.random() * 10 ** 18).toString(36)

    if (process.platform === 'win32') {
      exec(`cd %APPDATA% % & mkdir ${this.dataDir}`, e => console.log({ e }))
      this.child = spawn(
        `set DATA_DIR=${this.dataDir} & cd node_modules/.bin & chromedriver.cmd --port=${this.port}`,
        [],
        {
          shell: true
        }
      )
    } else {
      this.child = spawn(
        `DEBUG=backend DATA_DIR=${this.dataDir} node_modules/.bin/chromedriver --port=${this.port}`,
        [],
        {
          shell: true,
          detached: false,
        }
      )
    }
    // Extra time for chromedriver to setup
    await new Promise<void>(resolve => setTimeout(() => resolve(), 2000))

<<<<<<< HEAD
    this.child.on('message', data => console.log('message', data))
    this.child.on('error', data => console.log('error', data))
=======
    const killNine = () => {
      exec(`kill -9 $(lsof -t -i:${this.port})`)
      exec(`kill -9 $(lsof -t -i:${this.debugPort})`)
    }

    this.child.on('error', () => {
      console.log('ERROR')
      killNine()
    })

    this.child.on('exit', () => {
      console.log('EXIT')
      killNine()
    })

    this.child.on('close', () => {
      console.log('CLOSE')
      killNine()
    })
>>>>>>> 8f69b62f

    this.child.stdout.on('data', data => {
      console.log(`stdout:\n${data}`)
    })

    this.child.stderr.on('data', data => {
      console.error(`stderr: ${data}`)
    })

    this.child.stdin.on('data', data => {
      console.error(`stdin: ${data}`)
    })
  }

  public getDriver() {
    const binary = this.getBinaryLocation()
    if (!this.driver) {
      try {
        this.driver = new Builder()
          .usingServer(`http://localhost:${this.port}`)
          .withCapabilities({
            'goog:chromeOptions': {
              binary: binary,
              args: [`--remote-debugging-port=${this.debugPort}`]
            }
          })
          .forBrowser(Browser.CHROME)
          .build()
      } catch (e) {
        console.log(e)
      }
    }

    return this.driver
  }

  public async killChromeDriver() {
    console.log('kill')
    this.child.kill()
    await new Promise<void>(resolve => setTimeout(() => resolve(), 2000))
  }

  public async closeDriver() {
    await this.driver.close()
  }
}<|MERGE_RESOLUTION|>--- conflicted
+++ resolved
@@ -46,17 +46,13 @@
         [],
         {
           shell: true,
-          detached: false,
+          detached: false
         }
       )
     }
     // Extra time for chromedriver to setup
     await new Promise<void>(resolve => setTimeout(() => resolve(), 2000))
 
-<<<<<<< HEAD
-    this.child.on('message', data => console.log('message', data))
-    this.child.on('error', data => console.log('error', data))
-=======
     const killNine = () => {
       exec(`kill -9 $(lsof -t -i:${this.port})`)
       exec(`kill -9 $(lsof -t -i:${this.debugPort})`)
@@ -76,7 +72,9 @@
       console.log('CLOSE')
       killNine()
     })
->>>>>>> 8f69b62f
+
+    this.child.on('message', data => console.log('message', data))
+    this.child.on('error', data => console.log('error', data))
 
     this.child.stdout.on('data', data => {
       console.log(`stdout:\n${data}`)
