{
  "name": "e2e-tests",
  "version": "0.4.0-alpha.0",
  "description": "For running end to end tests we use testcafe (https://testcafe.io/) along with its official electron plugin (https://github.com/DevExpress/testcafe-browser-provider-electron)",
  "main": "index.js",
  "scripts": {
    "build": "tsc -p tsconfig.build.json",
    "prepublish": "npm run build",
    "build:app": "lerna run build:prod --scope quiet",
    "build:testcafe": "lerna run build --scope testcafe-browser-provider-electron",
    "lint": "eslint --ext .ts . --fix",
    "lint-ci": "eslint --ext .ts .",
    "prettier": "prettier",
    "test:build": "lerna run distUbuntu --scope quiet && npm run test",
    "test:dev": "npm run build:app && npm run test",
    "test": "npm run build:testcafe && cross-env E2E_TEST=true NODE_ENV=development DEBUG='waggle*,quiet*,testcafe:*electron*' testcafe --color --hostname localhost -S --screenshots-full-page -p '${DATE}_${TIME}_${TEST_ID}.png' \"electron:../frontend\" \"./**/newUser.e2e.ts\"",
    "test:win": "npm run build:testcafe && cross-env E2E_TEST=true NODE_ENV=development DEBUG='waggle*,quiet*,testcafe:*electron*' testcafe --color --hostname localhost -S --screenshots-full-page \"electron:../frontend\" \"./**/newUser.e2e.ts\"",
    "test:smoke": "npm run build:testcafe && cross-env E2E_TEST=true NODE_ENV=development DEBUG='waggle*,quiet*,testcafe:*electron*,frontend*' testcafe --color --hostname localhost -S --screenshots-full-page -p '${DATE}_${TIME}_${TEST_ID}.png' \"electron:.\" \"./**/smokeTest.e2e.ts\"",
    "test:smoke:win": "npm run build:testcafe && cross-env E2E_TEST=true NODE_ENV=development DEBUG='waggle*,quiet*,testcafe:*electron*' testcafe --color --hostname localhost -S --screenshots-full-page \"electron:.\" \"./**/smokeTest.e2e.ts\""
  },
  "devDependencies": {
    "@typescript-eslint/eslint-plugin": "^3.7.1",
    "eslint": "^7.32.0",
    "eslint-config-airbnb-base": "^14.2.1",
    "eslint-config-airbnb-typescript": "^13.0.0",
    "eslint-config-prettier": "^8.3.0",
    "eslint-plugin-import": "^2.24.1",
    "eslint-plugin-jsx-a11y": "^6.4.1",
    "eslint-plugin-prettier": "^3.4.0",
    "eslint-plugin-react": "^7.24.0",
    "eslint-plugin-react-hooks": "^1.7.0",
    "prettier": "^2.1.0",
    "prettier-config-standard": "^1.0.1",
    "typescript": "^4.1.5"
  },
  "dependencies": {
    "cross-env": "^5.2.0",
    "electron": "12.1.0",
    "testcafe": "^1.18.3",
<<<<<<< HEAD
    "testcafe-browser-provider-electron": "^0.1.0-alpha.6",
    "yargs": "^17.3.1"
=======
    "testcafe-browser-provider-electron": "^0.2.0-alpha.0"
>>>>>>> 68679ae8
  },
  "author": "",
  "license": "ISC"
}<|MERGE_RESOLUTION|>--- conflicted
+++ resolved
@@ -37,12 +37,8 @@
     "cross-env": "^5.2.0",
     "electron": "12.1.0",
     "testcafe": "^1.18.3",
-<<<<<<< HEAD
-    "testcafe-browser-provider-electron": "^0.1.0-alpha.6",
+    "testcafe-browser-provider-electron": "^0.2.0-alpha.0",
     "yargs": "^17.3.1"
-=======
-    "testcafe-browser-provider-electron": "^0.2.0-alpha.0"
->>>>>>> 68679ae8
   },
   "author": "",
   "license": "ISC"
