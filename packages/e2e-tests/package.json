{
  "name": "e2e-tests",
<<<<<<< HEAD
  "version": "0.8.1-alpha.2",
=======
  "version": "0.8.2-alpha.0",
>>>>>>> 7f7456d5
  "description": "For running end to end tests we use testcafe (https://testcafe.io/) along with its official electron plugin (https://github.com/DevExpress/testcafe-browser-provider-electron)",
  "main": "index.js",
  "scripts": {
    "build": "tsc -p tsconfig.build.json",
    "prepublish": "npm run build",
    "build:app": "lerna run build:prod --scope quiet --stream",
    "build:testcafe": "lerna run build --scope testcafe-browser-provider-electron --stream",
    "lint": "eslint --ext .ts . --fix",
    "lint-ci": "eslint --ext .ts .",
    "prettier": "prettier",
    "test:build": "lerna run distUbuntu --scope quiet --stream && npm run test:create && npm run test:join",
    "test:dev": "npm run build:app && npm run test",
    "test:create": "npm run build:testcafe && cross-env DATA_DIR=e2eCreate E2E_TEST=true DEBUG='backend*,state-manager*,e2e*,desktop*,testcafe:*electron*' testcafe \"electron:../desktop\" \"./**/newUser.e2e.ts\"",
    "test:create:return": "npm run build:testcafe && cross-env DATA_DIR=e2eCreate E2E_TEST=true DEBUG='backend*,state-manager*,e2e*,desktop*,testcafe:*electron*' testcafe \"electron:../desktop\" \"./**/newUser.returns.e2e.ts\" --skip-js-errors",
    "test:join": "npm run build:testcafe && cross-env DATA_DIR=e2eJoin E2E_TEST=true DEBUG='backend*,state-manager*,e2e*,testcafe:*electron*' testcafe \"electron:../desktop\" \"./**/joiningUser.e2e.ts\"",
    "test:lazy": "npm run build:testcafe && cross-env DATA_DIR=e2eLazy E2E_TEST=true DEBUG='backend*,state-manager*,e2e*,desktop*,testcafe:*electron*,-state-manager:test' testcafe \"electron:../desktop\" \"./**/lazyLoading.e2e.ts\"",
    "test:smoke": "npm run build:testcafe && cross-env DATA_DIR=e2e E2E_TEST=true DEBUG='backend*,state-manager*,e2e*,testcafe:*electron*' testcafe \"electron:.\" \"./**/smokeTest.e2e.ts\"",
    "test:files": "npm run build:testcafe && cross-env DATA_DIR=e2eFiles E2E_TEST=true DEBUG='backend*,state-manager*,e2e*,testcafe:*electron*' testcafe \"electron:../desktop\" \"./**/filesSending.e2e.ts\" --skip-js-errors"
  },
  "devDependencies": {
    "@typescript-eslint/eslint-plugin": "^3.7.1",
    "eslint": "^7.32.0",
    "eslint-config-airbnb-base": "^14.2.1",
    "eslint-config-airbnb-typescript": "^13.0.0",
    "eslint-config-prettier": "^8.3.0",
    "eslint-plugin-import": "^2.24.1",
    "eslint-plugin-jsx-a11y": "^6.4.1",
    "eslint-plugin-prettier": "^3.4.0",
    "eslint-plugin-react": "^7.24.0",
    "eslint-plugin-react-hooks": "^1.7.0",
    "prettier": "^2.1.0",
    "prettier-config-standard": "^1.0.1",
    "typescript": "^4.1.5"
  },
  "dependencies": {
    "@quiet/logger": "^0.8.2-alpha.0",
    "cross-env": "^5.2.0",
<<<<<<< HEAD
    "integration-tests": "^0.8.1-alpha.2",
=======
    "integration-tests": "^0.8.2-alpha.0",
>>>>>>> 7f7456d5
    "path-browserify": "^1.0.1",
    "testcafe": "^1.18.3",
    "testcafe-browser-provider-electron": "^0.8.2-alpha.0",
    "yargs": "^17.3.1"
  },
  "author": "",
  "license": "ISC"
}<|MERGE_RESOLUTION|>--- conflicted
+++ resolved
@@ -1,10 +1,6 @@
 {
   "name": "e2e-tests",
-<<<<<<< HEAD
   "version": "0.8.1-alpha.2",
-=======
-  "version": "0.8.2-alpha.0",
->>>>>>> 7f7456d5
   "description": "For running end to end tests we use testcafe (https://testcafe.io/) along with its official electron plugin (https://github.com/DevExpress/testcafe-browser-provider-electron)",
   "main": "index.js",
   "scripts": {
@@ -42,11 +38,7 @@
   "dependencies": {
     "@quiet/logger": "^0.8.2-alpha.0",
     "cross-env": "^5.2.0",
-<<<<<<< HEAD
     "integration-tests": "^0.8.1-alpha.2",
-=======
-    "integration-tests": "^0.8.2-alpha.0",
->>>>>>> 7f7456d5
     "path-browserify": "^1.0.1",
     "testcafe": "^1.18.3",
     "testcafe-browser-provider-electron": "^0.8.2-alpha.0",
