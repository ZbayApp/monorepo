--- conflicted
+++ resolved
@@ -7,7 +7,6 @@
     "build": "tsc -p tsconfig.build.json",
     "prepublish": "npm run build",
     "build:app": "lerna run build:prod --scope quiet --stream",
-<<<<<<< HEAD
     "build:testcafe": "lerna run build --scope testcafe-browser-provider-electron --stream",
     "lint": "eslint --ext .ts . --fix",
     "lint-ci": "eslint --ext .ts .",
@@ -17,19 +16,6 @@
     "test:create": "npm run build:testcafe && cross-env DATA_DIR=e2eCreate E2E_TEST=true DEBUG='waggle*,nectar*,e2e*,testcafe:*electron*' testcafe \"electron:../frontend\" \"./**/newUser.e2e.ts\"",
     "test:join": "npm run build:testcafe && cross-env DATA_DIR=e2eJoin E2E_TEST=true DEBUG='waggle*,nectar*,e2e*,testcafe:*electron*' testcafe \"electron:../frontend\" \"./**/joiningUser.e2e.ts\"",
     "test:smoke": "npm run build:testcafe && cross-env DATA_DIR=e2e E2E_TEST=true DEBUG='waggle*,nectar*,e2e*,testcafe:*electron*' testcafe \"electron:.\" \"./**/smokeTest.e2e.ts\""
-=======
-    "build:testcafe": "lerna run build --scope testcafe-browser-provider-electron",
-    "lint": "eslint --ext .ts . --fix",
-    "lint-ci": "eslint --ext .ts .",
-    "prettier": "prettier",
-    "test:build": "lerna run distUbuntu --scope quiet --stream && npm run test",
-    "test:dev": "npm run build:app && npm run test",
-    "test": "npm run build:testcafe && cross-env E2E_TEST=true DATA_DIR=e2e DEBUG='waggle*,quiet*,testcafe:*electron*' testcafe --color --hostname localhost -S --screenshots-full-page -p '${DATE}_${TIME}_${TEST_ID}.png' \"electron:../frontend\" \"./**/newUser.e2e.ts\"",
-    "test:win": "npm run build:testcafe && cross-env E2E_TEST=true DATA_DIR=e2e DEBUG='waggle*,quiet*,testcafe:*electron*' testcafe --color --hostname localhost -S --screenshots-full-page \"electron:../frontend\" \"./**/newUser.e2e.ts\"",
-    "test:smoke": "npm run build:testcafe && cross-env E2E_TEST=true DATA_DIR=e2eSmoke DEBUG='waggle*,quiet*,testcafe:*electron*,frontend*' testcafe --color --hostname localhost -S --screenshots-full-page -p '${DATE}_${TIME}_${TEST_ID}.png' \"electron:.\" \"./**/smokeTest.e2e.ts\"",
-    "test:smoke:win": "npm run build:testcafe && cross-env E2E_TEST=true DATA_DIR=e2eSmoke DEBUG='waggle*,quiet*,testcafe:*electron*' testcafe --color --hostname localhost -S --screenshots-full-page \"electron:.\" \"./**/smokeTest.e2e.ts\"",
-    "rmDist": "rimraf lib/"
->>>>>>> 8f7fc3be
   },
   "devDependencies": {
     "@typescript-eslint/eslint-plugin": "^3.7.1",
