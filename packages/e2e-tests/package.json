{
  "name": "e2e-tests",
  "version": "1.2.1-alpha.0",
  "description": "For running end to end tests we use  Selenium WebDriver (https://www.selenium.dev/documentation/webdriver/) with Electron ChromeDriver (https://www.npmjs.com/package/electron-chromedriver) in Jest",
  "main": "index.js",
  "scripts": {
    "build": "tsc -p tsconfig.build.json",
    "prepare": "npm run build",
    "lint": "eslint --ext .ts . --fix",
    "lint-ci": "eslint --ext .ts .",
    "prettier": "prettier",
    "test": "jest --runInBand --detectOpenHandles --forceExit",
    "test:watch": "jest --watchAll"
  },
  "devDependencies": {
    "@types/jest": "^29.2.6",
    "@types/selenium-webdriver": "^4.1.10",
    "@typescript-eslint/eslint-plugin": "^4.33.0",
    "babel-jest": "^29.3.1",
    "eslint": "^7.32.0",
    "eslint-config-airbnb-base": "^14.2.1",
    "eslint-config-airbnb-typescript": "^13.0.0",
    "eslint-config-prettier": "^8.3.0",
    "eslint-plugin-import": "^2.24.1",
    "eslint-plugin-jsx-a11y": "^6.4.1",
    "eslint-plugin-prettier": "^3.4.0",
    "prettier": "^2.1.0",
    "prettier-config-standard": "^1.0.1",
    "ts-jest": "^29.0.5",
    "typescript": "^4.9.3"
  },
  "dependencies": {
<<<<<<< HEAD
    "@quiet/common": "^1.2.0",
    "@quiet/logger": "^1.2.0",
    "backend-bundle": "^1.0.0",
=======
    "@quiet/common": "^1.2.1-alpha.0",
    "@quiet/logger": "^1.2.1-alpha.0",
>>>>>>> e82111ed
    "cross-env": "^5.2.0",
    "electron-chromedriver": "22.0.0",
    "jest": "^29.4.2",
    "path-browserify": "^1.0.1",
    "selenium-webdriver": "^4.8.0",
    "yargs": "^17.3.1"
  },
  "jest": {
    "preset": "ts-jest",
    "testEnvironment": "node",
    "transform": {
      "node_modules/variables/.+\\.(j|t)sx?$": "ts-jest"
    },
    "transformIgnorePatterns": [
      "node_modules/(?!variables/.*)"
    ]
  },
  "author": "",
  "license": "ISC"
}<|MERGE_RESOLUTION|>--- conflicted
+++ resolved
@@ -30,14 +30,9 @@
     "typescript": "^4.9.3"
   },
   "dependencies": {
-<<<<<<< HEAD
-    "@quiet/common": "^1.2.0",
-    "@quiet/logger": "^1.2.0",
-    "backend-bundle": "^1.0.0",
-=======
     "@quiet/common": "^1.2.1-alpha.0",
     "@quiet/logger": "^1.2.1-alpha.0",
->>>>>>> e82111ed
+    "backend-bundle": "^1.0.0",
     "cross-env": "^5.2.0",
     "electron-chromedriver": "22.0.0",
     "jest": "^29.4.2",
