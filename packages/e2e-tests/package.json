{
  "name": "e2e-tests",
<<<<<<< HEAD
  "version": "2.0.0-alpha.2",
=======
  "version": "1.8.1",
>>>>>>> bb9b417e
  "description": "For running end to end tests we use  Selenium WebDriver (https://www.selenium.dev/documentation/webdriver/) with Electron ChromeDriver (https://www.npmjs.com/package/electron-chromedriver) in Jest",
  "main": "index.js",
  "scripts": {
    "build": "tsc -p tsconfig.build.json",
    "prepare": "npm run build",
    "lint": "eslint --ext .js,.ts ./src/ --fix",
    "lint-ci": "eslint --ext .js,.ts ./src/",
    "prettier:write": "prettier --write .",
    "prettier:check": "prettier --check .",
    "test": "jest --runInBand --detectOpenHandles --forceExit",
    "test:watch": "jest --watchAll"
  },
  "devDependencies": {
    "@quiet/eslint-config": "^1.4.0-alpha.0",
    "@types/jest": "^29.2.6",
    "@types/selenium-webdriver": "^4.1.10",
    "babel-jest": "^29.3.1",
    "ts-jest": "^29.0.5",
    "typescript": "^4.9.3"
  },
  "dependencies": {
<<<<<<< HEAD
    "@quiet/common": "^2.0.0-alpha.1",
    "@quiet/logger": "^1.7.0-alpha.1",
    "@quiet/types": "^2.0.0-alpha.1",
    "backend-bundle": "^1.7.0-alpha.0",
=======
    "@quiet/common": "^1.8.1",
    "@quiet/logger": "^1.6.0",
    "@quiet/types": "^1.8.1",
    "backend-bundle": "^1.6.0",
>>>>>>> bb9b417e
    "cross-env": "^5.2.0",
    "electron-chromedriver": "22.0.0",
    "get-port": "^5.1.1",
    "jest": "^29.4.2",
    "path-browserify": "^1.0.1",
    "selenium-webdriver": "^4.8.0",
    "yargs": "^17.3.1"
  },
  "jest": {
    "preset": "ts-jest",
    "testEnvironment": "node",
    "transform": {
      "node_modules/variables/.+\\.(j|t)sx?$": "ts-jest"
    },
    "transformIgnorePatterns": [
      "node_modules/(?!variables/.*)"
    ]
  },
  "author": "",
  "license": "ISC"
}<|MERGE_RESOLUTION|>--- conflicted
+++ resolved
@@ -1,10 +1,6 @@
 {
   "name": "e2e-tests",
-<<<<<<< HEAD
   "version": "2.0.0-alpha.2",
-=======
-  "version": "1.8.1",
->>>>>>> bb9b417e
   "description": "For running end to end tests we use  Selenium WebDriver (https://www.selenium.dev/documentation/webdriver/) with Electron ChromeDriver (https://www.npmjs.com/package/electron-chromedriver) in Jest",
   "main": "index.js",
   "scripts": {
@@ -26,17 +22,10 @@
     "typescript": "^4.9.3"
   },
   "dependencies": {
-<<<<<<< HEAD
     "@quiet/common": "^2.0.0-alpha.1",
     "@quiet/logger": "^1.7.0-alpha.1",
     "@quiet/types": "^2.0.0-alpha.1",
     "backend-bundle": "^1.7.0-alpha.0",
-=======
-    "@quiet/common": "^1.8.1",
-    "@quiet/logger": "^1.6.0",
-    "@quiet/types": "^1.8.1",
-    "backend-bundle": "^1.6.0",
->>>>>>> bb9b417e
     "cross-env": "^5.2.0",
     "electron-chromedriver": "22.0.0",
     "get-port": "^5.1.1",
