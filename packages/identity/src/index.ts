--- conflicted
+++ resolved
@@ -38,18 +38,7 @@
 
 export { createRootCA }
 export type { RootCA }
-<<<<<<< HEAD
 export { extractPubKey, parseCertificate, keyFromCertificate, keyObjectFromString, extractPubKeyString, pubKeyFromCsr }
-=======
-export {
-  extractPubKey,
-  parseCertificate,
-  keyFromCertificate,
-  keyObjectFromString,
-  extractPubKeyString,
-  parseCertificationRequest,
-}
->>>>>>> bd4b5451
 export { verifyUserCert }
 export { verifySignature }
 export { sign }
