{
  "name": "@quiet/identity",
<<<<<<< HEAD
  "version": "2.0.0-alpha.1",
=======
  "version": "1.8.1",
>>>>>>> bb9b417e
  "description": "Quiet tools for creating certificates and signing messages",
  "main": "lib/index.js",
  "types": "lib/index.d.js",
  "scripts": {
    "build": "tsc -p tsconfig.build.json",
    "prepare": "npm run build",
    "test": "jest",
    "test-ci": "jest --colors --collectCoverage --ci",
    "lint": "eslint --ext .jsx,.js,.ts,.tsx ./src/ --fix",
    "lint-ci": "eslint --ext .jsx,.js,.ts,.tsx ./src/",
    "check-style": "prettier --check src/**",
    "rmDist": "rimraf lib/"
  },
  "repository": {
    "type": "git",
    "url": "git+ssh://git@github.com/TryQuiet/identity.git"
  },
  "keywords": [
    "quiet",
    "identity",
    "certificate"
  ],
  "author": "",
  "license": "MIT",
  "bugs": {
    "url": "https://github.com/TryQuiet/identity/issues"
  },
  "homepage": "https://github.com/TryQuiet/identity#readme",
  "files": [
    "/lib/**/*"
  ],
  "jest": {
    "transform": {
      "^.+\\.tsx?$": "ts-jest",
      "^.+\\.jsx?$": "babel-jest"
    },
    "testPathIgnorePatterns": [
      "node_modules/"
    ],
    "testRegex": ".*\\.test\\.(t|j)s$",
    "testEnvironment": "node",
    "rootDir": "src",
    "setupFiles": [
      "./test/setupTests.ts"
    ]
  },
  "dependencies": {
    "@peculiar/webcrypto": "1.4.3",
<<<<<<< HEAD
    "@quiet/eslint-config": "^1.4.0-alpha.0",
    "@quiet/logger": "^1.7.0-alpha.1",
    "@quiet/types": "^2.0.0-alpha.1",
=======
    "@quiet/eslint-config": "^1.3.0",
    "@quiet/logger": "^1.6.0",
    "@quiet/types": "^1.8.1",
>>>>>>> bb9b417e
    "pkijs": "^3.0.8"
  },
  "devDependencies": {
    "@babel/runtime": "^7.12.5",
    "@types/jest": "^26.0.23",
    "@types/node": "^14.17.6",
    "babel-jest": "^29.3.1",
    "jest": "^26.6.3",
    "ts-jest": "^26.5.6",
    "typescript": "^4.9.3"
  },
  "publishConfig": {
    "access": "public"
  }
}<|MERGE_RESOLUTION|>--- conflicted
+++ resolved
@@ -1,10 +1,6 @@
 {
   "name": "@quiet/identity",
-<<<<<<< HEAD
   "version": "2.0.0-alpha.1",
-=======
-  "version": "1.8.1",
->>>>>>> bb9b417e
   "description": "Quiet tools for creating certificates and signing messages",
   "main": "lib/index.js",
   "types": "lib/index.d.js",
@@ -53,15 +49,9 @@
   },
   "dependencies": {
     "@peculiar/webcrypto": "1.4.3",
-<<<<<<< HEAD
     "@quiet/eslint-config": "^1.4.0-alpha.0",
     "@quiet/logger": "^1.7.0-alpha.1",
     "@quiet/types": "^2.0.0-alpha.1",
-=======
-    "@quiet/eslint-config": "^1.3.0",
-    "@quiet/logger": "^1.6.0",
-    "@quiet/types": "^1.8.1",
->>>>>>> bb9b417e
     "pkijs": "^3.0.8"
   },
   "devDependencies": {
