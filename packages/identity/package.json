{
  "name": "@quiet/identity",
<<<<<<< HEAD
  "version": "0.10.1-alpha.1",
=======
  "version": "0.10.1",
>>>>>>> f09dd01c
  "description": "Quiet tools for creating certificates and signing messages",
  "main": "lib/index.js",
  "types": "lib/index.d.js",
  "scripts": {
    "build": "tsc -p tsconfig.build.json",
    "prepare": "npm run build",
    "test": "jest",
    "test-ci": "jest --colors --collectCoverage --ci",
    "lint": "eslint --ext .jsx,.js,.ts,.tsx ./src/ --fix",
    "lint-ci": "eslint --ext .jsx,.js,.ts,.tsx ./src/",
    "check-style": "prettier --check src/**",
    "rmDist": "rimraf lib/"
  },
  "repository": {
    "type": "git",
    "url": "git+ssh://git@github.com/TryQuiet/identity.git"
  },
  "keywords": [
    "quiet",
    "identity",
    "certificate"
  ],
  "author": "",
  "license": "MIT",
  "bugs": {
    "url": "https://github.com/TryQuiet/identity/issues"
  },
  "homepage": "https://github.com/TryQuiet/identity#readme",
  "files": [
    "/lib/**/*"
  ],
  "jest": {
    "transform": {
      "^.+\\.tsx?$": "ts-jest",
      "^.+\\.jsx?$": "babel-jest"
    },
    "testPathIgnorePatterns": [
      "node_modules/"
    ],
    "testRegex": ".*\\.test\\.(t|j)s$",
    "testEnvironment": "node",
    "rootDir": "src",
    "setupFiles": [
      "./test/setupTests.ts"
    ]
  },
  "dependencies": {
    "@peculiar/webcrypto": "1.2.2",
<<<<<<< HEAD
    "@quiet/logger": "^0.10.1-alpha.1",
=======
    "@quiet/logger": "^0.10.1",
>>>>>>> f09dd01c
    "pkijs": "~2.1.97"
  },
  "devDependencies": {
    "@babel/runtime": "^7.12.5",
    "@types/jest": "^26.0.23",
    "@types/node": "^14.17.6",
    "@types/pkijs": "0.0.10",
    "@typescript-eslint/eslint-plugin": "^4.33.0",
    "@typescript-eslint/parser": "^4.33.0",
    "babel-jest": "^26.6.3",
    "eslint": "^7.32.0",
    "eslint-config-standard": "^16.0.3",
    "eslint-plugin-import": "^2.23.4",
    "eslint-plugin-node": "^11.1.0",
    "eslint-plugin-promise": "^5.1.0",
    "jest": "^26.6.3",
    "prettier": "^2.3.1",
    "prettier-config-standard": "^4.0.0",
    "ts-jest": "^26.5.6",
    "typescript": "^4.1.5"
  },
  "publishConfig": {
    "access": "public"
  }
}<|MERGE_RESOLUTION|>--- conflicted
+++ resolved
@@ -1,10 +1,6 @@
 {
   "name": "@quiet/identity",
-<<<<<<< HEAD
-  "version": "0.10.1-alpha.1",
-=======
   "version": "0.10.1",
->>>>>>> f09dd01c
   "description": "Quiet tools for creating certificates and signing messages",
   "main": "lib/index.js",
   "types": "lib/index.d.js",
@@ -53,11 +49,7 @@
   },
   "dependencies": {
     "@peculiar/webcrypto": "1.2.2",
-<<<<<<< HEAD
-    "@quiet/logger": "^0.10.1-alpha.1",
-=======
     "@quiet/logger": "^0.10.1",
->>>>>>> f09dd01c
     "pkijs": "~2.1.97"
   },
   "devDependencies": {
