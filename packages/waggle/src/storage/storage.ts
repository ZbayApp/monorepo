import { Crypto } from '@peculiar/webcrypto'
import {
  CertFieldsTypes,
  getCertFieldValue,
  parseCertificate,
  verifyUserCert
} from '@zbayapp/identity'
import * as IPFS from 'ipfs-core'
import OrbitDB from 'orbit-db'
import EventStore from 'orbit-db-eventstore'
import KeyValueStore from 'orbit-db-kvstore'
import path from 'path'
import PeerId from 'peer-id'
import { CryptoEngine, setEngine } from 'pkijs'
import {
  DataFromPems,
  IChannelInfo,
  IMessage,
  IMessageThread,
  IPublicKey,
  IRepo,
  StorageOptions
} from '../common/types'
import Libp2p from 'libp2p'
import { createPaths } from '../common/utils'
import { Config } from '../constants'
import logger from '../logger'
import { EventTypesResponse } from '../socket/constantsReponse'
import { loadCertificates } from '../socket/events/certificates'
import { createdChannel } from '../socket/events/channels'
import {
  loadAllDirectMessages,
  loadAllMessages,
  message as socketMessage,
  sendIdsToZbay
} from '../socket/events/messages'
import validate from '../validation/validators'
const log = logger('db')

const dataFromRootPems: DataFromPems = {
  certificate:
    'MIIBNjCB3AIBATAKBggqhkjOPQQDAjASMRAwDgYDVQQDEwdaYmF5IENBMCYYEzIwMjEwNjIyMDkzMDEwLjAyNVoYDzIwMzAwMTMxMjMwMDAwWjASMRAwDgYDVQQDEwdaYmF5IENBMFkwEwYHKoZIzj0CAQYIKoZIzj0DAQcDQgAEV5a3Czy+L7IfVX0FpJtSF5mi0GWGrtPqv5+CFSDPrHXijsxWdPTobR1wk8uCLP4sAgUbs/bIleCxQy41kSSyOaMgMB4wDwYDVR0TBAgwBgEB/wIBAzALBgNVHQ8EBAMCAAYwCgYIKoZIzj0EAwIDSQAwRgIhAPOzksuipKyBALt/o8O/XwsrVSzfSHXdAR4dOWThQ1lbAiEAmKqjhsmf50kxWX0ekhbAeCTjcRApXhjnslmJkIFGF2o=+lmBImw3BMNjA0FTlK5iRmVC+w/T6M04Es+yiYL608vOhx2slnoyAwHjAPBgNVHRMECDAGAQH/AgEDMAsGA1UdDwQEAwIABjAKBggqhkjOPQQDAgNIADBFAiEA+0kIz0ny/PLVERTcL0+KCpsztyA6Zuwzj05VW5NMdx0CICgdzf0lg0/2Ksl1AjSPYsy2w+Hn09PGlBnD7TiExBpx',
  privKey:
    'MIGTAgEAMBMGByqGSM49AgEGCCqGSM49AwEHBHkwdwIBAQQgTvNuJL0blaYq6zmFS53WmmOfHshlqn+8wNHDzo4df5WgCgYIKoZIzj0DAQehRANCAARXlrcLPL4vsh9VfQWkm1IXmaLQZYau0+q/n4IVIM+sdeKOzFZ09OhtHXCTy4Is/iwCBRuz9siV4LFDLjWRJLI5+lmBImw3BMNjA0FTlK5iRmVC+w/T6M04Es+yiYL608vOhx2sln'
}

const webcrypto = new Crypto()
setEngine(
  'newEngine',
  webcrypto,
  new CryptoEngine({
    name: '',
    crypto: webcrypto,
    subtle: webcrypto.subtle
  })
)

export class Storage {
  public zbayDir: string
  public io: any
  public peerId: PeerId
  protected ipfs: IPFS.IPFS
  protected orbitdb: OrbitDB
  private channels: KeyValueStore<IChannelInfo>
  private directMessagesUsers: KeyValueStore<IPublicKey>
  private messageThreads: KeyValueStore<IMessageThread>
  private certificates: EventStore<string>
  public publicChannelsRepos: Map<String, IRepo> = new Map()
  public directMessagesRepos: Map<String, IRepo> = new Map()
  public options: StorageOptions
  public orbitDbDir: string
  public ipfsRepoPath: string
  private readonly communityId: string

  constructor(zbayDir: string, io: any, communityId: string, options?: Partial<StorageOptions>) {
    this.zbayDir = zbayDir
    this.io = io
    this.communityId = communityId
    this.options = {
      ...new StorageOptions(),
      ...options
    }
    this.orbitDbDir = path.join(this.zbayDir, this.options.orbitDbDir || Config.ORBIT_DB_DIR)
    this.ipfsRepoPath = path.join(this.zbayDir, this.options.ipfsDir || Config.IPFS_REPO_PATH)
  }

  public async init(libp2p: Libp2p, peerID: PeerId): Promise<void> {
    log('STORAGE: Entered init')
    if (this.options?.createPaths) {
      createPaths([this.ipfsRepoPath, this.orbitDbDir])
    }
    this.ipfs = await this.initIPFS(libp2p, peerID)

    this.orbitdb = await OrbitDB.createInstance(this.ipfs, { directory: this.orbitDbDir })
    log('1/6')
    await this.createDbForChannels()
    log('2/6')
    await this.createDbForCertificates()
    await this.createDbForUsers()
    log('3/6')
    await this.createDbForMessageThreads()
    log('4/6')
    await this.initAllChannels()
    log('5/6')
    await this.initAllConversations()
    log('6/6')
  }

  private async __stopOrbitDb() {
    if (this.orbitdb) {
      log('Stopping OrbitDB')
      try {
        await this.orbitdb.stop()
      } catch (err) {
        log.error(`Following error occured during closing orbitdb database: ${err as string}`)
      }
    }
  }

  private async __stopIPFS() {
    if (this.ipfs) {
      log('Stopping IPFS')
      try {
        await this.ipfs.stop()
      } catch (err) {
        log.error(`Following error occured during closing ipfs database: ${err as string}`)
      }
    }
  }

  public async stopOrbitDb() {
    await this.__stopOrbitDb()
    await this.__stopIPFS()
  }

  protected async initIPFS(libp2p: Libp2p, peerID: PeerId): Promise<IPFS.IPFS> {
    // TODO: import Libp2p type
    log('Initializing IPFS')
    return await IPFS.create({
      // error here 'permission denied 0.0.0.0:443'
      libp2p: async () => libp2p,
      preload: { enabled: false },
      repo: this.ipfsRepoPath,
      EXPERIMENTAL: {
        ipnsPubsub: true
      },
      init: {
        privateKey: peerID.toJSON().privKey
      }
    })
  }

  public async createDbForCertificates() {
    log('createDbForCertificates init')
    this.certificates = await this.orbitdb.log<string>('certificates', {
      accessController: {
        write: ['*']
      }
    })

    this.certificates.events.on('replicated', () => {
      log('REPLICATED: Certificates')
      loadCertificates(this.io, this.getAllEventLogEntries(this.certificates))
    })
    this.certificates.events.on('write', (_address, entry) => {
      log('Saved certificate locally')
      log(entry.payload.value)
      loadCertificates(this.io, this.getAllEventLogEntries(this.certificates))
    })
    this.certificates.events.on('ready', () => {
      log('Loaded certificates to memory')
      loadCertificates(this.io, this.getAllEventLogEntries(this.certificates))
    })

    // @ts-expect-error - OrbitDB's type declaration of `load` lacks 'options'
    await this.certificates.load({ fetchEntryTimeout: 15000 })
    const allCertificates = this.getAllEventLogEntries(this.certificates)
    log('ALL Certificates COUNT:', allCertificates.length)
    log('ALL Certificates:', allCertificates)
    log('STORAGE: Finished createDbForCertificates')
  }

  private async createDbForChannels() {
    log('createDbForChannels init')
    this.channels = await this.orbitdb.keyvalue<IChannelInfo>('public-channels', {
      accessController: {
        write: ['*']
      }
    })

    this.channels.events.on(
      'replicated',
      async () => {
        log('REPLICATED: Channels')
        // @ts-expect-error - OrbitDB's type declaration of `load` lacks 'options'
        await this.channels.load({ fetchEntryTimeout: 2000 })
        const payload = this.channels.all

        this.io.emit(EventTypesResponse.RESPONSE_GET_PUBLIC_CHANNELS, {
          communityId: this.communityId,
          channels: payload
        })
<<<<<<< HEAD
        await Promise.all(
          Object.values(this.channels.all).map(async channel => {
            if (!this.publicChannelsRepos.has(channel.address)) {
              await this.subscribeToChannel(channel)
            }
          })
        )
=======
>>>>>>> 11dd409f
      }
    )

    // @ts-expect-error - OrbitDB's type declaration of `load` lacks 'options'
    await this.channels.load({ fetchEntryTimeout: 15000 })
    log('ALL CHANNELS COUNT:', Object.keys(this.channels.all).length)
    log('ALL CHANNELS COUNT:', Object.keys(this.channels.all))
    log('STORAGE: Finished createDbForChannels')
  }

  private async createDbForMessageThreads() {
    this.messageThreads = await this.orbitdb.keyvalue<IMessageThread>('msg-threads', {
      accessController: {
        write: ['*']
      }
    })
    this.messageThreads.events.on(
      'replicated',
      // eslint-disable-next-line
      async () => {
        // @ts-expect-error - OrbitDB's type declaration of `load` lacks 'options'
        await this.messageThreads.load({ fetchEntryTimeout: 2000 })
        const payload = this.messageThreads.all
        this.io.emit(EventTypesResponse.RESPONSE_GET_PRIVATE_CONVERSATIONS, payload)
        await this.initAllConversations()
      }
    )
    // @ts-expect-error - OrbitDB's type declaration of `load` lacks 'options'
    await this.messageThreads.load({ fetchEntryTimeout: 2000 })
    log('ALL MESSAGE THREADS COUNT:', Object.keys(this.messageThreads.all).length)
  }

  private async createDbForUsers() {
    this.directMessagesUsers = await this.orbitdb.keyvalue<IPublicKey>('dms', {
      accessController: {
        write: ['*']
      }
    })

    this.directMessagesUsers.events.on(
      'replicated',
      // eslint-disable-next-line
      async () => {
        // @ts-expect-error - OrbitDB's type declaration of `load` lacks 'options'
        await this.directMessagesUsers.load({ fetchEntryTimeout: 2000 })
        // await this.directMessagesUsers.close()
        const payload = this.directMessagesUsers.all
        this.io.emit(EventTypesResponse.RESPONSE_GET_AVAILABLE_USERS, payload)
        log('REPLICATED USERS')
      }
    )
    try {
      // @ts-expect-error - OrbitDB's type declaration of `load` lacks 'options'
      await this.directMessagesUsers.load({ fetchEntryTimeout: 2000 })
    } catch (err) {
      log.error(err)
    }
    log('ALL USERS COUNT:', Object.keys(this.directMessagesUsers.all).length)
  }

  async initAllChannels() {
    console.time('initAllChannels')
    await Promise.all(
      Object.values(this.channels.all).map(async channel => {
        if (!this.publicChannelsRepos.has(channel.address)) {
          await this.createChannel(channel)
        }
      })
    )
    console.timeEnd('initAllChannels')
  }

  async initAllConversations() {
    console.time('initAllConversations')
    await Promise.all(
      Object.keys(this.messageThreads.all).map(async conversation => {
        if (!this.directMessagesRepos.has(conversation)) {
          await this.createDirectMessageThread(conversation)
        }
      })
    )
    console.timeEnd('initAllConversations')
  }

  protected getAllEventLogEntries(db: EventStore<any>): any[] {
    // TODO: fix typing
    // TODO: move to e.g custom Store
    return db
      .iterator({ limit: -1 })
      .collect()
      .map(e => e.payload.value)
  }

  public loadAllChannelMessages(channelAddress: string) {
    // Load all channel messages for subscribed channel
    if (!this.publicChannelsRepos.has(channelAddress)) {
      return
    }
    const db: EventStore<IMessage> = this.publicChannelsRepos.get(channelAddress).db
    loadAllMessages(this.io, this.getAllEventLogEntries(db), channelAddress, this.communityId)
  }

  public async subscribeToChannel(
    channel: IChannelInfo
  ): Promise<void> {
    let db: EventStore<IMessage>
    let repo = this.publicChannelsRepos.get(channel.address)
    if (repo) {
      db = repo.db
    } else {
      db = await this.createChannel(channel)
      if (!db) {
        log(`Can't subscribe to channel ${channel.address}`)
        return
      }
      repo = this.publicChannelsRepos.get(channel.address)
    }

    if (repo && !repo.eventsAttached) {
      log('Subscribing to channel ', channel.address)

      db.events.on('write', (_address, entry) => {
        log(`Writing to public channel db ${channel.address}`)
        socketMessage(this.io, {
          message: entry.payload.value,
          channelAddress: channel.address,
          communityId: this.communityId
        })
      })
<<<<<<< HEAD

      db.events.on('replicate.progress', (_address, _hash, entry, _progress, _total) => {
        log('Message replicated')
=======
      db.events.on('replicate.progress', (address, _hash, entry, progress, total) => {
        log(`progress ${progress as string}/${total as string}. Address: ${address as string}`)
>>>>>>> 11dd409f
        socketMessage(this.io, {
          message: entry.payload.value,
          channelAddress: channel.address,
          communityId: this.communityId
        })
      })

      db.events.on('ready', () => {
        const ids = this.getAllEventLogEntries(db).map(msg => msg.id)
        sendIdsToZbay(this.io, { ids, channelAddress: channel.address, communityId: this.communityId })
      })

      repo.eventsAttached = true
      const ids = this.getAllEventLogEntries(db).map(msg => msg.id)
      sendIdsToZbay(this.io, { ids, channelAddress: channel.address, communityId: this.communityId })
    }
  }

  private async createChannel(
    data: IChannelInfo
  ): Promise<EventStore<IMessage>> {
    if (!validate.isChannel(data)) {
      log.error('STORAGE: Invalid channel format')
      return
    }

    const db: EventStore<IMessage> = await this.orbitdb.log<IMessage>(
      `channels.${data.address}`,
      {
        accessController: {
          write: ['*']
        }
      }
    )

    const channel = this.channels.get(data.address)
    if (channel === undefined) {
      await this.channels.put(data.address, {
        ...data
      })
      createdChannel(this.io, data, this.communityId)
    }

    this.publicChannelsRepos.set(data.address, { db, eventsAttached: false })
    // @ts-expect-error - OrbitDB's type declaration of `load` lacks 'options'
    await db.load({ fetchEntryTimeout: 2000 })
    db.events.on('replicate.progress', (address, _hash, _entry, progress, total) => {
      log(`progress ${progress as string}/${total as string}. Address: ${address as string}`)
    })
    return db
  }

  public async askForMessages(
    channelAddress: string,
    ids: string[]
  ): Promise<{ filteredMessages: IMessage[]; channelAddress: string }> {
    const repo = this.publicChannelsRepos.get(channelAddress)
    if (!repo) return
    const messages = this.getAllEventLogEntries(repo.db)
    const filteredMessages = []
    // eslint-disable-next-line
    for (let id of ids) {
      filteredMessages.push(...messages.filter(i => i.id === id))
    }
    return { filteredMessages, channelAddress }
  }

  public async sendMessage(channelAddress: string, message: IMessage) {
    if (!validate.isMessage(message)) {
      log.error('STORAGE: public channel message is invalid')
      return
    }
    const db = this.publicChannelsRepos.get(channelAddress).db
    await db.add(message)
  }

<<<<<<< HEAD
=======
  private async createChannel(
    channelAddress: string,
    channelData?: IChannelInfo
  ): Promise<EventStore<IMessage>> {
    if (!channelAddress) {
      log("No channel address, can't create channel")
      return
    }
    if (!validate.isChannel(channelData)) {
      log.error('STORAGE: Invalid channel format')
      return
    }
    const db: EventStore<IMessage> = await this.orbitdb.log<IMessage>(
      `channels.${channelAddress}`,
      {
        accessController: {
          write: ['*']
        }
      }
    )

    const channel = this.channels.get(channelAddress)
    if (!channel) {
      await this.channels.put(channelAddress, {
        address: channelAddress,
        ...channelData
      })
      log(`Created channel ${channelAddress}`)
    }
    this.publicChannelsRepos.set(channelAddress, { db, eventsAttached: false })
    // @ts-expect-error - OrbitDB's type declaration of `load` lacks 'options'
    await db.load({ fetchEntryTimeout: 2000 })
    return db
  }

>>>>>>> 11dd409f
  public async addUser(address: string, halfKey: string): Promise<void> {
    if (!validate.isUser(address, halfKey)) {
      log.error('STORAGE: invalid user format')
      return
    }
    await this.directMessagesUsers.put(address, { halfKey })
    // @ts-expect-error - OrbitDB's type declaration of `load` lacks 'options'
    await this.directMessagesUsers.load({ fetchEntryTimeout: 2000 })
    const payload = this.directMessagesUsers.all
    this.io.emit(EventTypesResponse.RESPONSE_GET_AVAILABLE_USERS, payload)
  }

  public async initializeConversation(address: string, encryptedPhrase: string): Promise<void> {
    if (!validate.isConversation(address, encryptedPhrase)) {
      log.error('STORAGE: Invalid conversation format')
      return
    }
    const db: EventStore<IMessage> = await this.orbitdb.log<IMessage>(`dms.${address}`, {
      accessController: {
        write: ['*']
      }
    })

    this.directMessagesRepos.set(address, { db, eventsAttached: false })
    await this.messageThreads.put(address, encryptedPhrase)
    await this.subscribeToDirectMessageThread(address)
  }

  public async subscribeToAllConversations(conversations) {
    console.time('subscribeToAllConversations')
    await Promise.all(
      conversations.map(async channel => {
        await this.subscribeToDirectMessageThread(channel)
      })
    )
    console.timeEnd('subscribeToAllConversations')
  }

  public async subscribeToDirectMessageThread(channelAddress: string) {
    let db: EventStore<IMessage>
    let repo = this.directMessagesRepos.get(channelAddress)

    if (repo) {
      db = repo.db
    } else {
      db = await this.createDirectMessageThread(channelAddress)
      if (!db) {
        log(`Can't subscribe to direct messages thread ${channelAddress}`)
        return
      }
      repo = this.directMessagesRepos.get(channelAddress)
    }

    if (repo && !repo.eventsAttached) {
      log('Subscribing to direct messages thread ', channelAddress)
      loadAllDirectMessages(this.io, this.getAllEventLogEntries(db), channelAddress)
      db.events.on('write', (_address, _entry) => {
        log('Writing')
        loadAllDirectMessages(this.io, this.getAllEventLogEntries(db), channelAddress)
      })
      db.events.on('replicated', () => {
        log('Message replicated')
        loadAllDirectMessages(this.io, this.getAllEventLogEntries(db), channelAddress)
      })
      db.events.on('ready', () => {
        log('DIRECT Messages thread ready')
      })
      repo.eventsAttached = true
      loadAllMessages(this.io, this.getAllEventLogEntries(db), channelAddress, this.communityId)
      log('Subscription to channel ready', channelAddress)
    }
  }

  private async createDirectMessageThread(channelAddress: string): Promise<EventStore<IMessage>> {
    if (!channelAddress) {
      log("No channel address, can't create channel")
      return
    }

    log(`creatin direct message thread for ${channelAddress}`)

    const db: EventStore<IMessage> = await this.orbitdb.log<IMessage>(`dms.${channelAddress}`, {
      accessController: {
        write: ['*']
      }
    })
    db.events.on('replicated', () => {
      log('replicated some messages')
    })
    // @ts-expect-error - OrbitDB's type declaration of `load` lacks 'options'
    await db.load({ fetchEntryTimeout: 2000 })

    this.directMessagesRepos.set(channelAddress, { db, eventsAttached: false })
    return db
  }

  public async sendDirectMessage(channelAddress: string, message: string) {
    if (!validate.isDirectMessage(message)) {
      log.error('STORAGE: Invalid direct message format')
      return
    }
    await this.subscribeToDirectMessageThread(channelAddress) // Is it necessary? Yes it is atm
    log('STORAGE: sendDirectMessage entered')
    log(`STORAGE: sendDirectMessage channelAddress is ${channelAddress}`)
    log(`STORAGE: sendDirectMessage message is ${JSON.stringify(message)}`)
    const db = this.directMessagesRepos.get(channelAddress).db
    log(`STORAGE: sendDirectMessage db is ${db.address.root}`)
    log(`STORAGE: sendDirectMessage db is ${db.address.path}`)
    await db.add(message)
  }

  public async getAvailableUsers(): Promise<any> {
    log('STORAGE: getAvailableUsers entered')
    // @ts-expect-error - OrbitDB's type declaration of `load` lacks 'options'
    await this.directMessagesUsers.load({ fetchEntryTimeout: 2000 })
    const payload = this.directMessagesUsers.all
    this.io.emit(EventTypesResponse.RESPONSE_GET_AVAILABLE_USERS, payload)
    log('emitted')
  }

  public async getPrivateConversations(): Promise<void> {
    log('STORAGE: getPrivateConversations enetered')
    // @ts-expect-error - OrbitDB's type declaration of `load` arguments lacks 'options'
    await this.messageThreads.load({ fetchEntryTimeout: 2000 })
    const payload = this.messageThreads.all
    log('STORAGE: getPrivateConversations payload payload')
    this.io.emit(EventTypesResponse.RESPONSE_GET_PRIVATE_CONVERSATIONS, payload)
  }

  public async saveCertificate(certificate: string, fromRootPems?: DataFromPems): Promise<boolean> {
    const rootPems = fromRootPems || dataFromRootPems // TODO: tmp for backward compatibilty
    log('About to save certificate...')
    if (!certificate) {
      log('Certificate is either null or undefined, not saving to db')
      return false
    }
    const verification = await verifyUserCert(rootPems.certificate, certificate)
    if (verification.resultCode !== 0) {
      log.error('Certificate is not valid')
      log.error(verification.resultMessage)
      return false
    }
    log('Saving certificate...')
    await this.certificates.add(certificate)
    return true
  }

  public getAllUsers() {
    const certs = this.getAllEventLogEntries(this.certificates)
    const allUsers = []
    for (const cert of certs) {
      const parsedCert = parseCertificate(cert)
      const onionAddress = getCertFieldValue(parsedCert, CertFieldsTypes.commonName)
      const peerId = getCertFieldValue(parsedCert, CertFieldsTypes.peerId)
      allUsers.push({ onionAddress, peerId })
    }
    return allUsers
  }

  public usernameExists(username: string): boolean {
    /**
     * Check if given username is already in use
     */
    const certificates = this.getAllEventLogEntries(this.certificates)
    for (const cert of certificates) {
      const parsedCert = parseCertificate(cert)
      const certUsername = getCertFieldValue(parsedCert, CertFieldsTypes.nickName)
      if (certUsername.localeCompare(username, undefined, { sensitivity: 'base' }) === 0) {
        return true
      }
    }
    return false
  }
}<|MERGE_RESOLUTION|>--- conflicted
+++ resolved
@@ -200,16 +200,6 @@
           communityId: this.communityId,
           channels: payload
         })
-<<<<<<< HEAD
-        await Promise.all(
-          Object.values(this.channels.all).map(async channel => {
-            if (!this.publicChannelsRepos.has(channel.address)) {
-              await this.subscribeToChannel(channel)
-            }
-          })
-        )
-=======
->>>>>>> 11dd409f
       }
     )
 
@@ -339,14 +329,8 @@
           communityId: this.communityId
         })
       })
-<<<<<<< HEAD
-
-      db.events.on('replicate.progress', (_address, _hash, entry, _progress, _total) => {
-        log('Message replicated')
-=======
       db.events.on('replicate.progress', (address, _hash, entry, progress, total) => {
         log(`progress ${progress as string}/${total as string}. Address: ${address as string}`)
->>>>>>> 11dd409f
         socketMessage(this.io, {
           message: entry.payload.value,
           channelAddress: channel.address,
@@ -423,44 +407,6 @@
     await db.add(message)
   }
 
-<<<<<<< HEAD
-=======
-  private async createChannel(
-    channelAddress: string,
-    channelData?: IChannelInfo
-  ): Promise<EventStore<IMessage>> {
-    if (!channelAddress) {
-      log("No channel address, can't create channel")
-      return
-    }
-    if (!validate.isChannel(channelData)) {
-      log.error('STORAGE: Invalid channel format')
-      return
-    }
-    const db: EventStore<IMessage> = await this.orbitdb.log<IMessage>(
-      `channels.${channelAddress}`,
-      {
-        accessController: {
-          write: ['*']
-        }
-      }
-    )
-
-    const channel = this.channels.get(channelAddress)
-    if (!channel) {
-      await this.channels.put(channelAddress, {
-        address: channelAddress,
-        ...channelData
-      })
-      log(`Created channel ${channelAddress}`)
-    }
-    this.publicChannelsRepos.set(channelAddress, { db, eventsAttached: false })
-    // @ts-expect-error - OrbitDB's type declaration of `load` lacks 'options'
-    await db.load({ fetchEntryTimeout: 2000 })
-    return db
-  }
-
->>>>>>> 11dd409f
   public async addUser(address: string, halfKey: string): Promise<void> {
     if (!validate.isUser(address, halfKey)) {
       log.error('STORAGE: invalid user format')
