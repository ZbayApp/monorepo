--- conflicted
+++ resolved
@@ -29,11 +29,8 @@
 import { Storage } from '../storage'
 import { Tor } from '../torManager'
 import WebsocketsOverTor from './websocketOverTor'
-<<<<<<< HEAD
 import { EventEmitter } from 'events'
-=======
 import logger from '../logger'
->>>>>>> 07082f04
 
 const log = logger('conn')
 
@@ -48,9 +45,6 @@
   httpTunnelPort?: number
 }
 
-<<<<<<< HEAD
-export class ConnectionsManager extends EventEmitter {
-=======
 export interface Libp2pNodeParams {
   peerId: PeerId
   listenAddresses: string[]
@@ -73,8 +67,7 @@
   certs?: Certificates
 }
 
-export class ConnectionsManager {
->>>>>>> 07082f04
+export class ConnectionsManager extends EventEmitter {
   agentHost: string
   agentPort: number
   httpTunnelPort: number
@@ -233,31 +226,23 @@
     this.libp2pInstance = libp2p
 
     libp2p.connectionManager.on('peer:connect', (connection: Connection) => {
-<<<<<<< HEAD
-      log(`${peerId.toB58String()} connected to ${connection.remotePeer.toB58String()}`)
+      log(`${params.peerId.toB58String()} connected to ${connection.remotePeer.toB58String()}`)
       this.connectedPeers.add(connection.remotePeer.toB58String())
       this.emit('peer:connect', {
         connectedPeers: this.connectedPeers,
         newPeer: connection.remotePeer.toB58String()
       })
-=======
-      log(`${params.peerId.toB58String()} connected to ${connection.remotePeer.toB58String()}`)
->>>>>>> 07082f04
     })
     libp2p.on('peer:discovery', (peer: PeerId) => {
       log(`${params.peerId.toB58String()} discovered ${peer.toB58String()}`)
     })
     libp2p.connectionManager.on('peer:disconnect', (connection: Connection) => {
-<<<<<<< HEAD
-      log(`${peerId.toB58String()} disconnected from ${connection.remotePeer.toB58String()}`)
+      log(`${params.peerId.toB58String()} disconnected from ${connection.remotePeer.toB58String()}`)
       this.connectedPeers.delete(connection.remotePeer.toB58String())
       this.emit('peer:disconnect', {
         connectedPeers: this.connectedPeers,
         newPeer: connection.remotePeer.toB58String()
       })
-=======
-      log(`${params.peerId.toB58String()} disconnected from ${connection.remotePeer.toB58String()}`)
->>>>>>> 07082f04
     })
 
     log(`Initialized libp2p for peer ${params.peerId.toB58String()}`)
