--- conflicted
+++ resolved
@@ -1,9 +1,5 @@
 import SocketIO from 'socket.io'
-<<<<<<< HEAD
-import { SocketActionTypes } from '@quiet/nectar'
-=======
-import { ErrorCodes, ErrorPayload, ErrorPayloadData, SocketActionTypes } from '@zbayapp/nectar'
->>>>>>> 26009025
+import { ErrorCodes, ErrorPayload, ErrorPayloadData, SocketActionTypes } from '@quiet/nectar'
 
 export const emitError = (io: SocketIO.Server, payload: ErrorPayload) => {
   io.emit(SocketActionTypes.ERROR, payload)
