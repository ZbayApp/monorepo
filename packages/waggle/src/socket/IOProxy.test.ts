import {
  createMinConnectionManager,
  createTmpDir,
  ResponseMock,
  tmpZbayDirPath,
  TorMock
} from '../common/testUtils'
import { getPorts } from '../common/utils'
import { ConnectionsManager } from '../libp2p/connectionsManager'
import { createCertificatesTestHelper } from '../libp2p/tests/client-server'
import {
  Certificates,
  HiddenService,
  InitCommunityPayload,
  LaunchRegistrarPayload,
  RegisterUserCertificatePayload,
  SocketActionTypes
<<<<<<< HEAD
} from '@quiet/nectar'
=======
  , ErrorCodes, ErrorMessages
} from '@zbayapp/nectar'
>>>>>>> 26009025
import IOProxy from './IOProxy'

describe('IO proxy', () => {
  let manager: ConnectionsManager
  let ioProxy: IOProxy

  beforeEach(async () => {
    jest.clearAllMocks()
    const appDataPath = createTmpDir()
    const ports = await getPorts()
    manager = createMinConnectionManager({
      env: { appDataPath: tmpZbayDirPath(appDataPath.name) },
      torControlPort: ports.controlPort
    })
    const torInitMock = jest.fn(async () => {
      // @ts-expect-error
      manager.tor = new TorMock()
    })
    manager.init = torInitMock
    await manager.init()
    ioProxy = new IOProxy(manager)
  })

  afterEach(async () => {
    await ioProxy.communities.closeStorages()
    await ioProxy.communities.stopRegistrars()
    await manager.tor.kill()
  })

  it('creates community without running registrar for regular user', async () => {
    const observedLaunchRegistrar = jest.spyOn(ioProxy, 'launchRegistrar')
    const observedIO = jest.spyOn(ioProxy.io, 'emit')
    const observedCommunityCreate = jest.spyOn(ioProxy.communities, 'launch')

    const peerId1 = {
      id: 'QmWVMaUqEB73gzgGkc9wS7rnhNcpSyH64dmbGUdU2TM3eV',
      privKey:
        'CAASqAkwggSkAgEAAoIBAQCY2r7s5YlgWXlHuHH4PY/cUik/m7GuWPdTPmmm4QZTr1VSyKgC2AMR45xrcGMjd5SDh1HjzbptJpYfGWO+Sbm6yK7EfxYN8gOXrbo0koKtPH0hrgzus+CqUCAQDE6XWzY5yP7caFt/RolZaBYNcKCWDCHv+bg/87u3MGwwSeaMjYWNAQ5IVWrUFnns8eiyNRhBGrEQZDTyO4X0oMeEkTTABMEJIpge91SWfuYuqltiNdkS9aiYS58F43IBHKKWLc39b3KbiykiG2IjrqVl2aAyb6vSgtiGkwi301jtWEctaDl2JbwZpgldOA83wH2aBPK9N9MaakEYdI2dHVSg8bf9AgMBAAECggEAOH8JeIfyecE4WXDr9wPSC232vwLt7nIFoCf+ZubfLskscTenGb37jH4jT3avvekx5Fd8xgVBNZzAeegpfKjFVCtepVQPs8HS4BofK9VHJX6pBWzObN/hVzHcV/Ikjj7xUPRgdti/kNBibcBR/k+1myAK3ybemgydQj1Mj6CQ7Tu/4npaRXhVygasbTgFCYxrV+CGjzITdCAdRTWg1+H6puxjfObZqj0wa4I6sCom0+Eau7nULtVmi0hodOwKwtmc2oaUyCQY2yiEjdZnkXEEhP1EtJka+kD96iAG3YvFqlcdUPYVlIxCP9h55AaOShnACNymiTpYzpCP/kUK9wFkZQKBgQD2wjjWEmg8DzkD3y19MVZ71w0kt0PgZMU+alR8EZCJGqvoyi2wcinfdmqyOZBf2rct+3IyVpwuWPjsHOHq7ZaJGmJkTGrNbndTQ+WgwJDvghqBfHFrgBQNXvqHl5EuqnRMCjrJeP8Uud1su5zJbHQGsycZwPzB3fSj0yAyRO812wKBgQCelDmknQFCkgwIFwqqdClUyeOhC03PY0RGngp+sLlu8Q8iyEI1E9i/jTkjPpioAZ/ub5iD6iP5gj27N239B/elZY5xQQeDA4Ns+4yNOTx+nYXmWcTfVINFVe5AK824TjqlCY2ES+/hVBKB+JQV6ILlcCj5dXz9cCbg6cys4TttBwKBgH+rdaSs2WlZpvIt4mdHw6tHVPGOMHxFJxhoA1Y98D4/onpLQOBt8ORBbGrSBbTSgLw1wJvy29PPDNt9BhZ63swI7qdeMlQft3VJR+GoQFTrR7N/I1+vYLCaV50X+nHel1VQZaIgDDo5ACtl1nUQu+dLggt9IklcAVtRvPLFX87JAoGBAIBl8+ZdWc/VAPjr7y7krzJ/5VdYF8B716R2AnliDkLN3DuFelYPo8g1SLZI0MH3zs74fL0Sr94unl0gHGZsNRAuko8Q4EwsZBWx97PBTEIYuXox5T4O59sUILzEuuUoMkO+4F7mPWxs7i9eXkj+4j1z+zlA79slG9WweJDiLYOxAoGBAMmH/nv1+0sUIL2qgE7OBs8kokUwx4P8ZRAlL6ZVC4tVuDBL0zbjJKcQWOcpWQs9pC6O/hgPur3VgHDF7gko3ZDB0KuxVJPZyIhoo+PqXaCeq4KuIPESjYKT803p2S76n/c2kUaQ5i2lYToClvhk72kw9o9niSyVdotXxC90abI9',
      pubKey:
        'CAASpgIwggEiMA0GCSqGSIb3DQEBAQUAA4IBDwAwggEKAoIBAQCY2r7s5YlgWXlHuHH4PY/cUik/m7GuWPdTPmmm4QZTr1VSyKgC2AMR45xrcGMjd5SDh1HjzbptJpYfGWO+Sbm6yK7EfxYN8gOXrbo0koKtPH0hrgzus+CqUCAQDE6XWzY5yP7caFt/RolZaBYNcKCWDCHv+bg/87u3MGwwSeaMjYWNAQ5IVWrUFnns8eiyNRhBGrEQZDTyO4X0oMeEkTTABMEJIpge91SWfuYuqltiNdkS9aiYS58F43IBHKKWLc39b3KbiykiG2IjrqVl2aAyb6vSgtiGkwi301jtWEctaDl2JbwZpgldOA83wH2aBPK9N9MaakEYdI2dHVSg8bf9AgMBAAE='
    }

    const hiddenService1: HiddenService = {
      onionAddress: 'u2rg2direy34dj77375h2fbhsc2tvxj752h4tlso64mjnlevcv54oaad.onion',
      privateKey:
        'ED25519-V3:uCr5t3EcOCwig4cu7pWY6996whV+evrRlI0iIIsjV3uCz4rx46sB3CPq8lXEWhjGl2jlyreomORirKcz9mmcdQ=='
    }

    const pems = await createCertificatesTestHelper('adres1.onion', hiddenService1.onionAddress)

    const certs: Certificates = {
      certificate: pems.userCert,
      key: pems.userKey,
      CA: [pems.ca]
    }

    const createCommunityPayload: InitCommunityPayload = {
      id: 'MyCommunity',
      peerId: peerId1,
      hiddenService: hiddenService1,
      certs: certs,
      peers: []
    }

    await ioProxy.createCommunity(createCommunityPayload)
    expect(observedLaunchRegistrar).not.toBeCalled()
    const communityData = await observedCommunityCreate.mock.results[0].value
    console.log(communityData)
    expect(observedIO).lastCalledWith(SocketActionTypes.NEW_COMMUNITY, { id: 'MyCommunity' })
  })

  it('starts registrar', async () => {
    const communityId = 'MyCommunity'
    const observedLaunchRegistrar = jest.spyOn(ioProxy, 'launchRegistrar')
    const observedIO = jest.spyOn(ioProxy.io, 'emit')
    const peerId = {
      id: 'QmWVMaUqEB73gzgGkc9wS7rnhNcpSyH64dmbGUdU2TM3eV',
      privKey:
        'CAASqAkwggSkAgEAAoIBAQCY2r7s5YlgWXlHuHH4PY/cUik/m7GuWPdTPmmm4QZTr1VSyKgC2AMR45xrcGMjd5SDh1HjzbptJpYfGWO+Sbm6yK7EfxYN8gOXrbo0koKtPH0hrgzus+CqUCAQDE6XWzY5yP7caFt/RolZaBYNcKCWDCHv+bg/87u3MGwwSeaMjYWNAQ5IVWrUFnns8eiyNRhBGrEQZDTyO4X0oMeEkTTABMEJIpge91SWfuYuqltiNdkS9aiYS58F43IBHKKWLc39b3KbiykiG2IjrqVl2aAyb6vSgtiGkwi301jtWEctaDl2JbwZpgldOA83wH2aBPK9N9MaakEYdI2dHVSg8bf9AgMBAAECggEAOH8JeIfyecE4WXDr9wPSC232vwLt7nIFoCf+ZubfLskscTenGb37jH4jT3avvekx5Fd8xgVBNZzAeegpfKjFVCtepVQPs8HS4BofK9VHJX6pBWzObN/hVzHcV/Ikjj7xUPRgdti/kNBibcBR/k+1myAK3ybemgydQj1Mj6CQ7Tu/4npaRXhVygasbTgFCYxrV+CGjzITdCAdRTWg1+H6puxjfObZqj0wa4I6sCom0+Eau7nULtVmi0hodOwKwtmc2oaUyCQY2yiEjdZnkXEEhP1EtJka+kD96iAG3YvFqlcdUPYVlIxCP9h55AaOShnACNymiTpYzpCP/kUK9wFkZQKBgQD2wjjWEmg8DzkD3y19MVZ71w0kt0PgZMU+alR8EZCJGqvoyi2wcinfdmqyOZBf2rct+3IyVpwuWPjsHOHq7ZaJGmJkTGrNbndTQ+WgwJDvghqBfHFrgBQNXvqHl5EuqnRMCjrJeP8Uud1su5zJbHQGsycZwPzB3fSj0yAyRO812wKBgQCelDmknQFCkgwIFwqqdClUyeOhC03PY0RGngp+sLlu8Q8iyEI1E9i/jTkjPpioAZ/ub5iD6iP5gj27N239B/elZY5xQQeDA4Ns+4yNOTx+nYXmWcTfVINFVe5AK824TjqlCY2ES+/hVBKB+JQV6ILlcCj5dXz9cCbg6cys4TttBwKBgH+rdaSs2WlZpvIt4mdHw6tHVPGOMHxFJxhoA1Y98D4/onpLQOBt8ORBbGrSBbTSgLw1wJvy29PPDNt9BhZ63swI7qdeMlQft3VJR+GoQFTrR7N/I1+vYLCaV50X+nHel1VQZaIgDDo5ACtl1nUQu+dLggt9IklcAVtRvPLFX87JAoGBAIBl8+ZdWc/VAPjr7y7krzJ/5VdYF8B716R2AnliDkLN3DuFelYPo8g1SLZI0MH3zs74fL0Sr94unl0gHGZsNRAuko8Q4EwsZBWx97PBTEIYuXox5T4O59sUILzEuuUoMkO+4F7mPWxs7i9eXkj+4j1z+zlA79slG9WweJDiLYOxAoGBAMmH/nv1+0sUIL2qgE7OBs8kokUwx4P8ZRAlL6ZVC4tVuDBL0zbjJKcQWOcpWQs9pC6O/hgPur3VgHDF7gko3ZDB0KuxVJPZyIhoo+PqXaCeq4KuIPESjYKT803p2S76n/c2kUaQ5i2lYToClvhk72kw9o9niSyVdotXxC90abI9',
      pubKey:
        'CAASpgIwggEiMA0GCSqGSIb3DQEBAQUAA4IBDwAwggEKAoIBAQCY2r7s5YlgWXlHuHH4PY/cUik/m7GuWPdTPmmm4QZTr1VSyKgC2AMR45xrcGMjd5SDh1HjzbptJpYfGWO+Sbm6yK7EfxYN8gOXrbo0koKtPH0hrgzus+CqUCAQDE6XWzY5yP7caFt/RolZaBYNcKCWDCHv+bg/87u3MGwwSeaMjYWNAQ5IVWrUFnns8eiyNRhBGrEQZDTyO4X0oMeEkTTABMEJIpge91SWfuYuqltiNdkS9aiYS58F43IBHKKWLc39b3KbiykiG2IjrqVl2aAyb6vSgtiGkwi301jtWEctaDl2JbwZpgldOA83wH2aBPK9N9MaakEYdI2dHVSg8bf9AgMBAAE='
    }

    const hiddenService: HiddenService = {
      onionAddress: 'u2rg2direy34dj77375h2fbhsc2tvxj752h4tlso64mjnlevcv54oaad.onion',
      privateKey:
        'ED25519-V3:uCr5t3EcOCwig4cu7pWY6996whV+evrRlI0iIIsjV3uCz4rx46sB3CPq8lXEWhjGl2jlyreomORirKcz9mmcdQ=='
    }

    const pems = await createCertificatesTestHelper(hiddenService.onionAddress, 'adres2.onion')

    const certs: Certificates = {
      certificate: pems.userCert,
      key: pems.userKey,
      CA: [pems.ca]
    }

    const launchCommunityPayload: InitCommunityPayload = {
      id: 'MyCommunity',
      peerId: peerId,
      hiddenService: hiddenService,
      certs: certs,
      peers: []
    }

    const launchRegistrarPayload: LaunchRegistrarPayload = {
      id: 'MyCommunity',
      peerId: peerId.id,
      rootCertString: pems.ca,
      rootKeyString: pems.ca_key,
      privateKey: hiddenService.privateKey,
      port: 1234
    }

    await ioProxy.launchCommunity(launchCommunityPayload)
    await ioProxy.launchRegistrar(launchRegistrarPayload)

    expect(observedLaunchRegistrar).toBeCalled()

    expect(observedIO).lastCalledWith(SocketActionTypes.REGISTRAR, {
      id: communityId,
      payload: {
        onionAddress: 'mockedOnionAddress',
        privateKey:
          'ED25519-V3:uCr5t3EcOCwig4cu7pWY6996whV+evrRlI0iIIsjV3uCz4rx46sB3CPq8lXEWhjGl2jlyreomORirKcz9mmcdQ=='
      },
      peerId: peerId.id
    })
  })

  it('emits error if connecting to registrar fails', async () => {
    const observedIO = jest.spyOn(ioProxy.io, 'emit')
    const payload: RegisterUserCertificatePayload = {
      id: 'someCommunityId',
      userCsr: 'userCsr',
      serviceAddress: 'improperServiceAddress.onion'
    }
    await ioProxy.registerUserCertificate(payload)
    expect(observedIO).toBeCalledTimes(1)
    expect(observedIO).toBeCalledWith(SocketActionTypes.ERROR, {
      type: SocketActionTypes.REGISTRAR,
      message: ErrorMessages.REGISTRAR_CONNECTION_FAILED,
      communityId: 'someCommunityId',
      code: 500
    })
  })

  it.each([
    [ErrorMessages.USERNAME_TAKEN, ErrorCodes.VALIDATION, 403],
    [ErrorMessages.INVALID_USERNAME, ErrorCodes.VALIDATION, 400],
    [ErrorMessages.REGISTRATION_FAILED, ErrorCodes.SERVER_ERROR, 500]
  ])(
    'emits error "%s" with code %s if registrar returns %s',
    async (socketMessage: string, socketStatusCode: number, registrarStatusCode: number) => {
      const observedIO = jest.spyOn(ioProxy.io, 'emit')
      const mockRegisterCertificate = jest.fn()
      ioProxy.connectionsManager.sendCertificateRegistrationRequest = mockRegisterCertificate
      mockRegisterCertificate.mockReturnValue(
        Promise.resolve(new ResponseMock().init(registrarStatusCode))
      )
      const payload: RegisterUserCertificatePayload = {
        id: 'someCommunityId',
        userCsr: 'userCsr',
        serviceAddress: 'http://properAddress.onion'
      }
      await ioProxy.registerUserCertificate(payload)
      expect(observedIO).toBeCalledTimes(1)
      expect(observedIO).toBeCalledWith(SocketActionTypes.ERROR, {
        type: SocketActionTypes.REGISTRAR,
        message: socketMessage,
        communityId: 'someCommunityId',
        code: socketStatusCode
      })
    }
  )

  it('sends user certificate after successful registration', async () => {
    const registrarResponse = {
      certificate: 'userCertificate',
      peers: ['peer1', 'peer2']
    }
    const observedIO = jest.spyOn(ioProxy.io, 'emit')
    const mockRegisterCertificate = jest.fn()
    ioProxy.connectionsManager.sendCertificateRegistrationRequest = mockRegisterCertificate
    mockRegisterCertificate.mockReturnValue(
      Promise.resolve(new ResponseMock().init(200, registrarResponse))
    )
    const payload: RegisterUserCertificatePayload = {
      id: 'someCommunityId',
      userCsr: 'userCsr',
      serviceAddress: 'http://properAddress.onion'
    }
    await ioProxy.registerUserCertificate(payload)
    expect(observedIO).toBeCalledTimes(1)
    expect(observedIO).toBeCalledWith(SocketActionTypes.SEND_USER_CERTIFICATE, {
      id: 'someCommunityId',
      payload: registrarResponse
    })
  })
})<|MERGE_RESOLUTION|>--- conflicted
+++ resolved
@@ -14,13 +14,10 @@
   InitCommunityPayload,
   LaunchRegistrarPayload,
   RegisterUserCertificatePayload,
-  SocketActionTypes
-<<<<<<< HEAD
+  SocketActionTypes,
+  ErrorCodes,
+  ErrorMessages
 } from '@quiet/nectar'
-=======
-  , ErrorCodes, ErrorMessages
-} from '@zbayapp/nectar'
->>>>>>> 26009025
 import IOProxy from './IOProxy'
 
 describe('IO proxy', () => {
