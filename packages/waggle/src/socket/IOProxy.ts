import { Response } from 'node-fetch'
import SocketIO from 'socket.io'
import CommunitiesManager from '../communities/manager'
import { ConnectionsManager } from '../libp2p/connectionsManager'
import { CertificateRegistration } from '../registration'
import { Storage } from '../storage'
import {
  AskForMessagesPayload,
  ChannelMessage,
  IncomingMessages,
  InitCommunityPayload,
  LaunchRegistrarPayload,
  RegisterOwnerCertificatePayload,
  RegisterUserCertificatePayload,
  SaveCertificatePayload,
  SaveOwnerCertificatePayload,
  SocketActionTypes,
  SubscribeToTopicPayload,
  ChannelMessagesIdsResponse,
  CreatedChannelResponse,
  FetchAllMessagesResponse,
  GetPublicChannelsResponse,
  SendCertificatesResponse
<<<<<<< HEAD
} from '@quiet/nectar'
=======
  , ErrorMessages
} from '@zbayapp/nectar'
>>>>>>> 26009025
import { emitServerError, emitValidationError } from './errors'

import logger from '../logger'

const log = logger('io')

export default class IOProxy {
  io: SocketIO.Server
  connectionsManager: ConnectionsManager
  communities: CommunitiesManager

  constructor(connectionsManager: ConnectionsManager) {
    this.connectionsManager = connectionsManager
    this.io = connectionsManager.io
    this.communities = new CommunitiesManager(connectionsManager)
  }

  public getStorage(peerId: string): Storage {
    try {
      return this.communities.getStorage(peerId)
    } catch (e) {
      emitServerError(this.io, { type: 'general', message: 'Community does not exist' })
      throw e
    }
  }

  public async closeAll(): Promise<void> {
    await this.communities.stopRegistrars()
    await this.communities.closeStorages()
    if (this.connectionsManager.tor) {
      await this.connectionsManager.tor.kill()
    }
    this.io.close()
  }

  public subscribeToTopic = async (payload: SubscribeToTopicPayload) => {
    log(`${payload.peerId} is subscribing to channel ${payload.channelData.address}`)
    await this.getStorage(payload.peerId).subscribeToChannel(payload.channelData)
  }

  public askForMessages = async (payload: AskForMessagesPayload) => {
    const messages = await this.getStorage(payload.peerId).askForMessages(
      payload.channelAddress,
      payload.ids
    )
    this.loadAllMessages({
      messages: messages.filteredMessages,
      channelAddress: messages.channelAddress,
      communityId: payload.communityId
    })
  }

  public sendMessage = async (
    peerId: string,
    message: ChannelMessage
  ): Promise<void> => {
    await this.getStorage(peerId).sendMessage(message)
  }

  // DMs

  public initializeConversation = async (
    peerId: string,
    address: string,
    encryptedPhrase: string
  ): Promise<void> => {
    log(`INSIDE WAGGLE: ${encryptedPhrase}`)
    await this.getStorage(peerId).initializeConversation(address, encryptedPhrase)
  }

  public getPrivateConversations = async (peerId: string): Promise<void> => {
    await this.getStorage(peerId).getPrivateConversations()
  }

  public sendDirectMessage = async (
    peerId: string,
    channelAddress: string,
    messagePayload: string
  ): Promise<void> => {
    await this.getStorage(peerId).sendDirectMessage(channelAddress, messagePayload)
  }

  public subscribeToDirectMessageThread = async (
    peerId: string,
    address: string
  ): Promise<void> => {
    await this.getStorage(peerId).subscribeToDirectMessageThread(address)
  }

  public subscribeToAllConversations = async (
    peerId: string,
    conversations: string[]
  ): Promise<void> => {
    await this.getStorage(peerId).subscribeToAllConversations(conversations)
  }

  public loadCertificates = (payload: SendCertificatesResponse) => {
    log(`Sending ${payload.certificates.length} certificates`)
    this.io.emit(SocketActionTypes.RESPONSE_GET_CERTIFICATES, payload)
  }

  public loadPublicChannels = (payload: GetPublicChannelsResponse) => {
    log(`Sending ${Object.keys(payload.channels).length} public channels`)
    this.io.emit(SocketActionTypes.RESPONSE_GET_PUBLIC_CHANNELS, payload)
  }

  public loadAllMessages = (payload: FetchAllMessagesResponse) => {
    if (payload.messages.length === 0) {
      return
    }
    log(`Sending ${payload.messages.length} messages`)
    this.io.emit(SocketActionTypes.RESPONSE_FETCH_ALL_MESSAGES, payload)
  }

  public loadMessages = (payload: IncomingMessages) => {
    log('Emitting message')
    this.io.emit(SocketActionTypes.INCOMING_MESSAGES, payload)
  }

  public sendMessagesIds = (payload: ChannelMessagesIdsResponse) => {
    if (payload.ids.length === 0) {
      return
    }
    log(`Sending ${payload.ids.length} messages ids`)
    this.io.emit(SocketActionTypes.SEND_IDS, payload)
  }

  public createdChannel = (payload: CreatedChannelResponse) => {
    log(`Created channel ${payload.channel.address}`)
    this.io.emit(SocketActionTypes.CREATED_CHANNEL, payload)
  }

  public loadAllDirectMessages = (
    messages: string[],
    channelAddress: string
  ) => {
    if (messages.length === 0) {
      return
    }
    log(`Sending ${messages.length} direct messages`)
    this.io.emit(SocketActionTypes.RESPONSE_FETCH_ALL_DIRECT_MESSAGES, {
      channelAddress,
      messages
    })
  }

  public loadAllPrivateConversations = (payload) => {
    this.io.emit(SocketActionTypes.RESPONSE_GET_PRIVATE_CONVERSATIONS, payload)
  }

  public registerOwnerCertificate = async (payload: RegisterOwnerCertificatePayload) => {
    const cert = await CertificateRegistration.registerOwnerCertificate(
      payload.userCsr,
      payload.permsData
    )
    log(`Saved owner certificate ${payload.id}`)
    this.io.emit(SocketActionTypes.SAVED_OWNER_CERTIFICATE, {
      id: payload.id,
      payload: { certificate: cert, peers: [], rootCa: payload.permsData.certificate }
    })
  }

  public saveOwnerCertificate = async (payload: SaveOwnerCertificatePayload) => {
    const saveCertificatePayload: SaveCertificatePayload = {
      certificate: payload.certificate,
      rootPermsData: payload.permsData
    }
    await this.getStorage(payload.peerId).saveCertificate(saveCertificatePayload)
  }

  public registerUserCertificate = async (payload: RegisterUserCertificatePayload) => {
    let response: Response
    try {
      response = await this.connectionsManager.sendCertificateRegistrationRequest(
        payload.serviceAddress,
        payload.userCsr
      )
    } catch (e) {
      emitServerError(this.io, {
        type: SocketActionTypes.REGISTRAR,
        message: ErrorMessages.REGISTRAR_CONNECTION_FAILED,
        communityId: payload.id
      })
      return
    }

    switch (response.status) {
      case 200:
        break
      case 403:
        emitValidationError(this.io, {
          type: SocketActionTypes.REGISTRAR,
          message: ErrorMessages.USERNAME_TAKEN,
          communityId: payload.id
        })
        return
      case 400:
        emitValidationError(this.io, {
          type: SocketActionTypes.REGISTRAR,
          message: ErrorMessages.INVALID_USERNAME,
          communityId: payload.id
        })
        return
      default:
        log.error(
          `Registrar responded with ${response.status} "${response.statusText}" (${payload.id})`
        )
        emitServerError(this.io, {
          type: SocketActionTypes.REGISTRAR,
          message: ErrorMessages.REGISTRATION_FAILED,
          communityId: payload.id
        })
        return
    }
    const registrarResponse: { certificate: string; peers: string[]; rootCa: string } =
      await response.json()

    log(`Sending user certificate (${payload.id})`)
    this.io.emit(SocketActionTypes.SEND_USER_CERTIFICATE, {
      id: payload.id,
      payload: registrarResponse
    })
  }

  public async createNetwork(communityId: string) {
    let network
    try {
      network = await this.connectionsManager.createNetwork()
    } catch (e) {
      log.error(`Creating network for community ${communityId} failed`, e)
      emitServerError(this.io, {
        type: SocketActionTypes.NETWORK,
        message: ErrorMessages.NETWORK_SETUP_FAILED,
        communityId
      })
      return
    }
    log(`Sending network data for ${communityId}`)
    this.io.emit(SocketActionTypes.NETWORK, { id: communityId, payload: network })
  }

  public async createCommunity(payload: InitCommunityPayload) {
    await this.launchCommunity(payload)
    log(`Created and launched community ${payload.id}`)
    this.io.emit(SocketActionTypes.NEW_COMMUNITY, { id: payload.id })
  }

  public async launchCommunity(payload: InitCommunityPayload) {
    try {
      await this.communities.launch(payload)
    } catch (e) {
      log(`Couldn't launch community for peer ${payload.peerId.id}.`, e)
      emitServerError(this.io, {
        type: SocketActionTypes.COMMUNITY,
        message: ErrorMessages.COMMUNITY_LAUNCH_FAILED,
        communityId: payload.id
      })
      return
    }
    log(`Launched community ${payload.id}`)
    this.io.emit(SocketActionTypes.COMMUNITY, { id: payload.id })
  }

  public async launchRegistrar(payload: LaunchRegistrarPayload) {
    const registrar = await this.communities.setupRegistrationService(
      payload.peerId,
      this.getStorage(payload.peerId),
      {
        certificate: payload.rootCertString,
        privKey: payload.rootKeyString
      },
      payload.privateKey,
      payload.port
    )
    if (!registrar) {
      emitServerError(this.io, {
        type: SocketActionTypes.REGISTRAR,
        message: ErrorMessages.REGISTRAR_LAUNCH_FAILED,
        communityId: payload.id
      })
    } else {
      log(`Launched registrar for ${payload.id}`)
      this.io.emit(SocketActionTypes.REGISTRAR, {
        id: payload.id,
        peerId: payload.peerId,
        payload: registrar.getHiddenServiceData()
      })
    }
  }
}<|MERGE_RESOLUTION|>--- conflicted
+++ resolved
@@ -20,13 +20,9 @@
   CreatedChannelResponse,
   FetchAllMessagesResponse,
   GetPublicChannelsResponse,
-  SendCertificatesResponse
-<<<<<<< HEAD
+  SendCertificatesResponse,
+  ErrorMessages
 } from '@quiet/nectar'
-=======
-  , ErrorMessages
-} from '@zbayapp/nectar'
->>>>>>> 26009025
 import { emitServerError, emitValidationError } from './errors'
 
 import logger from '../logger'
