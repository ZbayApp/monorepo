--- conflicted
+++ resolved
@@ -22,13 +22,10 @@
   GetPublicChannelsResponse,
   SendCertificatesResponse,
   ErrorMessages,
-<<<<<<< HEAD
-  ErrorCodes
-=======
   Community,
   NetworkData,
-  ResponseCreateNetworkPayload
->>>>>>> 4f80f9c7
+  ResponseCreateNetworkPayload,
+  ErrorCodes
 } from '@quiet/nectar'
 import { emitError } from './errors'
 
@@ -219,7 +216,7 @@
           type: SocketActionTypes.REGISTRAR,
           code: ErrorCodes.BAD_REQUEST,
           message: ErrorMessages.INVALID_USERNAME,
-          community: payload.id
+          community: payload.communityId
         })
         return
       case 403:
@@ -233,14 +230,9 @@
       case 404:
         emitError(this.io, {
           type: SocketActionTypes.REGISTRAR,
-<<<<<<< HEAD
           code: ErrorCodes.NOT_FOUND,
           message: ErrorMessages.REGISTRAR_NOT_FOUND,
-          community: payload.id
-=======
-          message: ErrorMessages.INVALID_USERNAME,
           community: payload.communityId
->>>>>>> 4f80f9c7
         })
         return
       default:
@@ -271,13 +263,8 @@
     try {
       network = await this.connectionsManager.createNetwork()
     } catch (e) {
-<<<<<<< HEAD
       log.error(`Creating network for community ${community} failed`, e)
       emitError(this.io, {
-=======
-      log.error(`Creating network for community ${community.id} failed`, e)
-      emitServerError(this.io, {
->>>>>>> 4f80f9c7
         type: SocketActionTypes.NETWORK,
         message: ErrorMessages.NETWORK_SETUP_FAILED,
         community: community.id
