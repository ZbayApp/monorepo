import PeerId, { JSONPeerId } from 'peer-id'
import { ConnectionsManager, InitLibp2pParams } from '../libp2p/connectionsManager'
import { Storage } from '../storage'
import { getPorts } from '../common/utils'
import { CertificateRegistration } from '../registration'
import { Certificates, InitCommunityPayload, PermsData } from '@zbayapp/nectar'
import logger from '../logger'

const log = logger('communities')

interface HiddenServiceData {
  onionAddress: string
  privateKey?: string
  port?: number
}

interface InitStorageParams {
  communityId: string
  peerId: PeerId
  onionAddress: string
  virtPort: number
  targetPort: number
  peers: string[]
  certs: Certificates
}

interface CommunityData {
  hiddenService: HiddenServiceData
  peerId: JSONPeerId
  localAddress: string
}

interface Community {
  storage: Storage
  registrar?: CertificateRegistration
}

export default class CommunitiesManager {
  connectionsManager: ConnectionsManager
  communities: Map<string, Community>

  constructor(connectionsManager: ConnectionsManager) {
    this.connectionsManager = connectionsManager
    this.communities = new Map()
  }

  public getStorage(peerId: string): Storage {
    try {
      return this.getCommunity(peerId).storage
    } catch (e) {
      log.error(`No available Storage for peer ${peerId}`)
      throw e
    }
  }

  public getCommunity(peerId: string): Community {
    return this.communities.get(peerId)
  }

  public create = async (certs: Certificates, communityId: string): Promise<CommunityData> => {
    const ports = await getPorts()

    const virtPort = 443

    const hiddenService = await this.connectionsManager.tor.createNewHiddenService(
      virtPort,
      ports.libp2pHiddenService
    )

    const peerId = await PeerId.create()

    const localAddress = await this.initStorage({
      communityId: communityId,
      peerId: peerId,
      onionAddress: hiddenService.onionAddress,
      virtPort: virtPort,
      targetPort: ports.libp2pHiddenService,
      peers: [peerId.toB58String()],
      certs
    })

    log(`Created community ${communityId}, peer: ${peerId.toB58String()}`)

    return {
      hiddenService,
      peerId: peerId.toJSON(),
      localAddress
    }
  }

  public launch = async (payload: InitCommunityPayload): Promise<string> => {
    // Start existing community (community that user is already a part of)
    const ports = await getPorts()
    const virtPort = 443
    let onionAddress: string
    if (this.connectionsManager.tor) {
      log(`Spawning hidden service for community ${payload.id}, peer: ${payload.peerId.id}`)
      onionAddress = await this.connectionsManager.tor.spawnHiddenService({
        virtPort,
        targetPort: ports.libp2pHiddenService,
        privKey: payload.hiddenService.privateKey
      })
    } else {
      onionAddress = '0.0.0.0'
    }
    log(`Launching community ${payload.id}, peer: ${payload.peerId.id}`)
    const peerId = await PeerId.createFromJSON(payload.peerId as JSONPeerId)
    const initStorageParams: InitStorageParams = {
      communityId: payload.id,
      peerId: peerId,
      onionAddress: onionAddress,
      virtPort: virtPort,
      targetPort: ports.libp2pHiddenService,
      peers: payload.peers,
      certs: payload.certs
    }
    return await this.initStorage(initStorageParams)
  }

  public initStorage = async (params: InitStorageParams): Promise<string> => {
    const peerIdB58string = params.peerId.toB58String()
    log(`Initializing storage for peer ${peerIdB58string}...`)

    let port: number
    if (this.connectionsManager.tor) {
      port = params.virtPort
    } else {
      port = params.targetPort
    }

    let peers = params.peers
    if (!peers || peers.length === 0) {
      peers = [
        this.connectionsManager.createLibp2pAddress(params.onionAddress, port, peerIdB58string)
      ]
    }

    const libp2pParams: InitLibp2pParams = {
      peerId: params.peerId,
      address: params.onionAddress,
      addressPort: port,
      targetPort: params.targetPort,
      bootstrapMultiaddrs: peers,
      certs: params.certs
    }

<<<<<<< HEAD
    const libp2pObj = await this.connectionsManager.initLibp2p(peerId, onionAddress, port, bootstrapMultiaddrs, certs, targetPort)
    const storage = this.connectionsManager.createStorage(peerIdB58string, communityId)
    await storage.init(libp2pObj.libp2p, peerId)
=======
    const libp2pObj = await this.connectionsManager.initLibp2p(libp2pParams)

    const storage = this.connectionsManager.createStorage(peerIdB58string, params.communityId)
    await storage.init(libp2pObj.libp2p, params.peerId)

>>>>>>> 07082f04
    this.communities.set(peerIdB58string, { storage })

    log(`Initialized storage for peer ${peerIdB58string}`)

    return libp2pObj.localAddress
  }

  public closeStorages = async () => {
    const storages = Array.from(this.communities.values()).map(community => community.storage)
    log(`Closing ${storages.length} storages`)
    for (const storage of storages) {
      await storage.stopOrbitDb()
    }
  }

  public stopRegistrars = async () => {
    const registrars = Array.from(this.communities.values())
      .map(community => community.registrar)
      .filter(r => r !== null && r !== undefined)
    log(`Stopping ${registrars.length} registrars`)
    for (const registrar of registrars) {
      await registrar.stop()
    }
  }

  public setupRegistrationService = async (
    peerId: string,
    storage: Storage,
    permsData: PermsData,
    hiddenServicePrivKey?: string,
    port?: number
  ): Promise<CertificateRegistration> => {
    const certRegister = new CertificateRegistration(
      this.connectionsManager.tor,
      storage,
      permsData,
      hiddenServicePrivKey,
      port
    )
    log(`Initializing registration service for peer ${peerId}...`)
    try {
      await certRegister.init()
    } catch (err) {
      log.error(`Couldn't initialize certificate registration service: ${err as string}`)
      return
    }
    try {
      await certRegister.listen()
    } catch (err) {
      log.error(`Certificate registration service couldn't start listening: ${err as string}`)
      return
    }
    const community = this.communities.get(peerId)
    community.registrar = certRegister
    this.communities.set(peerId, community)
    log(`Initialized registration service for peer ${peerId}`)
    return certRegister
  }
}<|MERGE_RESOLUTION|>--- conflicted
+++ resolved
@@ -144,17 +144,11 @@
       certs: params.certs
     }
 
-<<<<<<< HEAD
-    const libp2pObj = await this.connectionsManager.initLibp2p(peerId, onionAddress, port, bootstrapMultiaddrs, certs, targetPort)
-    const storage = this.connectionsManager.createStorage(peerIdB58string, communityId)
-    await storage.init(libp2pObj.libp2p, peerId)
-=======
     const libp2pObj = await this.connectionsManager.initLibp2p(libp2pParams)
 
     const storage = this.connectionsManager.createStorage(peerIdB58string, params.communityId)
     await storage.init(libp2pObj.libp2p, params.peerId)
 
->>>>>>> 07082f04
     this.communities.set(peerIdB58string, { storage })
 
     log(`Initialized storage for peer ${peerIdB58string}`)
