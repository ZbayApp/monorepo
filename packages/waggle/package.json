--- conflicted
+++ resolved
@@ -83,12 +83,8 @@
 		"@chainsafe/libp2p-noise": "^4.0.0",
 		"@peculiar/webcrypto": "1.2.2",
 		"@quiet/identity": "^0.3.0-alpha.7",
-<<<<<<< HEAD
-		"@quiet/nectar": "^0.4.0-alpha.2",
+		"@quiet/nectar": "^0.4.0-alpha.3",
 		"@quiet/logger": "^0.1.0-alpha.0",
-=======
-		"@quiet/nectar": "^0.4.0-alpha.3",
->>>>>>> 907030b0
 		"abortable-iterator": "^3.0.0",
 		"class-validator": "^0.13.1",
 		"cli-table": "^0.3.6",
